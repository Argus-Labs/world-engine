--- conflicted
+++ resolved
@@ -28,14 +28,8 @@
 	_    shardgrpc.ShardHandlerServer = &Sequencer{}
 )
 
-<<<<<<< HEAD
-// Server is the server that handles incoming requests for transaction storage from game shards.
-// It handles sequencing them and storing them on-chain.
-type Server struct {
-=======
 // Sequencer handles sequencing game shard transactions.
 type Sequencer struct {
->>>>>>> 7e79e00d
 	moduleAddr sdk.AccAddress
 	tq         *TxQueue
 
@@ -43,10 +37,6 @@
 	creds credentials.TransportCredentials
 }
 
-<<<<<<< HEAD
-// NewShardServer returns a new Server.
-func NewShardServer(opts ...Option) *Server {
-=======
 // NewShardSequencer returns a new game shardsequencer server. It runs on a default port of 9601,
 // unless the SHARD_SEQUENCER_PORT environment variable is set.
 //
@@ -54,7 +44,6 @@
 // indexed by namespace. At every block, the sequencer tx queue is flushed, and processed in the storage shard storage
 // module, persisting the data to the blockchain.
 func NewShardSequencer(opts ...Option) *Sequencer {
->>>>>>> 7e79e00d
 	addr := authtypes.NewModuleAddress(Name)
 	s := &Sequencer{
 		moduleAddr: addr,
