--- conflicted
+++ resolved
@@ -118,11 +118,7 @@
 	}
 )
 
-<<<<<<< HEAD
-// MakeAppConfig makes the application configuration with the given bech32 prefix for accounts
-=======
 // MakeAppConfig makes the application config with the given bech32 prefix for accounts.
->>>>>>> 0e5ac2a7
 //
 //nolint:funlen
 func MakeAppConfig(bech32prefix string) depinject.Config {
