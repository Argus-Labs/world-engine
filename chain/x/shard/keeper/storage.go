package keeper

import (
	"encoding/binary"
<<<<<<< HEAD
=======
	"fmt"
>>>>>>> a87a9444

	"github.com/cosmos/cosmos-sdk/runtime"

	"cosmossdk.io/store/prefix"
	sdk "github.com/cosmos/cosmos-sdk/types"

	"github.com/argus-labs/world-engine/chain/x/shard/types"
)

/*
Storage Layout:
		Namespaces : <namespace> -> {}
		Batches    : <namespace>-<tick> -> <batch_bytes>
*/

const (
	uint64Size = 8
)

var (
	namespaceStorePrefix = []byte("nss")
)

// batchStore retrieves the store for storing batches within a given namespace.
func (k *Keeper) batchStore(ctx sdk.Context, ns string) prefix.Store {
	store := runtime.KVStoreAdapter(k.storeService.OpenKVStore(ctx))
	return prefix.NewStore(store, []byte(ns))
}

// nameSpaceStore retrieves the store for storing namespaces.
func (k *Keeper) nameSpaceStore(ctx sdk.Context) prefix.Store {
	store := runtime.KVStoreAdapter(k.storeService.OpenKVStore(ctx))
	return prefix.NewStore(store, namespaceStorePrefix)
}

// iterateBatches iterates over all batches, calling fn for each batch in the store.
// if fn returns false, the iteration stops. if fn returns true, the iteration continues.
<<<<<<< HEAD
func (k *Keeper) iterateBatches(
	ctx sdk.Context,
	start, end []byte,
	ns string,
	cb func(tick uint64, batch []byte) bool) {
	store := k.batchStore(ctx, ns)
	it := store.Iterator(start, end)
=======
func (k *Keeper) iterateBatches(ctx sdk.Context, ns string, cb func(tick uint64, batch []byte) bool) {
	store := k.batchStore(ctx, ns)
	it := store.Iterator(nil, nil)
>>>>>>> a87a9444
	for ; it.Valid(); it.Next() {
		tick := k.uint64ForBytes(it.Key())
		batch := it.Value()
		if keepGoing := cb(tick, batch); !keepGoing {
			break
		}
	}
}

// iterateNamespaces iterates over all namespaces, calling fn for each batch in the store.
// if fn returns false, the iteration stops. if fn returns true, the iteration continues.
func (k *Keeper) iterateNamespaces(ctx sdk.Context, cb func(ns string) bool) {
	store := k.nameSpaceStore(ctx)
	it := store.Iterator(nil, nil)
	for ; it.Valid(); it.Next() {
		if keepGoing := cb(string(it.Key())); !keepGoing {
			break
		}
	}
<<<<<<< HEAD
}

// saveBatch saves a batch of transaction data.
func (k *Keeper) saveBatch(ctx sdk.Context, req *types.TransactionBatch) {
	k.saveNamespace(ctx, req.Namespace)
	store := k.batchStore(ctx, req.Namespace)
	key := k.bytesForUint(req.Tick)
	store.Set(key, req.Batch)
}

// saveNamespace saves a namespace to the store.
func (k *Keeper) saveNamespace(ctx sdk.Context, ns string) {
	store := k.nameSpaceStore(ctx)
	if store.Has([]byte(ns)) {
		return
	}
=======
}

// saveBatch saves a batch of transaction data.
func (k *Keeper) saveBatch(ctx sdk.Context, req *types.TransactionBatch) error {
	k.saveNamespace(ctx, req.Namespace)
	store := k.batchStore(ctx, req.Namespace)
	key := k.bytesForUint(req.Tick)
	has := store.Has(key)
	if has {
		return fmt.Errorf("tx batch for tick %d in namespace %s already submitted", req.Tick, req.Namespace)
	}
	store.Set(key, req.Batch)
	return nil
}

// saveNamespace saves a namespace to the store.
func (k *Keeper) saveNamespace(ctx sdk.Context, ns string) {
	store := k.nameSpaceStore(ctx)
	if store.Has([]byte(ns)) {
		return
	}
>>>>>>> a87a9444
	store.Set([]byte(ns), []byte{})
}

// bytesForUint converts uint to big endian encoded bytes.
func (k *Keeper) bytesForUint(u uint64) []byte {
	bz := make([]byte, uint64Size)
	binary.BigEndian.PutUint64(bz, u)
	return bz
}

// uint64ForBytes converts big endian encoded bytes to uint64.
func (k *Keeper) uint64ForBytes(bz []byte) uint64 {
	return binary.BigEndian.Uint64(bz)
}<|MERGE_RESOLUTION|>--- conflicted
+++ resolved
@@ -2,10 +2,8 @@
 
 import (
 	"encoding/binary"
-<<<<<<< HEAD
-=======
+
 	"fmt"
->>>>>>> a87a9444
 
 	"github.com/cosmos/cosmos-sdk/runtime"
 
@@ -43,7 +41,6 @@
 
 // iterateBatches iterates over all batches, calling fn for each batch in the store.
 // if fn returns false, the iteration stops. if fn returns true, the iteration continues.
-<<<<<<< HEAD
 func (k *Keeper) iterateBatches(
 	ctx sdk.Context,
 	start, end []byte,
@@ -51,11 +48,6 @@
 	cb func(tick uint64, batch []byte) bool) {
 	store := k.batchStore(ctx, ns)
 	it := store.Iterator(start, end)
-=======
-func (k *Keeper) iterateBatches(ctx sdk.Context, ns string, cb func(tick uint64, batch []byte) bool) {
-	store := k.batchStore(ctx, ns)
-	it := store.Iterator(nil, nil)
->>>>>>> a87a9444
 	for ; it.Valid(); it.Next() {
 		tick := k.uint64ForBytes(it.Key())
 		batch := it.Value()
@@ -75,24 +67,6 @@
 			break
 		}
 	}
-<<<<<<< HEAD
-}
-
-// saveBatch saves a batch of transaction data.
-func (k *Keeper) saveBatch(ctx sdk.Context, req *types.TransactionBatch) {
-	k.saveNamespace(ctx, req.Namespace)
-	store := k.batchStore(ctx, req.Namespace)
-	key := k.bytesForUint(req.Tick)
-	store.Set(key, req.Batch)
-}
-
-// saveNamespace saves a namespace to the store.
-func (k *Keeper) saveNamespace(ctx sdk.Context, ns string) {
-	store := k.nameSpaceStore(ctx)
-	if store.Has([]byte(ns)) {
-		return
-	}
-=======
 }
 
 // saveBatch saves a batch of transaction data.
@@ -114,7 +88,6 @@
 	if store.Has([]byte(ns)) {
 		return
 	}
->>>>>>> a87a9444
 	store.Set([]byte(ns), []byte{})
 }
 
