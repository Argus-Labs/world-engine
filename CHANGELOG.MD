--- conflicted
+++ resolved
@@ -39,11 +39,9 @@
 
 ### Features
 
-<<<<<<< HEAD
 - (cardinal) #WORLD-627: timestamps are now accessible via WorldContext.
-=======
+
 - (nakama) #WORLD-651: Support saving game data to Nakama storage.
->>>>>>> 49d9d3ed
 
 ### Improvements
 
