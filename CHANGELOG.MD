--- conflicted
+++ resolved
@@ -39,13 +39,10 @@
 
 ### Features
 
-<<<<<<< HEAD
 - (cardinal) #WORLD-671: Add support for exporting custom metrics
-- 
-=======
+
 - (cardinal) #WORLD-642: Log level is settable via the CARDINAL_LOG_LEVEL environment variable.
 
->>>>>>> db0461fc
 - (cardinal) #WORLD-627: timestamps are now accessible via WorldContext.
 
 - (nakama) #WORLD-651: Support saving game data to Nakama storage.
