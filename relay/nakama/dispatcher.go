package main

import (
	"bytes"
	"context"
	"encoding/json"
	"fmt"
	"net/http"
	"sync"
	"time"

	"github.com/heroiclabs/nakama-common/runtime"
)

type TransactionReceiptsReply struct {
	StartTick uint64     `json:"startTick"`
	EndTick   uint64     `json:"endTick"`
	Receipts  []*Receipt `json:"receipts"`
}

type Receipt struct {
	TxHash string         `json:"txHash"`
	Result map[string]any `json:"result"`
	Errors []string       `json:"errors"`
}

// receiptsDispatcher continually polls Cardinal for transaction receipts and dispatches them to any subscribed
// channels. The subscribed channels are stored in the sync.Map.
type receiptsDispatcher struct {
	ch chan *Receipt
	m  *sync.Map
}

func newReceiptsDispatcher() *receiptsDispatcher {
	return &receiptsDispatcher{
		ch: make(receiptChan),
		m:  &sync.Map{},
	}
}

// subscribe allows for the sending of receipts to the given channel. Each given session can
// only be associated with a single channel.
func (r *receiptsDispatcher) subscribe(session string, ch receiptChan) {
	r.m.Store(session, ch)
}

// dispatch continually drains r.ch (receipts from cardinal) and sends copies to all subscribed channels.
// This function is meant to be called in a goroutine. Pushed receipts will not block when sending.
func (r *receiptsDispatcher) dispatch(log runtime.Logger) {
	for receipt := range r.ch {
		r.m.Range(func(key, value any) bool {
			ch, _ := value.(receiptChan)
			// avoid blocking r.ch by making a best-effort delivery here.
			select {
			case ch <- receipt:
			default:
				log.Info("failed to deliver a receipt to session %q", key)
			}
			return true
		})
	}
}

// pollReceipts calls the cardinal backend to get any new transaction receipts. It never returns, so
// it should be called in a goroutine.
func (r *receiptsDispatcher) pollReceipts(log runtime.Logger) {
	timeBetweenBatched := time.Second
	startTick := uint64(0)
	var err error
	log.Debug("fetching batch of receipts: %d", startTick)
	for {
		startTick, err = r.streamBatchOfReceipts(log, startTick)
		if err != nil {
			log.Error("problem when fetching batch of receipts: %v", err)
		}
		time.Sleep(timeBetweenBatched)
	}
}

func (r *receiptsDispatcher) streamBatchOfReceipts(_ runtime.Logger, startTick uint64) (
	newStartTick uint64, err error,
) {
	newStartTick = startTick
	reply, err := r.getBatchOfReceiptsFromCardinal(startTick)
	if err != nil {
		return newStartTick, err
	}

	for _, rec := range reply.Receipts {
		r.ch <- rec
	}
	return reply.EndTick, nil
}

type txReceiptRequest struct {
	StartTick uint64 `json:"startTick"`
}

func (r *receiptsDispatcher) getBatchOfReceiptsFromCardinal(startTick uint64) (
	reply *TransactionReceiptsReply, err error) {
	request := txReceiptRequest{
		StartTick: startTick,
	}
	buf, err := json.Marshal(request)
	if err != nil {
		return nil, err
	}
	ctx := context.Background()
<<<<<<< HEAD
	url := makeURL(transactionReceiptsEndpoint)
	req, err := http.NewRequestWithContext(ctx, http.MethodPost, url, bytes.NewReader(buf))
=======
	url := makeHTTPURL(transactionReceiptsEndpoint)
	req, err := http.NewRequestWithContext(ctx, "POST", url, bytes.NewReader(buf))
>>>>>>> 5ad77e40
	if err != nil {
		return nil, err
	}
	req.Header.Set("Content-Type", "application/json")
	resp, err := doRequest(req)
	if err != nil {
		return nil, fmt.Errorf("failed to query %q: %w", url, err)
	}
	defer resp.Body.Close()

	reply = &TransactionReceiptsReply{}

	if err = json.NewDecoder(resp.Body).Decode(reply); err != nil {
		return nil, err
	}
	return reply, nil
}<|MERGE_RESOLUTION|>--- conflicted
+++ resolved
@@ -106,13 +106,8 @@
 		return nil, err
 	}
 	ctx := context.Background()
-<<<<<<< HEAD
-	url := makeURL(transactionReceiptsEndpoint)
+	url := makeHTTPURL(transactionReceiptsEndpoint)
 	req, err := http.NewRequestWithContext(ctx, http.MethodPost, url, bytes.NewReader(buf))
-=======
-	url := makeHTTPURL(transactionReceiptsEndpoint)
-	req, err := http.NewRequestWithContext(ctx, "POST", url, bytes.NewReader(buf))
->>>>>>> 5ad77e40
 	if err != nil {
 		return nil, err
 	}
