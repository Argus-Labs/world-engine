module pkg.world.dev/world-engine/relay/nakama

go 1.21

require (
	github.com/ethereum/go-ethereum v1.12.0
	github.com/heroiclabs/nakama-common v1.27.0
	pkg.world.dev/world-engine/sign v0.1.9-alpha
)

require (
	github.com/btcsuite/btcd/btcec/v2 v2.3.2 // indirect
	github.com/decred/dcrd/dcrec/secp256k1/v4 v4.2.0 // indirect
	github.com/holiman/uint256 v1.2.3 // indirect
<<<<<<< HEAD
	golang.org/x/crypto v0.13.0 // indirect
	golang.org/x/sys v0.12.0 // indirect
	google.golang.org/protobuf v1.31.0 // indirect
	gotest.tools/v3 v3.5.1 // indirect
=======
	github.com/mitchellh/mapstructure v1.5.0 // indirect
	golang.org/x/crypto v0.13.0 // indirect
	golang.org/x/sys v0.12.0 // indirect
	google.golang.org/protobuf v1.31.0 // indirect
>>>>>>> 85e75223
)<|MERGE_RESOLUTION|>--- conflicted
+++ resolved
@@ -12,15 +12,9 @@
 	github.com/btcsuite/btcd/btcec/v2 v2.3.2 // indirect
 	github.com/decred/dcrd/dcrec/secp256k1/v4 v4.2.0 // indirect
 	github.com/holiman/uint256 v1.2.3 // indirect
-<<<<<<< HEAD
+	github.com/mitchellh/mapstructure v1.5.0 // indirect
 	golang.org/x/crypto v0.13.0 // indirect
 	golang.org/x/sys v0.12.0 // indirect
 	google.golang.org/protobuf v1.31.0 // indirect
 	gotest.tools/v3 v3.5.1 // indirect
-=======
-	github.com/mitchellh/mapstructure v1.5.0 // indirect
-	golang.org/x/crypto v0.13.0 // indirect
-	golang.org/x/sys v0.12.0 // indirect
-	google.golang.org/protobuf v1.31.0 // indirect
->>>>>>> 85e75223
 )