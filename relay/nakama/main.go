--- conflicted
+++ resolved
@@ -123,12 +123,6 @@
 	go globalReceiptsDispatcher.dispatch(log)
 }
 
-<<<<<<< HEAD
-func initReceiptMatch(ctx context.Context, logger runtime.Logger, _ *sql.DB, nk runtime.NakamaModule,
-	initializer runtime.Initializer) error {
-	err := initializer.RegisterMatch("lobby", func(ctx context.Context, logger runtime.Logger, db *sql.DB,
-		nk runtime.NakamaModule) (runtime.Match, error) {
-=======
 func initEventHub(ctx context.Context, log runtime.Logger, nk runtime.NakamaModule) error {
 	eventHub, err := createEventHub(log)
 	if err != nil {
@@ -141,7 +135,7 @@
 		}
 	}()
 
-	//for now send to everybody via notifications.
+	// for now send to everybody via notifications.
 	go func() {
 		channel := eventHub.subscribe("main")
 		for event := range channel {
@@ -155,9 +149,10 @@
 	return nil
 }
 
-func initReceiptMatch(ctx context.Context, logger runtime.Logger, db *sql.DB, nk runtime.NakamaModule, initializer runtime.Initializer) error {
-	err := initializer.RegisterMatch("lobby", func(ctx context.Context, logger runtime.Logger, db *sql.DB, nk runtime.NakamaModule) (runtime.Match, error) {
->>>>>>> 5ad77e40
+func initReceiptMatch(ctx context.Context, logger runtime.Logger, _ *sql.DB, nk runtime.NakamaModule,
+	initializer runtime.Initializer) error {
+	err := initializer.RegisterMatch("lobby", func(ctx context.Context, logger runtime.Logger, db *sql.DB,
+		nk runtime.NakamaModule) (runtime.Match, error) {
 		return &ReceiptMatch{}, nil
 	})
 	if err != nil {
@@ -363,18 +358,12 @@
 					return logError(logger, "unable to make payload: %w", err)
 				}
 
-<<<<<<< HEAD
-				var req *http.Request
-				req, err = http.NewRequestWithContext(ctx, http.MethodPost, makeURL(currEndpoint), resultPayload)
-=======
-				req, err := http.NewRequestWithContext(ctx, "POST", makeHTTPURL(currEndpoint), resultPayload)
->>>>>>> 5ad77e40
+				req, err := http.NewRequestWithContext(ctx, http.MethodPost, makeHTTPURL(currEndpoint), resultPayload)
 				req.Header.Set("Content-Type", "application/json")
 				if err != nil {
 					return logError(logger, "request setup failed for endpoint %q: %w", currEndpoint, err)
 				}
-				var resp *http.Response
-				resp, err = http.DefaultClient.Do(req)
+				resp, err := http.DefaultClient.Do(req)
 				if err != nil {
 					return logError(logger, "request failed for endpoint %q: %w", currEndpoint, err)
 				}
@@ -383,8 +372,7 @@
 					body, _ := io.ReadAll(resp.Body)
 					return logError(logger, "bad status code: %s: %s", resp.Status, body)
 				}
-				var bz []byte
-				bz, err = io.ReadAll(resp.Body)
+				bz, err := io.ReadAll(resp.Body)
 				if err != nil {
 					return logError(logger, "can't read body: %w", err)
 				}
@@ -394,8 +382,7 @@
 					if err = json.Unmarshal(bz, &asTx); err != nil {
 						return logError(logger, "can't decode body as tx response: %w", err)
 					}
-					var userID string
-					userID, err = getUserID(ctx)
+					userID, err := getUserID(ctx)
 					if err != nil {
 						return logError(logger, "unable to get user id: %w", err)
 					}
