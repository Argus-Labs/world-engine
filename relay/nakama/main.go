package main

import (
	"bytes"
	"context"
	"database/sql"
	"encoding/json"
	"errors"
	"io"
	"net/http"
<<<<<<< HEAD
	"pkg.world.dev/world-engine/relay/nakama/constants"
	"pkg.world.dev/world-engine/relay/nakama/dispatcher"
	nakamaerrors "pkg.world.dev/world-engine/relay/nakama/errors"
	"pkg.world.dev/world-engine/relay/nakama/persona"
	"pkg.world.dev/world-engine/relay/nakama/pk"
=======
	"os"
	nakamaerrors "pkg.world.dev/world-engine/relay/nakama/errors"
>>>>>>> eee11767
	"pkg.world.dev/world-engine/relay/nakama/utils"
	"strings"
	"sync"

	"github.com/heroiclabs/nakama-common/api"
	"github.com/heroiclabs/nakama-common/runtime"
	"github.com/rotisserie/eris"
	"pkg.world.dev/world-engine/sign"
)

<<<<<<< HEAD
var (
=======
type receiptChan chan *Receipt

const (
	EnvCardinalAddr      = "CARDINAL_ADDR"
	EnvCardinalNamespace = "CARDINAL_NAMESPACE"

	cardinalCollection = "cardinalCollection"
	personaTagKey      = "personaTag"

	transactionEndpointPrefix = "/tx"
)

var (
	globalCardinalAddress      string
	globalNamespace            string
>>>>>>> eee11767
	globalPersonaTagAssignment = sync.Map{}

	globalReceiptsDispatcher *dispatcher.ReceiptsDispatcher
)

func InitModule(
	ctx context.Context,
	logger runtime.Logger,
	_ *sql.DB,
	nk runtime.NakamaModule,
	initializer runtime.Initializer,
) error {
<<<<<<< HEAD
	utils.DebugEnabled = utils.GetDebugModeFromEnvironment()
=======
	utils.DebugEnabled = getDebugModeFromEnvironment()
>>>>>>> eee11767

	if err := utils.InitCardinalAddress(); err != nil {
		return eris.Wrap(err, "failed to init cardinal address")
	}

	if err := utils.InitNamespace(); err != nil {
		return eris.Wrap(err, "failed to init namespace")
	}

	initReceiptDispatcher(logger)

	if err := initEventHub(ctx, logger, nk); err != nil {
		return eris.Wrap(err, "failed to init event hub")
	}

	notifier := newReceiptNotifier(logger, nk)

	if err := pk.InitPrivateKey(ctx, logger, nk); err != nil {
		return eris.Wrap(err, "failed to init private key")
	}

	if err := initPersonaTagAssignmentMap(ctx, logger, nk); err != nil {
		return eris.Wrap(err, "failed to init persona tag assignment map")
	}

	ptv := persona.InitPersonaTagVerifier(logger, nk, globalReceiptsDispatcher)

	if err := initPersonaTagEndpoints(logger, initializer, ptv, notifier); err != nil {
		return eris.Wrap(err, "failed to init persona tag endpoints")
	}

	if err := initCardinalEndpoints(logger, initializer, notifier); err != nil {
		return eris.Wrap(err, "failed to init cardinal endpoints")
	}

	if err := initAllowlist(logger, initializer); err != nil {
		return eris.Wrap(err, "failed to init allowlist endpoints")
	}

	if err := initSaveFileStorage(logger, initializer); err != nil {
		return eris.Wrap(err, "failed to init save file storage endpoint")
	}

	if err := initSaveFileQuery(logger, initializer); err != nil {
		return eris.Wrap(err, "failed to init save file query endpoint")
	}

	return nil
}

func initReceiptDispatcher(log runtime.Logger) {
	globalReceiptsDispatcher = dispatcher.NewReceiptsDispatcher()
	go globalReceiptsDispatcher.PollReceipts(log)
	go globalReceiptsDispatcher.Dispatch(log)
}

func initEventHub(ctx context.Context, log runtime.Logger, nk runtime.NakamaModule) error {
	eventHub, err := createEventHub(log)
	if err != nil {
		return err
	}
	go func() {
		err := eventHub.Dispatch(log)
		if err != nil {
			log.Error("error initializing eventHub: %s", eris.ToString(err, true))
		}
	}()

	// for now send to everybody via notifications.
	go func() {
		channel := eventHub.Subscribe("main")
		for event := range channel {
			err := eris.Wrap(nk.NotificationSendAll(ctx, "event", map[string]interface{}{"message": event.message}, 1, true), "")
			if err != nil {
				log.Error("error sending notifications: %s", eris.ToString(err, true))
			}
		}
	}()

	return nil
}

// initPersonaTagAssignmentMap initializes a sync.Map with all the existing mappings of PersonaTag->UserID. This
// sync.Map ensures that multiple users will not be given the same persona tag.
func initPersonaTagAssignmentMap(ctx context.Context, logger runtime.Logger, nk runtime.NakamaModule) error {
	logger.Debug("attempting to build personaTag->userID mapping")
	var cursor string
	var objs []*api.StorageObject
	var err error
	iterationLimit := 100
	for {
		objs, cursor, err = nk.StorageList(ctx, "", "", constants.CardinalCollection, iterationLimit, cursor)
		if err != nil {
			return eris.Wrap(err, "")
		}
		logger.Debug("found %d persona tag storage objects", len(objs))
		for _, obj := range objs {
			userID := obj.UserId
			var ptr *persona.StorageObj
			ptr, err = persona.StorageObjToPersonaTagStorageObj(obj)
			if err != nil {
				return err
			}
			if ptr.Status == persona.StatusAccepted || ptr.Status == persona.StatusPending {
				logger.Debug("%s has been assigned to %s", ptr.PersonaTag, userID)
				globalPersonaTagAssignment.Store(ptr.PersonaTag, userID)
			}
		}
		if cursor == "" {
			break
		}
	}
	return nil
}

// initPersonaEndpoints sets up the nakame RPC endpoints that are used to claim a persona tag and display a persona tag.
func initPersonaTagEndpoints(
	_ runtime.Logger,
	initializer runtime.Initializer,
	ptv *persona.Verifier,
	notifier *receiptNotifier) error {
	if err := initializer.RegisterRpc("nakama/claim-persona", handleClaimPersona(ptv, notifier)); err != nil {
		return eris.Wrap(err, "")
	}
	return eris.Wrap(initializer.RegisterRpc("nakama/show-persona", handleShowPersona), "")
}

// nakamaRPCHandler is the signature required for handlers that are passed to Nakama's RegisterRpc method.
// This type is defined just to make the function below a little more readable.
type nakamaRPCHandler func(ctx context.Context, logger runtime.Logger, db *sql.DB, nk runtime.NakamaModule,
	payload string) (string, error)

// handleClaimPersona handles a request to Nakama to associate the current user with the persona tag in the payload.
//
//nolint:gocognit
func handleClaimPersona(ptv *persona.Verifier, notifier *receiptNotifier) nakamaRPCHandler {
	return func(ctx context.Context, logger runtime.Logger, db *sql.DB, nk runtime.NakamaModule, payload string) (
		string, error) {
		userID, err := utils.GetUserID(ctx)
		if err != nil {
			return utils.LogErrorMessageFailedPrecondition(logger, err, "unable to get userID")
		}

		// check if the user is verified. this requires them to input a valid beta key.
		if verified, err := isUserVerified(ctx, nk, userID); err != nil {
			return utils.LogErrorMessageFailedPrecondition(logger, err, "unable to claim persona tag")
		} else if !verified {
			return utils.LogDebugWithMessageAndCode(
				logger,
				nakamaerrors.ErrNotAllowlisted,
				nakamaerrors.AlreadyExists,
				"unable to claim persona tag")
		}

		ptr := &persona.StorageObj{}
		if err := json.Unmarshal([]byte(payload), ptr); err != nil {
			return utils.LogErrorMessageFailedPrecondition(logger, eris.Wrap(err, ""), "unable to marshal payload")
		}
		if ptr.PersonaTag == "" {
			return utils.LogErrorWithMessageAndCode(
				logger,
				eris.New("personaTag field was empty"),
				nakamaerrors.InvalidArgument,
				"personaTag field must not be empty",
			)
		}

		tag, err := persona.LoadPersonaTagStorageObj(ctx, nk)
		if err != nil {
			if !errors.Is(err, nakamaerrors.ErrPersonaTagStorageObjNotFound) {
				return utils.LogErrorMessageFailedPrecondition(logger, err, "unable to get persona tag storage object")
			}
		} else {
			switch tag.Status {
<<<<<<< HEAD
			case persona.StatusPending:
=======
			case personaTagStatusPending:
>>>>>>> eee11767
				return utils.LogDebugWithMessageAndCode(
					logger,
					eris.Errorf("persona tag %q is pending for this account", tag.PersonaTag),
					nakamaerrors.AlreadyExists,
					"persona tag %q is pending", tag.PersonaTag,
				)
<<<<<<< HEAD
			case persona.StatusAccepted:
=======
			case personaTagStatusAccepted:
>>>>>>> eee11767
				return utils.LogErrorWithMessageAndCode(
					logger,
					eris.Errorf("persona tag %q already associated with this account", tag.PersonaTag),
					nakamaerrors.AlreadyExists,
					"persona tag %q already associated with this account",
					tag.PersonaTag)
			case persona.StatusRejected:
				// if the tag was rejected, don't do anything. let the user try to claim another tag.
			}
		}

		txHash, tick, err := persona.CardinalCreatePersona(ctx, nk, ptr.PersonaTag)
		if err != nil {
			return utils.LogErrorMessageFailedPrecondition(logger, err, "unable to make create persona request to cardinal")
		}
		notifier.AddTxHashToPendingNotifications(txHash, userID)

<<<<<<< HEAD
		ptr.Status = persona.StatusPending
		if err = ptr.SavePersonaTagStorageObj(ctx, nk); err != nil {
=======
		ptr.Status = personaTagStatusPending
		if err = ptr.savePersonaTagStorageObj(ctx, nk); err != nil {
>>>>>>> eee11767
			return utils.LogErrorMessageFailedPrecondition(logger, err, "unable to set persona tag storage object")
		}

		// Try to actually assign this personaTag->UserID in the sync map. If this succeeds, Nakama is OK with this
		// user having the persona tag.
		if ok := setPersonaTagAssignment(ptr.PersonaTag, userID); !ok {
<<<<<<< HEAD
			ptr.Status = persona.StatusRejected
			if err = ptr.SavePersonaTagStorageObj(ctx, nk); err != nil {
=======
			ptr.Status = personaTagStatusRejected
			if err = ptr.savePersonaTagStorageObj(ctx, nk); err != nil {
>>>>>>> eee11767
				return utils.LogErrorMessageFailedPrecondition(logger, err, "unable to set persona tag storage object")
			}
			return utils.LogErrorWithMessageAndCode(
				logger,
				eris.Errorf("persona tag %q is not available", ptr.PersonaTag),
				nakamaerrors.AlreadyExists,
				"persona tag %q is not available",
				ptr.PersonaTag)
		}

		ptr.Tick = tick
		ptr.TxHash = txHash
<<<<<<< HEAD
		if err = ptr.SavePersonaTagStorageObj(ctx, nk); err != nil {
=======
		if err = ptr.savePersonaTagStorageObj(ctx, nk); err != nil {
>>>>>>> eee11767
			return utils.LogErrorMessageFailedPrecondition(logger, err, "unable to save persona tag storage object")
		}
		ptv.AddPendingPersonaTag(userID, ptr.TxHash)
		res, err := ptr.ToJSON()
		if err != nil {
			return utils.LogErrorMessageFailedPrecondition(logger, err, "unable to marshal response")
		}
		return res, nil
	}
}

func handleShowPersona(ctx context.Context, logger runtime.Logger, _ *sql.DB, nk runtime.NakamaModule, _ string,
) (string, error) {
	ptr, err := persona.LoadPersonaTagStorageObj(ctx, nk)
	if err != nil {
		if eris.Is(eris.Cause(err), nakamaerrors.ErrPersonaTagStorageObjNotFound) {
			return utils.LogErrorMessageFailedPrecondition(logger, err, "no persona tag found")
		}
		return utils.LogErrorMessageFailedPrecondition(logger, err, "unable to get persona tag storage object")
	}
	ptr, err = ptr.AttemptToUpdatePending(ctx, nk)
	if err != nil {
		return utils.LogErrorMessageFailedPrecondition(logger, err, "unable to update pending state")
	}
	res, err := ptr.ToJSON()
	if err != nil {
		return utils.LogErrorMessageFailedPrecondition(logger, err, "unable to marshal response")
	}
	return res, nil
}

// initCardinalEndpoints queries the cardinal server to find the list of existing endpoints, and attempts to
// set up RPC wrappers around each one.
//
//nolint:gocognit,funlen // its fine.
func initCardinalEndpoints(logger runtime.Logger, initializer runtime.Initializer, notify *receiptNotifier) error {
	txEndpoints, queryEndpoints, err := getCardinalEndpoints()
	if err != nil {
		return err
	}

	createTransaction := func(payload string, endpoint string, nk runtime.NakamaModule, ctx context.Context,
	) (io.Reader, error) {
		logger.Debug("The %s endpoint requires a signed payload", endpoint)
		var transaction io.Reader
		transaction, err = makeTransaction(ctx, nk, payload)
		if err != nil {
			return nil, err
		}
		return transaction, nil
	}

	createUnsignedTransaction := func(payload string, endpoint string, _ runtime.NakamaModule, _ context.Context,
	) (io.Reader, error) {
		payloadBytes := []byte(payload)
		formattedPayloadBuffer := bytes.NewBuffer([]byte{})
		if !json.Valid(payloadBytes) {
			return nil, eris.Errorf("data %q is not valid json", string(payloadBytes))
		}
		err = json.Compact(formattedPayloadBuffer, payloadBytes)
		if err != nil {
			return nil, eris.Wrap(err, "")
		}
		return formattedPayloadBuffer, nil
	}

	registerEndpoints := func(endpoints []string, createPayload func(string, string, runtime.NakamaModule,
		context.Context) (io.Reader, error)) error {
		for _, e := range endpoints {
			logger.Debug("registering: %v", e)
			currEndpoint := e
			if currEndpoint[0] == '/' {
				currEndpoint = currEndpoint[1:]
			}
			err = initializer.RegisterRpc(currEndpoint, func(ctx context.Context, logger runtime.Logger, db *sql.DB,
				nk runtime.NakamaModule, payload string) (string, error) {
				logger.Debug("Got request for %q", currEndpoint)
				var resultPayload io.Reader
				resultPayload, err = createPayload(payload, currEndpoint, nk, ctx)
				if err != nil {
					return utils.LogErrorMessageFailedPrecondition(logger, err, "unable to make payload")
				}

<<<<<<< HEAD
				req, err := http.NewRequestWithContext(ctx, http.MethodPost, utils.MakeHTTPURL(currEndpoint), resultPayload)
=======
				req, err := http.NewRequestWithContext(
					ctx,
					http.MethodPost,
					utils.MakeHTTPURL(currEndpoint, globalCardinalAddress),
					resultPayload,
				)
>>>>>>> eee11767
				req.Header.Set("Content-Type", "application/json")
				if err != nil {
					return utils.LogErrorMessageFailedPrecondition(logger, err, "request setup failed for endpoint %q", currEndpoint)
				}
				resp, err := http.DefaultClient.Do(req)
				if err != nil {
					return utils.LogErrorMessageFailedPrecondition(logger, err, "request failed for endpoint %q", currEndpoint)
				}
				defer resp.Body.Close()
				if resp.StatusCode != http.StatusOK {
					body, err := io.ReadAll(resp.Body)
					if err != nil {
						return utils.LogErrorMessageFailedPrecondition(
							logger,
							eris.Wrap(err, "failed to read response body"),
							"bad status code: %s: %s", resp.Status, body,
						)
					}
					return utils.LogErrorMessageFailedPrecondition(
						logger,
						eris.Errorf("bad status code %d", resp.StatusCode),
						"bad status code: %s: %s", resp.Status, body,
					)
				}
				bz, err := io.ReadAll(resp.Body)
				if err != nil {
					return utils.LogErrorMessageFailedPrecondition(logger, err, "can't read body")
				}
				if strings.HasPrefix(currEndpoint, constants.TransactionEndpointPrefix) {
					var asTx persona.TxResponse

					if err = json.Unmarshal(bz, &asTx); err != nil {
						return utils.LogErrorMessageFailedPrecondition(logger, err, "can't decode body as tx response")
					}
					userID, err := utils.GetUserID(ctx)
					if err != nil {
						return utils.LogErrorMessageFailedPrecondition(logger, err, "unable to get user id")
					}
					notify.AddTxHashToPendingNotifications(asTx.TxHash, userID)
				}

				return string(bz), nil
			})
			if err != nil {
				return eris.Wrap(err, "")
			}
		}
		return nil
	}

	err = registerEndpoints(txEndpoints, createTransaction)
	if err != nil {
		return err
	}
	err = registerEndpoints(queryEndpoints, createUnsignedTransaction)
	if err != nil {
		return err
	}
	return nil
}

// setPersonaTagAssignment attempts to associate a given persona tag with the given user ID, and returns
// true if the attempt was successful or false if it failed. This method is safe for concurrent access.
func setPersonaTagAssignment(personaTag, userID string) (ok bool) {
	val, loaded := globalPersonaTagAssignment.LoadOrStore(personaTag, userID)
	if !loaded {
		return true
	}
	gotUserID, _ := val.(string)
	return gotUserID == userID
}

func makeTransaction(ctx context.Context, nk runtime.NakamaModule, payload string) (io.Reader, error) {
	ptr, err := persona.LoadPersonaTagStorageObj(ctx, nk)
	if err != nil {
		return nil, err
	}
	ptr, err = ptr.AttemptToUpdatePending(ctx, nk)
	if err != nil {
		return nil, err
	}

<<<<<<< HEAD
	if ptr.Status != persona.StatusAccepted {
=======
	if ptr.Status != personaTagStatusAccepted {
>>>>>>> eee11767
		return nil, eris.Wrap(nakamaerrors.ErrNoPersonaTagForUser, "")
	}
	personaTag := ptr.PersonaTag
	pk, nonce, err := pk.GetPrivateKeyAndANonce(ctx, nk)
	if err != nil {
		return nil, err
	}
	sp, err := sign.NewTransaction(pk, personaTag, utils.GlobalNamespace, nonce, payload)
	if err != nil {
		return nil, err
	}
	buf, err := json.Marshal(sp)
	if err != nil {
		return nil, eris.Wrap(err, "")
	}
	return bytes.NewReader(buf), nil
}

func initCardinalAddress() error {
	globalCardinalAddress = os.Getenv(EnvCardinalAddr)
	if globalCardinalAddress == "" {
		return eris.Errorf("must specify a cardinal server via %s", EnvCardinalAddr)
	}
	return nil
}

func initNamespace() error {
	globalNamespace = os.Getenv(EnvCardinalNamespace)
	if globalNamespace == "" {
		return eris.Errorf("must specify a cardinal namespace via %s", EnvCardinalNamespace)
	}
	return nil
}

func getDebugModeFromEnvironment() bool {
	devModeString := os.Getenv("ENABLE_DEBUG")
	return strings.ToLower(devModeString) == "true"
}<|MERGE_RESOLUTION|>--- conflicted
+++ resolved
@@ -8,16 +8,12 @@
 	"errors"
 	"io"
 	"net/http"
-<<<<<<< HEAD
+	"os"
 	"pkg.world.dev/world-engine/relay/nakama/constants"
 	"pkg.world.dev/world-engine/relay/nakama/dispatcher"
 	nakamaerrors "pkg.world.dev/world-engine/relay/nakama/errors"
 	"pkg.world.dev/world-engine/relay/nakama/persona"
 	"pkg.world.dev/world-engine/relay/nakama/pk"
-=======
-	"os"
-	nakamaerrors "pkg.world.dev/world-engine/relay/nakama/errors"
->>>>>>> eee11767
 	"pkg.world.dev/world-engine/relay/nakama/utils"
 	"strings"
 	"sync"
@@ -28,25 +24,7 @@
 	"pkg.world.dev/world-engine/sign"
 )
 
-<<<<<<< HEAD
 var (
-=======
-type receiptChan chan *Receipt
-
-const (
-	EnvCardinalAddr      = "CARDINAL_ADDR"
-	EnvCardinalNamespace = "CARDINAL_NAMESPACE"
-
-	cardinalCollection = "cardinalCollection"
-	personaTagKey      = "personaTag"
-
-	transactionEndpointPrefix = "/tx"
-)
-
-var (
-	globalCardinalAddress      string
-	globalNamespace            string
->>>>>>> eee11767
 	globalPersonaTagAssignment = sync.Map{}
 
 	globalReceiptsDispatcher *dispatcher.ReceiptsDispatcher
@@ -59,17 +37,13 @@
 	nk runtime.NakamaModule,
 	initializer runtime.Initializer,
 ) error {
-<<<<<<< HEAD
-	utils.DebugEnabled = utils.GetDebugModeFromEnvironment()
-=======
 	utils.DebugEnabled = getDebugModeFromEnvironment()
->>>>>>> eee11767
-
-	if err := utils.InitCardinalAddress(); err != nil {
+
+	if err := initCardinalAddress(); err != nil {
 		return eris.Wrap(err, "failed to init cardinal address")
 	}
 
-	if err := utils.InitNamespace(); err != nil {
+	if err := initNamespace(); err != nil {
 		return eris.Wrap(err, "failed to init namespace")
 	}
 
@@ -238,22 +212,14 @@
 			}
 		} else {
 			switch tag.Status {
-<<<<<<< HEAD
 			case persona.StatusPending:
-=======
-			case personaTagStatusPending:
->>>>>>> eee11767
 				return utils.LogDebugWithMessageAndCode(
 					logger,
 					eris.Errorf("persona tag %q is pending for this account", tag.PersonaTag),
 					nakamaerrors.AlreadyExists,
 					"persona tag %q is pending", tag.PersonaTag,
 				)
-<<<<<<< HEAD
 			case persona.StatusAccepted:
-=======
-			case personaTagStatusAccepted:
->>>>>>> eee11767
 				return utils.LogErrorWithMessageAndCode(
 					logger,
 					eris.Errorf("persona tag %q already associated with this account", tag.PersonaTag),
@@ -271,26 +237,16 @@
 		}
 		notifier.AddTxHashToPendingNotifications(txHash, userID)
 
-<<<<<<< HEAD
 		ptr.Status = persona.StatusPending
 		if err = ptr.SavePersonaTagStorageObj(ctx, nk); err != nil {
-=======
-		ptr.Status = personaTagStatusPending
-		if err = ptr.savePersonaTagStorageObj(ctx, nk); err != nil {
->>>>>>> eee11767
 			return utils.LogErrorMessageFailedPrecondition(logger, err, "unable to set persona tag storage object")
 		}
 
 		// Try to actually assign this personaTag->UserID in the sync map. If this succeeds, Nakama is OK with this
 		// user having the persona tag.
 		if ok := setPersonaTagAssignment(ptr.PersonaTag, userID); !ok {
-<<<<<<< HEAD
 			ptr.Status = persona.StatusRejected
 			if err = ptr.SavePersonaTagStorageObj(ctx, nk); err != nil {
-=======
-			ptr.Status = personaTagStatusRejected
-			if err = ptr.savePersonaTagStorageObj(ctx, nk); err != nil {
->>>>>>> eee11767
 				return utils.LogErrorMessageFailedPrecondition(logger, err, "unable to set persona tag storage object")
 			}
 			return utils.LogErrorWithMessageAndCode(
@@ -303,11 +259,7 @@
 
 		ptr.Tick = tick
 		ptr.TxHash = txHash
-<<<<<<< HEAD
 		if err = ptr.SavePersonaTagStorageObj(ctx, nk); err != nil {
-=======
-		if err = ptr.savePersonaTagStorageObj(ctx, nk); err != nil {
->>>>>>> eee11767
 			return utils.LogErrorMessageFailedPrecondition(logger, err, "unable to save persona tag storage object")
 		}
 		ptv.AddPendingPersonaTag(userID, ptr.TxHash)
@@ -391,16 +343,12 @@
 					return utils.LogErrorMessageFailedPrecondition(logger, err, "unable to make payload")
 				}
 
-<<<<<<< HEAD
-				req, err := http.NewRequestWithContext(ctx, http.MethodPost, utils.MakeHTTPURL(currEndpoint), resultPayload)
-=======
 				req, err := http.NewRequestWithContext(
 					ctx,
 					http.MethodPost,
-					utils.MakeHTTPURL(currEndpoint, globalCardinalAddress),
+					utils.MakeHTTPURL(currEndpoint, constants.GlobalCardinalAddress),
 					resultPayload,
 				)
->>>>>>> eee11767
 				req.Header.Set("Content-Type", "application/json")
 				if err != nil {
 					return utils.LogErrorMessageFailedPrecondition(logger, err, "request setup failed for endpoint %q", currEndpoint)
@@ -483,11 +431,7 @@
 		return nil, err
 	}
 
-<<<<<<< HEAD
 	if ptr.Status != persona.StatusAccepted {
-=======
-	if ptr.Status != personaTagStatusAccepted {
->>>>>>> eee11767
 		return nil, eris.Wrap(nakamaerrors.ErrNoPersonaTagForUser, "")
 	}
 	personaTag := ptr.PersonaTag
@@ -495,7 +439,7 @@
 	if err != nil {
 		return nil, err
 	}
-	sp, err := sign.NewTransaction(pk, personaTag, utils.GlobalNamespace, nonce, payload)
+	sp, err := sign.NewTransaction(pk, personaTag, constants.GlobalNamespace, nonce, payload)
 	if err != nil {
 		return nil, err
 	}
@@ -507,17 +451,17 @@
 }
 
 func initCardinalAddress() error {
-	globalCardinalAddress = os.Getenv(EnvCardinalAddr)
-	if globalCardinalAddress == "" {
-		return eris.Errorf("must specify a cardinal server via %s", EnvCardinalAddr)
+	constants.GlobalCardinalAddress = os.Getenv(constants.EnvCardinalAddr)
+	if constants.GlobalCardinalAddress == "" {
+		return eris.Errorf("must specify a cardinal server via %s", constants.EnvCardinalAddr)
 	}
 	return nil
 }
 
 func initNamespace() error {
-	globalNamespace = os.Getenv(EnvCardinalNamespace)
-	if globalNamespace == "" {
-		return eris.Errorf("must specify a cardinal namespace via %s", EnvCardinalNamespace)
+	constants.GlobalNamespace = os.Getenv(constants.EnvCardinalNamespace)
+	if constants.GlobalNamespace == "" {
+		return eris.Errorf("must specify a cardinal namespace via %s", constants.EnvCardinalNamespace)
 	}
 	return nil
 }
