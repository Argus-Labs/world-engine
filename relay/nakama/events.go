--- conflicted
+++ resolved
@@ -100,12 +100,7 @@
 	}
 	eh.channels.Range(func(key any, value any) bool {
 		log.Info(fmt.Sprintf("shutting down: %s", key.(string)))
-<<<<<<< HEAD
-		channel, _ := value.(chan *Event)
-		close(channel)
-=======
 		eh.Unsubscribe(key.(string))
->>>>>>> 8d4c8b52
 		return true
 	})
 	err = errors.Join(eh.inputConnection.Close(), err)
