package clientutils

import (
	"bytes"
	"context"
	"encoding/json"
	"fmt"
	"io"
	"math/rand"
	"net/http"
	"os"
	"strings"
	"testing"
	"time"

<<<<<<< HEAD
	"github.com/rotisserie/eris"
=======
	"nhooyr.io/websocket"
	"pkg.world.dev/world-engine/assert"
>>>>>>> 60e5cc25
)

const (
	envNakamaAddress = "NAKAMA_ADDRESS"
	chBufferSize     = 100
)

type NakamaClient struct {
	t          *testing.T
	addr       string
	authHeader string
	ReceiptCh  chan Receipt
	EventCh    chan Event
}

func NewNakamaClient(t *testing.T) *NakamaClient {
	host := os.Getenv(envNakamaAddress)
	if host == "" {
		host = "http://127.0.0.1:7350"
	}
	h := &NakamaClient{
		t:    t,
		addr: host,
		// Receipts and events will be placed on these channels. When the channel is filled, new receipts and events
		// will be dropped.
		ReceiptCh: make(chan Receipt, chBufferSize),
		EventCh:   make(chan Event, chBufferSize),
	}
	return h
}

type NotificationItem struct {
	ID         string    `json:"id"`
	Subject    string    `json:"subject"`
	Content    string    `json:"content"`
	Code       int       `json:"code"`
	CreateTime time.Time `json:"createTime"`
	Persistent bool      `json:"persistent"`
}

type Event struct {
	Message string `json:"message"`
}

type Receipt struct {
	TxHash string         `json:"txHash"`
	Result map[string]any `json:"result"`
	Errors []string       `json:"errors"`
}

type NotificationCollection struct {
	Notifications struct {
		Notifications []NotificationItem `json:"notifications"`
	} `json:"notifications"`
}

func (c *NakamaClient) listenForNotifications() error {
	url := fmt.Sprintf("%s/ws", c.addr)
	opts := websocket.DialOptions{
		HTTPHeader: http.Header{},
	}
	opts.HTTPHeader.Set("Authorization", c.authHeader)
	//nolint:bodyclose // Docs say "You never need to close resp.Body yourself"
	conn, _, err := websocket.Dial(context.Background(), url, &opts)
	if err != nil {
		return err
	}

	c.t.Cleanup(func() {
		assert.Check(c.t, nil == conn.Close(websocket.StatusNormalClosure, "test over"))
	})

	go func() {
		for {
			_, buf, err := conn.Read(context.Background())
			if err != nil {
				if !strings.Contains(err.Error(), "StatusNormalClosure") {
					assert.Check(c.t, err == nil, "failed to read from we socket:", err)
				}
				return
			}
			var data NotificationCollection
			err = json.Unmarshal(buf, &data)
			assert.Check(c.t, err == nil, "failed to unmarshal notification")

			for _, n := range data.Notifications.Notifications {
				switch n.Subject {
				case "receipt":
					c.handleReceipt([]byte(n.Content))
				case "event":
					c.handleEvent([]byte(n.Content))
				default:
					assert.Check(c.t, false, "unknown notification subject: ", n.Subject)
				}
			}
		}
	}()
	return nil
}

func (c *NakamaClient) handleReceipt(bz []byte) {
	var receipt Receipt
	if err := json.Unmarshal(bz, &receipt); err != nil {
		assert.Check(c.t, false, "failed to unmarshal receipt", err)
	}
	select {
	case c.ReceiptCh <- receipt:
	default:
		c.t.Log("warning: receipt dropped")
	}
}

<<<<<<< HEAD
// ListEvents lists only the events from the notifications.
func (c *NakamaClient) ListEvents(k int) ([]map[string]any, error) {
	items, err := c.FetchNotifications(k)
	if err != nil {
		return nil, err
	}
	var events []map[string]any
	for _, item := range items {
		if item.Subject == "event" {
			var event = make(map[string]any)
			if err := json.Unmarshal([]byte(item.Content), &event); err != nil {
				return nil, eris.Wrap(err, "failed to unmarshall event")
			}
			events = append(events, event)
		}
=======
func (c *NakamaClient) handleEvent(bz []byte) {
	var event Event
	if err := json.Unmarshal(bz, &event); err != nil {
		assert.Check(c.t, false, "failed to unmarshal event", err)
	}
	select {
	case c.EventCh <- event:
	default:
		c.t.Log("warning: event dropped")
>>>>>>> 60e5cc25
	}
}

func (c *NakamaClient) RegisterDevice(username, deviceID string) error {
	path := "v2/account/authenticate/device"
	options := fmt.Sprintf("create=true&username=%s", username)
	url := fmt.Sprintf("%s/%s?%s", c.addr, path, options)
	body := map[string]any{
		"id": deviceID,
	}
	buf, err := json.Marshal(body)
	if err != nil {
		return err
	}
	reader := bytes.NewReader(buf)
	req, err := http.NewRequestWithContext(context.Background(), http.MethodPost, url, reader)
	if err != nil {
		return err
	}
	req.Header.Set("Content-Type", "application/json")
	// defaultkey is the default server key. See https://heroiclabs.com/docs/nakama/concepts/authentication/ for more
	// details.
	req.SetBasicAuth("defaultkey", "")

	resp, err := http.DefaultClient.Do(req)
	//	resp, err := http.Post(url, "application/json", reader)
	if err != nil {
		return err
	}
	defer resp.Body.Close()
	if resp.StatusCode != http.StatusOK {
		buf, err := io.ReadAll(resp.Body)
		return fmt.Errorf("request failed with status code %d. body is:\n%v\nerror:%w", resp.StatusCode, string(buf), err)
	}

	if err := json.NewDecoder(resp.Body).Decode(&body); err != nil {
		return fmt.Errorf("failed to decode body: %w", err)
	}
	c.authHeader = fmt.Sprintf("Bearer %s", body["token"].(string))
	if err := c.listenForNotifications(); err != nil {
		return fmt.Errorf("failed to start streaming notifications: %w", err)
	}

	return nil
}

func (c *NakamaClient) RPC(path string, body any) (*http.Response, error) {
	buf, err := json.Marshal(body)
	if err != nil {
		return nil, err
	}
	url := fmt.Sprintf("%s/v2/rpc/%s?unwrap", c.addr, path)
	req, err := http.NewRequestWithContext(context.Background(), http.MethodPost, url, bytes.NewReader(buf))
	if err != nil {
		return nil, err
	}
	req.Header.Set("Content-Type", "application/json")
	req.Header.Set("Authorization", c.authHeader)
	resp, err := http.DefaultClient.Do(req)
	if err != nil {
		return nil, fmt.Errorf("request failed: %w", err)
	}
	return resp, nil
}

func CopyBody(r *http.Response) string {
	buf, err := io.ReadAll(r.Body)
	msg := fmt.Sprintf("response body is:\n%v\nReadAll error is:%v", string(buf), err)
	r.Body = io.NopCloser(bytes.NewReader(buf))
	return msg
}

const chars = "abcdefghijklmnopqrstuvwxyz"

func Triple(s string) (string, string, string) {
	return s, s, s
}

func RandomString() string {
	b := &strings.Builder{}
	for i := 0; i < 10; i++ {
		n := rand.Intn(len(chars)) //nolint:gosec // it's fine just a test.
		b.WriteString(chars[n : n+1])
	}
	return b.String()
}<|MERGE_RESOLUTION|>--- conflicted
+++ resolved
@@ -13,12 +13,8 @@
 	"testing"
 	"time"
 
-<<<<<<< HEAD
-	"github.com/rotisserie/eris"
-=======
 	"nhooyr.io/websocket"
 	"pkg.world.dev/world-engine/assert"
->>>>>>> 60e5cc25
 )
 
 const (
@@ -131,23 +127,6 @@
 	}
 }
 
-<<<<<<< HEAD
-// ListEvents lists only the events from the notifications.
-func (c *NakamaClient) ListEvents(k int) ([]map[string]any, error) {
-	items, err := c.FetchNotifications(k)
-	if err != nil {
-		return nil, err
-	}
-	var events []map[string]any
-	for _, item := range items {
-		if item.Subject == "event" {
-			var event = make(map[string]any)
-			if err := json.Unmarshal([]byte(item.Content), &event); err != nil {
-				return nil, eris.Wrap(err, "failed to unmarshall event")
-			}
-			events = append(events, event)
-		}
-=======
 func (c *NakamaClient) handleEvent(bz []byte) {
 	var event Event
 	if err := json.Unmarshal(bz, &event); err != nil {
@@ -157,7 +136,6 @@
 	case c.EventCh <- event:
 	default:
 		c.t.Log("warning: event dropped")
->>>>>>> 60e5cc25
 	}
 }
 
