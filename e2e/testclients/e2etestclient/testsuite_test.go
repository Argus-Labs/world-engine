--- conflicted
+++ resolved
@@ -46,16 +46,6 @@
 	}
 
 	// Fetch events and verify
-<<<<<<< HEAD
-	var events []map[string]any
-	for attempt := 0; attempt < 5; attempt++ {
-		events, err = c.ListEvents(amountOfPlayers + 1)
-		if err != nil {
-			t.Fatalf("Error listing events: %v", err)
-		}
-		if len(events) == amountOfPlayers {
-			break
-=======
 	var events []clientutils.Event
 	timeout := time.After(5 * time.Second)
 	for len(events) < amountOfPlayers {
@@ -64,15 +54,12 @@
 			events = append(events, e)
 		case <-timeout:
 			assert.FailNow(t, "timeout whiel waiting for events")
->>>>>>> 60e5cc25
 		}
 	}
 
 	assert.Equal(t, len(events), amountOfPlayers, "Expected number of player creation events does not match")
 	for _, event := range events {
-		message, ok := event["message"]
-		assert.True(t, ok)
-		assert.Contains(t, message, "player created", "Event message does not contain expected text")
+		assert.Contains(t, event.Message, "player created", "Event message does not contain expected text")
 	}
 }
 
