package cardinal

import (
	"errors"
	"reflect"
	"strconv"

	"github.com/rotisserie/eris"

	"pkg.world.dev/world-engine/cardinal/component"
	"pkg.world.dev/world-engine/cardinal/iterators"
	"pkg.world.dev/world-engine/cardinal/search"
	"pkg.world.dev/world-engine/cardinal/types"
	"pkg.world.dev/world-engine/cardinal/worldstage"
)

var (
	ErrEntityMutationOnReadOnly          = errors.New("cannot modify state with read only context")
	ErrEntitiesCreatedBeforeReady        = errors.New("entities should not be created before world is ready")
	ErrEntityDoesNotExist                = iterators.ErrEntityDoesNotExist
	ErrEntityMustHaveAtLeastOneComponent = iterators.ErrEntityMustHaveAtLeastOneComponent
	ErrComponentNotOnEntity              = iterators.ErrComponentNotOnEntity
	ErrComponentAlreadyOnEntity          = iterators.ErrComponentAlreadyOnEntity
)

// Imported
// This section aggregates function from other packages such that they are easily accessible
// via cardinal.<function_name>

// NewSearch is used to create a search object.
//
// Usage:
//
// cardinal.NewSearch().Entity(filter.Contains(filter.Component[EnergyComponent]()))
var NewSearch = search.NewSearch

// NewLegacySearch allows users to create a Search object with a filter already provided
// as a property.
//
// Example Usage:
//
// cardinal.NewLegacySearch().Entity(filter.Exact(Alpha{}, Beta{})).Count()
var NewLegacySearch = search.NewLegacySearch

type Search = search.Search

// FilterFunction wrap your component filter function of func(comp T) bool inside FilterFunction to use
// in search.
//
// Usage:
//
// cardinal.NewSearch().Entity(filter.Not(filter.
// Contains(filter.Component[AlphaTest]()))).Where(cardinal.FilterFunction[GammaTest](func(_ GammaTest) bool {
//  	return true
// }))

func FilterFunction[T types.Component](f func(comp T) bool) func(ctx search.Context, id types.EntityID) (bool, error) {
	return search.ComponentFilter[T](f)
}

func RegisterSystems(w *World, sys ...System) error {
	if w.worldStage.Current() != worldstage.Init {
		return eris.Errorf(
			"world state is %s, expected %s to register systems",
			w.worldStage.Current(),
			worldstage.Init,
		)
	}
	return w.SystemManager.registerSystems(false, sys...)
}

func RegisterInitSystems(w *World, sys ...System) error {
	if w.worldStage.Current() != worldstage.Init {
		return eris.Errorf(
			"world state is %s, expected %s to register init systems",
			w.worldStage.Current(),
			worldstage.Init,
		)
	}
	return w.SystemManager.registerSystems(true, sys...)
}

func RegisterComponent[T types.Component](w *World) error {
	if w.worldStage.Current() != worldstage.Init {
		return eris.Errorf(
			"world state is %s, expected %s to register component",
			w.worldStage.Current(),
			worldstage.Init,
		)
	}

	compMetadata, err := component.NewComponentMetadata[T]()
	if err != nil {
		return err
	}

	err = w.componentManager.RegisterComponent(compMetadata)
	if err != nil {
		return err
	}

	return nil
}

func MustRegisterComponent[T types.Component](w *World) {
	err := RegisterComponent[T](w)
	if err != nil {
		panic(err)
	}
}

<<<<<<< HEAD
func EachMessage[In any, Out any](wCtx Context, fn func(TxData[In]) (Out, error)) error {
=======
func EachMessage[In any, Out any](wCtx engine.Context, fn func(TxData[In]) (Out, error)) error {
>>>>>>> 8ad754de
	var msg MessageType[In, Out]
	msgType := reflect.TypeOf(msg)
	tempRes, ok := wCtx.GetMessageByType(msgType)
	if !ok {
		return eris.Errorf("Could not find %s, Message may not be registered.", msg.Name())
	}
	var _ types.Message = &msg
	res, ok := tempRes.(*MessageType[In, Out])
	if !ok {
		return eris.New("wrong type")
	}
	res.Each(wCtx, fn)
	return nil
}

// RegisterMessage registers a message to the world. Cardinal will automatically set up HTTP routes that map to each
// registered message. Message URLs are take the form of "group.name". A default group, "game", is used
// unless the WithCustomMessageGroup option is used. Example: game.throw-rock
func RegisterMessage[In any, Out any](world *World, name string, opts ...MessageOption[In, Out]) error {
	if world.worldStage.Current() != worldstage.Init {
		return eris.Errorf(
			"world state is %s, expected %s to register messages",
			world.worldStage.Current(),
			worldstage.Init,
		)
	}

	// Create the message type
	msgType := NewMessageType[In, Out](name, opts...)

	// Register the message with the manager
	err := world.RegisterMessage(msgType, reflect.TypeOf(*msgType))
	if err != nil {
		return err
	}

	return nil
}

func RegisterQuery[Request any, Reply any](
	w *World,
	name string,
<<<<<<< HEAD
	handler func(wCtx Context, req *Request) (*Reply, error),
=======
	handler func(wCtx engine.Context, req *Request) (*Reply, error),
>>>>>>> 8ad754de
	opts ...QueryOption[Request, Reply],
) (err error) {
	if w.worldStage.Current() != worldstage.Init {
		return eris.Errorf(
			"world state is %s, expected %s to register query",
			w.worldStage.Current(),
			worldstage.Init,
		)
	}

	q, err := NewQueryType[Request, Reply](name, handler, opts...)
	if err != nil {
		return err
	}

	return w.RegisterQuery(name, q)
}

// Create creates a single entity in the world, and returns the id of the newly created entity.
// At least 1 component must be provided.
func Create(wCtx Context, components ...types.Component) (_ types.EntityID, err error) {
	// We don't handle panics here because we let CreateMany handle it for us
	entityIDs, err := CreateMany(wCtx, 1, components...)
	if err != nil {
		return 0, err
	}
	return entityIDs[0], nil
}

// CreateMany creates multiple entities in the world, and returns the slice of ids for the newly created
// entities. At least 1 component must be provided.
func CreateMany(wCtx Context, num int, components ...types.Component) (entityIDs []types.EntityID, err error) {
	defer func() { panicOnFatalError(wCtx, err) }()

	// Error if the context is read only
	if wCtx.IsReadOnly() {
		return nil, ErrEntityMutationOnReadOnly
	}

	if !wCtx.IsWorldReady() {
		return nil, ErrEntitiesCreatedBeforeReady
	}

	// Get all component metadata for the given components
	acc := make([]types.ComponentMetadata, 0, len(components))
	for _, comp := range components {
		c, err := wCtx.GetComponentByName(comp.Name())
		if err != nil {
			return nil, eris.Wrap(err, "failed to create entity because component is not registered")
		}
		acc = append(acc, c)
	}

	// Create the entities
	entityIDs, err = wCtx.StoreManager().CreateManyEntities(num, acc...)
	if err != nil {
		return nil, err
	}

	// Store the components for the entities
	for _, id := range entityIDs {
		for _, comp := range components {
			var c types.ComponentMetadata
			c, err = wCtx.GetComponentByName(comp.Name())
			if err != nil {
				return nil, eris.Wrap(err, "failed to create entity because component is not registered")
			}

			err = wCtx.StoreManager().SetComponentForEntity(c, id, comp)
			if err != nil {
				return nil, err
			}
		}
	}

	return entityIDs, nil
}

// SetComponent sets component data to the entity.
func SetComponent[T types.Component](wCtx Context, id types.EntityID, component *T) (err error) {
	defer func() { panicOnFatalError(wCtx, err) }()

	// Error if the context is read only
	if wCtx.IsReadOnly() {
		return ErrEntityMutationOnReadOnly
	}

	// Get the component metadata
	var t T
	c, err := wCtx.GetComponentByName(t.Name())
	if err != nil {
		return err
	}

	// Store the component
	err = wCtx.StoreManager().SetComponentForEntity(c, id, component)
	if err != nil {
		return err
	}

	// Log
	wCtx.Logger().Debug().
		Str("entity_id", strconv.FormatUint(uint64(id), 10)).
		Str("component_name", c.Name()).
		Int("component_id", int(c.ID())).
		Msg("entity updated")

	return nil
}

// GetComponent returns component data from the entity.
func GetComponent[T types.Component](wCtx Context, id types.EntityID) (comp *T, err error) {
	defer func() { panicOnFatalError(wCtx, err) }()

	// Get the component metadata
	var t T
	c, err := wCtx.GetComponentByName(t.Name())
	if err != nil {
		return nil, err
	}

	// Get current component value
	compValue, err := wCtx.StoreReader().GetComponentForEntity(c, id)
	if err != nil {
		return nil, err
	}

	// Type assert the component value to the component type
	t, ok := compValue.(T)
	if !ok {
		comp, ok = compValue.(*T)
		if !ok {
			return nil, err
		}
	} else {
		comp = &t
	}

	return comp, nil
}

func UpdateComponent[T types.Component](wCtx Context, id types.EntityID, fn func(*T) *T) (err error) {
	defer func() { panicOnFatalError(wCtx, err) }()

	// Error if the context is read only
	if wCtx.IsReadOnly() {
		return err
	}

	// Get current component value
	val, err := GetComponent[T](wCtx, id)
	if err != nil {
		return err
	}

	// Get the new component value
	updatedVal := fn(val)

	// Store the new component value
	err = SetComponent[T](wCtx, id, updatedVal)
	if err != nil {
		return err
	}

	return nil
}

func AddComponentTo[T types.Component](wCtx Context, id types.EntityID) (err error) {
	defer func() { panicOnFatalError(wCtx, err) }()

	// Error if the context is read only
	if wCtx.IsReadOnly() {
		return ErrEntityMutationOnReadOnly
	}

	// Get the component metadata
	var t T
	c, err := wCtx.GetComponentByName(t.Name())
	if err != nil {
		return err
	}

	// Add the component to entity
	err = wCtx.StoreManager().AddComponentToEntity(c, id)
	if err != nil {
		return err
	}

	return nil
}

// RemoveComponentFrom removes a component from an entity.
func RemoveComponentFrom[T types.Component](wCtx Context, id types.EntityID) (err error) {
	defer func() { panicOnFatalError(wCtx, err) }()

	// Error if the context is read only
	if wCtx.IsReadOnly() {
		return ErrEntityMutationOnReadOnly
	}

	// Get the component metadata
	var t T
	c, err := wCtx.GetComponentByName(t.Name())
	if err != nil {
		return err
	}

	// Remove the component from entity
	err = wCtx.StoreManager().RemoveComponentFromEntity(c, id)
	if err != nil {
		return err
	}

	return nil
}

// Remove removes the given Entity from the world.
func Remove(wCtx Context, id types.EntityID) (err error) {
	defer func() { panicOnFatalError(wCtx, err) }()

	// Error if the context is read only
	if wCtx.IsReadOnly() {
		return ErrEntityMutationOnReadOnly
	}

	err = wCtx.StoreManager().RemoveEntity(id)
	if err != nil {
		return err
	}

	return nil
}<|MERGE_RESOLUTION|>--- conflicted
+++ resolved
@@ -109,11 +109,7 @@
 	}
 }
 
-<<<<<<< HEAD
 func EachMessage[In any, Out any](wCtx Context, fn func(TxData[In]) (Out, error)) error {
-=======
-func EachMessage[In any, Out any](wCtx engine.Context, fn func(TxData[In]) (Out, error)) error {
->>>>>>> 8ad754de
 	var msg MessageType[In, Out]
 	msgType := reflect.TypeOf(msg)
 	tempRes, ok := wCtx.GetMessageByType(msgType)
@@ -156,11 +152,7 @@
 func RegisterQuery[Request any, Reply any](
 	w *World,
 	name string,
-<<<<<<< HEAD
 	handler func(wCtx Context, req *Request) (*Reply, error),
-=======
-	handler func(wCtx engine.Context, req *Request) (*Reply, error),
->>>>>>> 8ad754de
 	opts ...QueryOption[Request, Reply],
 ) (err error) {
 	if w.worldStage.Current() != worldstage.Init {
