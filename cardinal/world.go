package cardinal

import (
	"context"
	"errors"
	"sync/atomic"
	"time"

	"pkg.world.dev/world-engine/cardinal/evm"

	"github.com/rs/zerolog/log"
	"pkg.world.dev/world-engine/cardinal/ecs"
	"pkg.world.dev/world-engine/cardinal/ecs/component"
	"pkg.world.dev/world-engine/cardinal/ecs/component_metadata"
	"pkg.world.dev/world-engine/cardinal/ecs/ecb"
	"pkg.world.dev/world-engine/cardinal/ecs/entity"
	"pkg.world.dev/world-engine/cardinal/ecs/storage"
	"pkg.world.dev/world-engine/cardinal/ecs/transaction"
	"pkg.world.dev/world-engine/cardinal/events"
	"pkg.world.dev/world-engine/cardinal/server"
)

type World struct {
	implWorld       *ecs.World
	server          *server.Handler
	evmServer       evm.Server
	gameManager     *server.GameManager
	isGameRunning   atomic.Bool
	tickChannel     <-chan time.Time
	tickDoneChannel chan<- uint64
	serverOptions   []server.Option
}

type (
	// EntityID represents a single entity in the World. An EntityID is tied to
	// one or more components.
	EntityID = entity.ID
	TxHash   = transaction.TxHash

	// System is a function that process the transaction in the given transaction queue.
	// Systems are automatically called during a world tick, and they must be registered
	// with a world using AddSystem or AddSystems.
	System func(WorldContext) error
)

// NewWorld creates a new World object using Redis as the storage layer.
func NewWorld(addr, password string, opts ...WorldOption) (*World, error) {
	ecsOptions, serverOptions, cardinalOptions := separateOptions(opts)
	log.Log().Msg("Running in normal mode, using external Redis")
	if addr == "" {
		return nil, errors.New("redis address is required")
	}
	if password == "" {
		log.Log().Msg("Redis password is not set, make sure to set up redis with password in prod")
	}

	rs := storage.NewRedisStorage(storage.Options{
		Addr:     addr,
		Password: password, // make sure to set this in prod
		DB:       0,        // use default DB
	}, "world")
	worldStorage := storage.NewWorldStorage(&rs)
	storeManager, err := ecb.NewManager(rs.Client)
	if err != nil {
		return nil, err
	}

<<<<<<< HEAD
	//ecsOptions = append(ecsOptions, ecs.WithEventHub(eventHub))
=======
	eventHub := events.CreateWebSocketEventHub()
	ecsOptions = append(ecsOptions, ecs.WithEventHub(eventHub))
>>>>>>> 3240f983

	ecsWorld, err := ecs.NewWorld(worldStorage, storeManager, ecsOptions...)
	if err != nil {
		return nil, err
	}

	world := &World{
		implWorld:     ecsWorld,
		serverOptions: serverOptions,
	}
	world.isGameRunning.Store(false)
	for _, opt := range cardinalOptions {
		opt(world)
	}

	return world, nil
}

// NewMockWorld creates a World that uses an in-memory redis DB as the storage layer.
// This is only suitable for local development.
func NewMockWorld(opts ...WorldOption) (*World, error) {
	ecsOptions, serverOptions, cardinalOptions := separateOptions(opts)
	eventHub := events.CreateWebSocketEventHub()
	ecsOptions = append(ecsOptions, ecs.WithEventHub(eventHub))
	world := &World{
		implWorld:     ecs.NewMockWorld(ecsOptions...),
		serverOptions: serverOptions,
	}
	world.isGameRunning.Store(false)
	for _, opt := range cardinalOptions {
		opt(world)
	}
	return world, nil
}

// CreateMany creates multiple entities in the world, and returns the slice of ids for the newly created
// entities. At least 1 component must be provided.
func CreateMany(wCtx WorldContext, num int, components ...component_metadata.Component) ([]EntityID, error) {
	return component.CreateMany(wCtx.getECSWorldContext(), num, components...)
}

// Create creates a single entity in the world, and returns the id of the newly created entity.
// At least 1 component must be provided.
func Create(wCtx WorldContext, components ...component_metadata.Component) (EntityID, error) {
	return component.Create(wCtx.getECSWorldContext(), components...)
}

// SetComponent Set sets component data to the entity.
func SetComponent[T component_metadata.Component](wCtx WorldContext, id entity.ID, comp *T) error {
	return component.SetComponent[T](wCtx.getECSWorldContext(), id, comp)
}

// GetComponent Get returns component data from the entity.
func GetComponent[T component_metadata.Component](wCtx WorldContext, id entity.ID) (comp *T, err error) {
	return component.GetComponent[T](wCtx.getECSWorldContext(), id)
}

// UpdateComponent Updates a component on an entity
func UpdateComponent[T component_metadata.Component](wCtx WorldContext, id entity.ID, fn func(*T) *T) error {
	return component.UpdateComponent[T](wCtx.getECSWorldContext(), id, fn)
}

// AddComponentTo Adds a component on an entity
func AddComponentTo[T component_metadata.Component](wCtx WorldContext, id entity.ID) error {
	return component.AddComponentTo[T](wCtx.getECSWorldContext(), id)
}

// RemoveComponentFrom Removes a component from an entity
func RemoveComponentFrom[T component_metadata.Component](wCtx WorldContext, id entity.ID) error {
	return component.RemoveComponentFrom[T](wCtx.getECSWorldContext(), id)
}

// Remove removes the given entity id from the world.
func (w *World) Remove(id EntityID) error {
	return w.implWorld.Remove(id)
}

// StartGame starts running the world game loop. Each time a message arrives on the tickChannel, a world tick is attempted.
// In addition, an HTTP server (listening on the given port) is created so that game transactions can be sent
// to this world. After StartGame is called, RegisterComponent, RegisterTransactions, RegisterQueries, and AddSystem may
// not be called. If StartGame doesn't encounter any errors, it will block forever, running the server and ticking
// the game in the background.
func (w *World) StartGame() error {
	if w.IsGameRunning() {
		return errors.New("game already running")
	}
	eventHub := events.CreateEventHub()
	w.implWorld.SetEventHub(eventHub)
	eventBuilder := events.CreateNewWebSocketBuilder("/events", events.CreateWebSocketEventHandler(eventHub))
	handler, err := server.NewHandler(w.implWorld, eventBuilder, w.serverOptions...)
	if err != nil {
		return err
	}
	w.server = handler

	if err := w.implWorld.LoadGameState(); err != nil {
		return err
	}

	w.evmServer, err = evm.NewServer(w.implWorld)
	if err != nil {
		if !errors.Is(err, evm.ErrNoEVMTypes) {
			return err
		}
		w.implWorld.Logger.Debug().Msg("no EVM transactions or queries specified. EVM server will not run")
	} else {
		w.implWorld.Logger.Debug().Msg("running world with EVM server")
		err = w.evmServer.Serve()
		if err != nil {
			return err
		}
	}

	if w.tickChannel == nil {
		w.tickChannel = time.Tick(time.Second)
	}
	w.implWorld.StartGameLoop(context.Background(), w.tickChannel, w.tickDoneChannel)
	txh, err := server.NewHandler(w.implWorld, nil, w.serverOptions...)
	if err != nil {
		return err
	}
	w.server = txh
	gameManager := server.NewGameManager(w.implWorld, w.server)
	w.gameManager = &gameManager
	go func() {
		w.isGameRunning.Store(true)
		if err := w.server.Serve(); err != nil {
			log.Fatal().Err(err)
		}
	}()
	select {}
}

func (w *World) IsGameRunning() bool {
	return w.isGameRunning.Load()
}

func (w *World) ShutDown() error {
	if !w.IsGameRunning() {
		return errors.New("game is not running")
	}
	err := w.gameManager.Shutdown()
	if err != nil {
		return err
	}
	w.isGameRunning.Store(false)
	return nil
}

func RegisterSystems(w *World, systems ...System) {
	for _, system := range systems {
		w.implWorld.AddSystem(func(wCtx ecs.WorldContext) error {
			return system(&worldContext{
				implContext: wCtx,
			})
		})
	}
}

func RegisterComponent[T component_metadata.Component](world *World) error {
	return ecs.RegisterComponent[T](world.implWorld)
}

// RegisterTransactions adds the given transactions to the game world. HTTP endpoints to queue up/execute these
// transaction will automatically be created when StartGame is called. This Register method must only be called once.
func RegisterTransactions(w *World, txs ...AnyTransaction) error {
	return w.implWorld.RegisterTransactions(toITransactionType(txs)...)
}

// RegisterQueries adds the given query capabilities to the game world. HTTP endpoints to use these queries
// will automatically be created when StartGame is called. This Register method must only be called once.
func RegisterQueries(w *World, queries ...AnyQueryType) error {
	return w.implWorld.RegisterQueries(toIQueryType(queries)...)
}

func (w *World) CurrentTick() uint64 {
	return w.implWorld.CurrentTick()
}

func (w *World) Tick(ctx context.Context) error {
	return w.implWorld.Tick(ctx)
}

func (w *World) Init(fn func(WorldContext)) {
	ecsWorldCtx := ecs.NewWorldContext(w.implWorld)
	fn(&worldContext{implContext: ecsWorldCtx})
}<|MERGE_RESOLUTION|>--- conflicted
+++ resolved
@@ -65,12 +65,6 @@
 		return nil, err
 	}
 
-<<<<<<< HEAD
-	//ecsOptions = append(ecsOptions, ecs.WithEventHub(eventHub))
-=======
-	eventHub := events.CreateWebSocketEventHub()
-	ecsOptions = append(ecsOptions, ecs.WithEventHub(eventHub))
->>>>>>> 3240f983
 
 	ecsWorld, err := ecs.NewWorld(worldStorage, storeManager, ecsOptions...)
 	if err != nil {
@@ -157,7 +151,7 @@
 	if w.IsGameRunning() {
 		return errors.New("game already running")
 	}
-	eventHub := events.CreateEventHub()
+	eventHub := events.CreateWebSocketEventHub()
 	w.implWorld.SetEventHub(eventHub)
 	eventBuilder := events.CreateNewWebSocketBuilder("/events", events.CreateWebSocketEventHandler(eventHub))
 	handler, err := server.NewHandler(w.implWorld, eventBuilder, w.serverOptions...)
