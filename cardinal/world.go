package cardinal

import (
	"context"
	"errors"
	"os"
	"os/signal"
	"path/filepath"
	"reflect"
	"runtime"
	"syscall"
	"time"

	"github.com/rotisserie/eris"
	"pkg.world.dev/world-engine/cardinal/ecs/message"
	"pkg.world.dev/world-engine/cardinal/ecs/storage/redis"
	"pkg.world.dev/world-engine/cardinal/gamestage"

	"github.com/rs/zerolog/log"
	"pkg.world.dev/world-engine/cardinal/ecs"
	"pkg.world.dev/world-engine/cardinal/ecs/ecb"
	"pkg.world.dev/world-engine/cardinal/ecs/receipt"
	"pkg.world.dev/world-engine/cardinal/events"
	"pkg.world.dev/world-engine/cardinal/evm"
	"pkg.world.dev/world-engine/cardinal/server"
	"pkg.world.dev/world-engine/cardinal/types/component"
	"pkg.world.dev/world-engine/cardinal/types/entity"
)

var ErrEntitiesCreatedBeforeStartGame = errors.New("entities should not be created before start game")

type World struct {
	instance        *ecs.World
	server          *server.Handler
	evmServer       evm.Server
	gameManager     *server.GameManager
	tickChannel     <-chan time.Time
	tickDoneChannel chan<- uint64
	serverOptions   []server.Option
	cleanup         func()

	// gameSequenceStage describes what stage the game is in (e.g. starting, running, shut down, etc)
	gameSequenceStage gamestage.Atomic
	endStartGame      chan bool
}

type (
	// EntityID represents a single entity in the World. An EntityID is tied to
	// one or more components.
	EntityID = entity.ID
	TxHash   = message.TxHash
	Receipt  = receipt.Receipt

	// System is a function that process the transaction in the given transaction queue.
	// Systems are automatically called during a world tick, and they must be registered
	// with a world using RegisterSystems.
	System func(WorldContext) error
)

// NewWorld creates a new World object using Redis as the storage layer.
func NewWorld(opts ...WorldOption) (*World, error) {
	ecsOptions, serverOptions, cardinalOptions := separateOptions(opts)

	// Load config. Fallback value is used if it's not set.
	cfg := GetWorldConfig()

	// Sane default options
	serverOptions = append(serverOptions, server.WithCORS())

	if cfg.CardinalMode == ModeProd {
		log.Logger.Info().Msg("Starting a new Cardinal world in production mode")
		if cfg.RedisPassword == DefaultRedisPassword {
			return nil, errors.New("redis password is required in production")
		}
		if cfg.CardinalNamespace == DefaultNamespace {
			return nil, errors.New(
				"cardinal namespace can't be the default value in production to avoid replay attack",
			)
		}
	} else {
		log.Logger.Info().Msg("Starting a new Cardinal world in development mode")
		ecsOptions = append(ecsOptions, ecs.WithPrettyLog())
	}
<<<<<<< HEAD
	redisStore := redis.NewRedisStorage(redis.Options{
		Addr:     cfg.RedisAddress,
		Password: cfg.RedisPassword,
		DB:       0, // use default DB
	}, cfg.CardinalNamespace)
=======
	redisStore := storage.NewRedisStorage(
		storage.Options{
			Addr:     cfg.RedisAddress,
			Password: cfg.RedisPassword,
			DB:       0, // use default DB
		}, cfg.CardinalNamespace,
	)
>>>>>>> 973cc565
	storeManager, err := ecb.NewManager(redisStore.Client)
	if err != nil {
		return nil, err
	}

	ecsWorld, err := ecs.NewWorld(
		&redisStore,
		storeManager,
		ecs.Namespace(cfg.CardinalNamespace),
		ecsOptions...,
	)
	if err != nil {
		return nil, err
	}

	world := &World{
		instance:          ecsWorld,
		serverOptions:     serverOptions,
		endStartGame:      make(chan bool),
		gameSequenceStage: gamestage.NewAtomic(),
	}

	// Apply options
	for _, opt := range cardinalOptions {
		opt(world)
	}

	return world, nil
}

// NewMockWorld creates a World object that uses miniredis as the storage layer suitable for local development.
// If you are creating a World for unit tests, use NewTestWorld.
func NewMockWorld(opts ...WorldOption) (*World, error) {
	world, err := NewWorld(append(opts, withMockRedis())...)
	if err != nil {
		return world, err
	}
	return world, nil
}

// CreateMany creates multiple entities in the world, and returns the slice of ids for the newly created
// entities. At least 1 component must be provided.
func CreateMany(wCtx WorldContext, num int, components ...component.Component) ([]EntityID, error) {
	return ecs.CreateMany(wCtx.Instance(), num, components...)
}

// Create creates a single entity in the world, and returns the id of the newly created entity.
// At least 1 component must be provided.
func Create(wCtx WorldContext, components ...component.Component) (EntityID, error) {
	return ecs.Create(wCtx.Instance(), components...)
}

// SetComponent Set sets component data to the entity.
func SetComponent[T component.Component](wCtx WorldContext, id entity.ID, comp *T) error {
	return ecs.SetComponent[T](wCtx.Instance(), id, comp)
}

// GetComponent Get returns component data from the entity.
func GetComponent[T component.Component](wCtx WorldContext, id entity.ID) (*T, error) {
	return ecs.GetComponent[T](wCtx.Instance(), id)
}

// UpdateComponent Updates a component on an entity.
func UpdateComponent[T component.Component](wCtx WorldContext, id entity.ID, fn func(*T) *T) error {
	return ecs.UpdateComponent[T](wCtx.Instance(), id, fn)
}

// AddComponentTo Adds a component on an entity.
func AddComponentTo[T component.Component](wCtx WorldContext, id entity.ID) error {
	return ecs.AddComponentTo[T](wCtx.Instance(), id)
}

// RemoveComponentFrom Removes a component from an entity.
func RemoveComponentFrom[T component.Component](wCtx WorldContext, id entity.ID) error {
	return ecs.RemoveComponentFrom[T](wCtx.Instance(), id)
}

// Remove removes the given entity id from the world.
func Remove(wCtx WorldContext, id EntityID) error {
	return wCtx.Instance().GetWorld().Remove(id)
}

func (w *World) handleShutdown() {
	signalChannel := make(chan os.Signal, 1)
	go func() {
		signal.Notify(signalChannel, syscall.SIGINT, syscall.SIGTERM)
		for sig := range signalChannel {
			if sig == syscall.SIGINT || sig == syscall.SIGTERM {
				err := w.ShutDown()
				if err != nil {
					log.Err(err).Msgf("There was an error during shutdown.")
				}
				return
			}
		}
	}()
}

// StartGame starts running the world game loop. Each time a message arrives on the tickChannel, a world tick is
// attempted. In addition, an HTTP server (listening on the given port) is created so that game messages can be sent
// to this world. After StartGame is called, RegisterComponent, RegisterMessages, RegisterQueries, and RegisterSystems
// may not be called. If StartGame doesn't encounter any errors, it will block forever, running the server and ticking
// the game in the background.
func (w *World) StartGame() error {
	ok := w.gameSequenceStage.CompareAndSwap(gamestage.StagePreStart, gamestage.StageStarting)
	if !ok {
		return errors.New("game has already been started")
	}

	if err := w.instance.LoadGameState(); err != nil {
		if errors.Is(err, ecs.ErrEntitiesCreatedBeforeLoadingGameState) {
			return eris.Wrap(ErrEntitiesCreatedBeforeStartGame, "")
		}
		return err
	}
	if !w.instance.DoesWorldHaveAnEventHub() {
		w.instance.SetEventHub(events.CreateWebSocketEventHub())
	}
	eventHub := w.instance.GetEventHub()
	eventBuilder := events.CreateNewWebSocketBuilder("/events", events.CreateWebSocketEventHandler(eventHub))
	handler, err := server.NewHandler(w.instance, eventBuilder, w.serverOptions...)
	if err != nil {
		return err
	}
	w.server = handler

	w.evmServer, err = evm.NewServer(w.instance)
	if err != nil {
		if !errors.Is(err, evm.ErrNoEVMTypes) {
			return err
		}
		w.instance.Logger.Debug().
			Msg("no EVM messages or queries specified. EVM server will not run")
	} else {
		w.instance.Logger.Debug().Msg("running world with EVM server")
		err = w.evmServer.Serve()
		if err != nil {
			return err
		}
	}

	if w.tickChannel == nil {
		w.tickChannel = time.Tick(time.Second) //nolint:staticcheck // its ok.
	}
	w.instance.StartGameLoop(context.Background(), w.tickChannel, w.tickDoneChannel)
	gameManager := server.NewGameManager(w.instance, w.server)
	w.gameManager = &gameManager
	go func() {
		ok := w.gameSequenceStage.CompareAndSwap(gamestage.StageStarting, gamestage.StageRunning)
		if !ok {
			log.Fatal().Err(errors.New("game was started prematurely"))
		}
		if err := w.server.Serve(); err != nil {
			log.Fatal().Err(err)
		}
	}()

	// handle shutdown via a signal
	w.handleShutdown()
	<-w.endStartGame
	return err
}

func (w *World) IsGameRunning() bool {
	return w.gameSequenceStage.Load() == gamestage.StageRunning
}

func (w *World) ShutDown() error {
	ok := w.gameSequenceStage.CompareAndSwap(gamestage.StageRunning, gamestage.StageShuttingDown)
	if !ok {
		// Either the world hasn't been started, or we've already shut down.
		return nil
	}
	// The CompareAndSwap returned true, so this call is responsible for actually
	// shutting down the game.
	defer func() {
		w.gameSequenceStage.Store(gamestage.StageShutDown)
	}()
	if w.cleanup != nil {
		w.cleanup()
	}
	if w.evmServer != nil {
		w.evmServer.Shutdown()
	}
	close(w.endStartGame)
	err := w.gameManager.Shutdown()
	if err != nil {
		return err
	}
	return nil
}

func RegisterSystems(w *World, systems ...System) error {
	for _, system := range systems {
		functionName := filepath.Base(runtime.FuncForPC(reflect.ValueOf(system).Pointer()).Name())
		sys := system
		w.instance.RegisterSystemWithName(
			func(wCtx ecs.WorldContext) error {
				return sys(
					&worldContext{
						instance: wCtx,
					},
				)
			}, functionName,
		)
	}
	return nil
}

func RegisterComponent[T component.Component](world *World) error {
	return ecs.RegisterComponent[T](world.instance)
}

// RegisterMessages adds the given messages to the game world. HTTP endpoints to queue up/execute these
// messages will automatically be created when StartGame is called. This Register method must only be called once.
func RegisterMessages(w *World, msgs ...AnyMessage) error {
	return w.instance.RegisterMessages(toMessageType(msgs)...)
}

// RegisterQuery adds the given query to the game world. HTTP endpoints to use these queries
// will automatically be created when StartGame is called. This function does not add EVM support to the query.
func RegisterQuery[Request any, Reply any](
	world *World,
	name string,
	handler func(wCtx WorldContext, req *Request) (*Reply, error),
) error {
	err := ecs.RegisterQuery[Request, Reply](
		world.instance,
		name,
		func(wCtx ecs.WorldContext, req *Request) (*Reply, error) {
			return handler(&worldContext{instance: wCtx}, req)
		},
	)
	if err != nil {
		return err
	}
	return nil
}

// RegisterQueryWithEVMSupport adds the given query to the game world. HTTP endpoints to use these queries
// will automatically be created when StartGame is called. This Register method must only be called once.
// This function also adds EVM support to the query.
func RegisterQueryWithEVMSupport[Request any, Reply any](
	world *World,
	name string,
	handler func(wCtx WorldContext, req *Request) (*Reply, error),
) error {
	err := ecs.RegisterQuery[Request, Reply](
		world.instance,
		name,
		func(wCtx ecs.WorldContext, req *Request) (*Reply, error) {
			return handler(&worldContext{instance: wCtx}, req)
		},
		ecs.WithQueryEVMSupport[Request, Reply],
	)
	if err != nil {
		return err
	}
	return nil
}

func (w *World) Instance() *ecs.World {
	return w.instance
}

func (w *World) CurrentTick() uint64 {
	return w.instance.CurrentTick()
}

func (w *World) Tick(ctx context.Context) error {
	return w.instance.Tick(ctx)
}

// Init Registers a system that only runs once on a new game before tick 0.
func (w *World) Init(system System) {
	w.instance.AddInitSystem(
		func(ecsWctx ecs.WorldContext) error {
			return system(&worldContext{instance: ecsWctx})
		},
	)
}<|MERGE_RESOLUTION|>--- conflicted
+++ resolved
@@ -81,21 +81,11 @@
 		log.Logger.Info().Msg("Starting a new Cardinal world in development mode")
 		ecsOptions = append(ecsOptions, ecs.WithPrettyLog())
 	}
-<<<<<<< HEAD
 	redisStore := redis.NewRedisStorage(redis.Options{
 		Addr:     cfg.RedisAddress,
 		Password: cfg.RedisPassword,
 		DB:       0, // use default DB
 	}, cfg.CardinalNamespace)
-=======
-	redisStore := storage.NewRedisStorage(
-		storage.Options{
-			Addr:     cfg.RedisAddress,
-			Password: cfg.RedisPassword,
-			DB:       0, // use default DB
-		}, cfg.CardinalNamespace,
-	)
->>>>>>> 973cc565
 	storeManager, err := ecb.NewManager(redisStore.Client)
 	if err != nil {
 		return nil, err
