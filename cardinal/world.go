--- conflicted
+++ resolved
@@ -254,15 +254,14 @@
 	fn(&worldContext{implContext: ecsWorldCtx})
 }
 
-<<<<<<< HEAD
 func (w *World) GetTransactionReceiptsForTick(tick uint64) ([]Receipt, error) {
 	return w.implWorld.GetTransactionReceiptsForTick(tick)
-=======
+}
+
 // The following type and function are exported temporarily pending a refactor of
 // how Persona works with the different components of Cardinal
 type CreatePersonaTransaction = ecs.CreatePersonaTransaction
 
 func (w *World) AddCreatePersonaTxToQueue(data CreatePersonaTransaction) {
 	ecs.CreatePersonaTx.AddToQueue(w.implWorld, data)
->>>>>>> 838f0247
 }