package cardinal

import (
	"context"
	"errors"
	"net/http"
	"os"
	"os/signal"
	"path/filepath"
	"pkg.world.dev/world-engine/cardinal/shard"
	"reflect"
	"runtime"
	"strings"
	"syscall"
	"time"

	"github.com/rotisserie/eris"
	"github.com/rs/zerolog"
	"github.com/rs/zerolog/log"
	"pkg.world.dev/world-engine/cardinal/ecs"
	"pkg.world.dev/world-engine/cardinal/ecs/ecb"
	"pkg.world.dev/world-engine/cardinal/ecs/receipt"
	"pkg.world.dev/world-engine/cardinal/ecs/storage/redis"
	"pkg.world.dev/world-engine/cardinal/events"
	"pkg.world.dev/world-engine/cardinal/evm"
	"pkg.world.dev/world-engine/cardinal/gamestage"
	"pkg.world.dev/world-engine/cardinal/server"
	"pkg.world.dev/world-engine/cardinal/statsd"
	"pkg.world.dev/world-engine/cardinal/types/component"
	"pkg.world.dev/world-engine/cardinal/types/entity"
	"pkg.world.dev/world-engine/cardinal/types/message"
)

var ErrEntitiesCreatedBeforeStartGame = errors.New("entities should not be created before start game")

type World struct {
	instance           *ecs.World
	server             *server.Handler
	evmServer          evm.Server
	gameManager        *server.GameManager
	tickChannel        <-chan time.Time
	tickDoneChannel    chan<- uint64
	serverOptions      []server.Option
	gameManagerOptions []server.GameManagerOptions
	cleanup            func()

	// gameSequenceStage describes what stage the game is in (e.g. starting, running, shut down, etc)
	gameSequenceStage gamestage.Atomic
	endStartGame      chan bool
}

type (
	// EntityID represents a single entity in the World. An EntityID is tied to
	// one or more components.
	EntityID = entity.ID
	TxHash   = message.TxHash
	Receipt  = receipt.Receipt

	// System is a function that process the transaction in the given transaction queue.
	// Systems are automatically called during a world tick, and they must be registered
	// with a world using RegisterSystems.
	System func(WorldContext) error
)

// NewWorld creates a new World object using Redis as the storage layer.
func NewWorld(opts ...WorldOption) (*World, error) {
	ecsOptions, serverOptions, cardinalOptions := separateOptions(opts)

	// Load config. Fallback value is used if it's not set.
	cfg := getWorldConfig()

	// Sane default options
	serverOptions = append(serverOptions, server.WithCORS())
	var gameManagerOptions []server.GameManagerOptions // not exposed in NewWorld Yet

	if err := setLogLevel(cfg.CardinalLogLevel); err != nil {
		return nil, eris.Wrap(err, "")
	}

	if cfg.CardinalMode == RunModeProd {
		if err := applyProductionOptions(cfg, &ecsOptions, &serverOptions); err != nil {
			return nil, err
		}
	} else {
		log.Logger.Info().Msg("Starting a new Cardinal world in development mode")
		ecsOptions = append(ecsOptions, ecs.WithPrettyLog())
		serverOptions = append(serverOptions, server.WithPrettyPrint())
		gameManagerOptions = append(gameManagerOptions, server.WithGameManagerPrettyPrint)
	}
	redisStore := redis.NewRedisStorage(redis.Options{
		Addr:     cfg.RedisAddress,
		Password: cfg.RedisPassword,
		DB:       0, // use default DB
	}, cfg.CardinalNamespace)
	storeManager, err := ecb.NewManager(redisStore.Client)
	if err != nil {
		return nil, err
	}

	ecsWorld, err := ecs.NewWorld(
		&redisStore,
		storeManager,
		ecs.Namespace(cfg.CardinalNamespace),
		ecsOptions...,
	)
	if err != nil {
		return nil, err
	}

	var metricTags []string
	if cfg.CardinalMode != "" {
<<<<<<< HEAD
		metricTags = append(metricTags, string(cfg.CardinalMode))
=======
		metricTags = append(metricTags, "cardinal_mode:"+cfg.CardinalMode)
>>>>>>> b7a668b1
	}
	if cfg.CardinalNamespace != "" {
		metricTags = append(metricTags, "cardinal_namespace:"+cfg.CardinalNamespace)
	}

	if cfg.StatsdAddress != "" || cfg.TraceAddress != "" {
		if err = statsd.Init(cfg.StatsdAddress, cfg.TraceAddress, metricTags); err != nil {
			return nil, eris.Wrap(err, "unable to init statsd")
		}
	} else {
		log.Logger.Warn().Msg("statsd is disabled")
	}

	world := &World{
		instance:           ecsWorld,
		serverOptions:      serverOptions,
		gameManagerOptions: gameManagerOptions,
		endStartGame:       make(chan bool),
		gameSequenceStage:  gamestage.NewAtomic(),
	}

	// Apply options
	for _, opt := range cardinalOptions {
		opt(world)
	}

	return world, nil
}

func setLogLevel(levelStr string) error {
	if levelStr == "" {
		return eris.New("log level must not be empty")
	}
	level, err := zerolog.ParseLevel(levelStr)
	if err != nil {
		var exampleLogLevels = strings.Join([]string{
			zerolog.DebugLevel.String(),
			zerolog.InfoLevel.String(),
			zerolog.WarnLevel.String(),
			zerolog.ErrorLevel.String(),
			zerolog.Disabled.String(),
		}, ", ")
		return eris.Errorf("log level %q is invalid, try one of: %v.", levelStr, exampleLogLevels)
	}
	zerolog.SetGlobalLevel(level)
	return nil
}

func applyProductionOptions(
	cfg WorldConfig,
	ecsOptions *[]ecs.Option,
	serverOptions *[]server.Option,
) error {
	log.Logger.Info().Msg("Starting a new Cardinal world in production mode")
	if cfg.RedisPassword == DefaultRedisPassword {
		return eris.New("REDIS_PASSWORD is required in production")
	}
	if cfg.CardinalNamespace == DefaultNamespace {
		return eris.New(
			"CARDINAL_NAMESPACE cannot be the default value in production to avoid replay attack",
		)
	}
	if cfg.BaseShardSequencerAddress == "" || cfg.BaseShardQueryAddress == "" {
		return eris.New("must supply BASE_SHARD_SEQUENCER_ADDRESS and BASE_SHARD_QUERY_ADDRESS for production " +
			"mode Cardinal worlds")
	}
	adapter, err := shard.NewAdapter(shard.AdapterConfig{
		ShardSequencerAddr: cfg.BaseShardSequencerAddress,
		EVMBaseShardAddr:   cfg.BaseShardQueryAddress,
	})
	if err != nil {
		return eris.Wrapf(err, "failed to instantiate adapter")
	}
	*ecsOptions = append(*ecsOptions, ecs.WithAdapter(adapter))
	*serverOptions = append(*serverOptions, server.WithAdapter(adapter))
	return nil
}

// NewMockWorld creates a World object that uses miniredis as the storage layer suitable for local development.
// If you are creating a World for unit tests, use NewTestWorld.
func NewMockWorld(opts ...WorldOption) (*World, error) {
	world, err := NewWorld(append(opts, withMockRedis())...)
	if err != nil {
		return world, err
	}
	return world, nil
}

// CreateMany creates multiple entities in the world, and returns the slice of ids for the newly created
// entities. At least 1 component must be provided.
func CreateMany(wCtx WorldContext, num int, components ...component.Component) ([]EntityID, error) {
	return ecs.CreateMany(wCtx.Instance(), num, components...)
}

// Create creates a single entity in the world, and returns the id of the newly created entity.
// At least 1 component must be provided.
func Create(wCtx WorldContext, components ...component.Component) (EntityID, error) {
	return ecs.Create(wCtx.Instance(), components...)
}

// SetComponent Set sets component data to the entity.
func SetComponent[T component.Component](wCtx WorldContext, id entity.ID, comp *T) error {
	return ecs.SetComponent[T](wCtx.Instance(), id, comp)
}

// GetComponent Get returns component data from the entity.
func GetComponent[T component.Component](wCtx WorldContext, id entity.ID) (*T, error) {
	return ecs.GetComponent[T](wCtx.Instance(), id)
}

// UpdateComponent Updates a component on an entity.
func UpdateComponent[T component.Component](wCtx WorldContext, id entity.ID, fn func(*T) *T) error {
	return ecs.UpdateComponent[T](wCtx.Instance(), id, fn)
}

// AddComponentTo Adds a component on an entity.
func AddComponentTo[T component.Component](wCtx WorldContext, id entity.ID) error {
	return ecs.AddComponentTo[T](wCtx.Instance(), id)
}

// RemoveComponentFrom Removes a component from an entity.
func RemoveComponentFrom[T component.Component](wCtx WorldContext, id entity.ID) error {
	return ecs.RemoveComponentFrom[T](wCtx.Instance(), id)
}

// Remove removes the given entity id from the world.
func Remove(wCtx WorldContext, id EntityID) error {
	return wCtx.Instance().GetWorld().Remove(id)
}

func (w *World) handleShutdown() {
	signalChannel := make(chan os.Signal, 1)
	go func() {
		signal.Notify(signalChannel, syscall.SIGINT, syscall.SIGTERM)
		for sig := range signalChannel {
			if sig == syscall.SIGINT || sig == syscall.SIGTERM {
				err := w.ShutDown()
				if err != nil {
					log.Err(err).Msgf("There was an error during shutdown.")
				}
				return
			}
		}
	}()
}

// StartGame starts running the world game loop. Each time a message arrives on the tickChannel, a world tick is
// attempted. In addition, an HTTP server (listening on the given port) is created so that game messages can be sent
// to this world. After StartGame is called, RegisterComponent, RegisterMessages, RegisterQueries, and RegisterSystems
// may not be called. If StartGame doesn't encounter any errors, it will block forever, running the server and ticking
// the game in the background.
func (w *World) StartGame() error {
	ok := w.gameSequenceStage.CompareAndSwap(gamestage.StagePreStart, gamestage.StageStarting)
	if !ok {
		return errors.New("game has already been started")
	}

	if err := w.instance.LoadGameState(); err != nil {
		if errors.Is(err, ecs.ErrEntitiesCreatedBeforeLoadingGameState) {
			return eris.Wrap(ErrEntitiesCreatedBeforeStartGame, "")
		}
		return err
	}
	if !w.instance.DoesWorldHaveAnEventHub() {
		w.instance.SetEventHub(events.CreateWebSocketEventHub())
	}
	eventHub := w.instance.GetEventHub()
	eventBuilder := events.CreateNewWebSocketBuilder("/events", events.CreateWebSocketEventHandler(eventHub))
	handler, err := server.NewHandler(w.instance, eventBuilder, w.serverOptions...)
	if err != nil {
		return err
	}
	w.server = handler

	w.evmServer, err = evm.NewServer(w.instance)
	if err != nil {
		if !errors.Is(eris.Cause(err), evm.ErrNoEVMTypes) {
			return err
		}
		w.instance.Logger.Debug().
			Msgf("no EVM messages or queries specified. EVM server will not run: %s", eris.ToString(err, true))
	} else {
		w.instance.Logger.Debug().Msg("running world with EVM server")
		err = w.evmServer.Serve()
		if err != nil {
			return err
		}
	}

	if w.tickChannel == nil {
		w.tickChannel = time.Tick(time.Second) //nolint:staticcheck // its ok.
	}
	w.instance.StartGameLoop(context.Background(), w.tickChannel, w.tickDoneChannel)
	gameManager := server.NewGameManager(w.instance, w.server, w.gameManagerOptions...)
	w.gameManager = &gameManager
	go func() {
		ok := w.gameSequenceStage.CompareAndSwap(gamestage.StageStarting, gamestage.StageRunning)
		if !ok {
			log.Fatal().Msg("game was started prematurely")
		}
		if err := w.server.Serve(); errors.Is(err, http.ErrServerClosed) {
			log.Info().Err(err).Msgf("the server has been closed: %s", eris.ToString(err, true))
		} else if err != nil {
			log.Fatal().Err(err).Msgf("the server has failed: %s", eris.ToString(err, true))
		}
	}()

	// handle shutdown via a signal
	w.handleShutdown()
	<-w.endStartGame
	return err
}

func (w *World) IsGameRunning() bool {
	return w.gameSequenceStage.Load() == gamestage.StageRunning
}

func (w *World) ShutDown() error {
	if w.cleanup != nil {
		w.cleanup()
	}
	ok := w.gameSequenceStage.CompareAndSwap(gamestage.StageRunning, gamestage.StageShuttingDown)
	if !ok {
		// Either the world hasn't been started, or we've already shut down.
		return nil
	}
	// The CompareAndSwap returned true, so this call is responsible for actually
	// shutting down the game.
	defer func() {
		w.gameSequenceStage.Store(gamestage.StageShutDown)
	}()
	if w.evmServer != nil {
		w.evmServer.Shutdown()
	}
	close(w.endStartGame)
	err := w.gameManager.Shutdown()
	if err != nil {
		return err
	}
	return nil
}

func RegisterSystems(w *World, systems ...System) error {
	for _, system := range systems {
		functionName := filepath.Base(runtime.FuncForPC(reflect.ValueOf(system).Pointer()).Name())
		sys := system
		w.instance.RegisterSystemWithName(
			func(wCtx ecs.WorldContext) error {
				return sys(
					&worldContext{
						instance: wCtx,
					},
				)
			}, functionName,
		)
	}
	return nil
}

func RegisterComponent[T component.Component](world *World) error {
	return ecs.RegisterComponent[T](world.instance)
}

// RegisterMessages adds the given messages to the game world. HTTP endpoints to queue up/execute these
// messages will automatically be created when StartGame is called. This Register method must only be called once.
func RegisterMessages(w *World, msgs ...AnyMessage) error {
	return w.instance.RegisterMessages(toMessageType(msgs)...)
}

// RegisterQuery adds the given query to the game world. HTTP endpoints to use these queries
// will automatically be created when StartGame is called. This function does not add EVM support to the query.
func RegisterQuery[Request any, Reply any](
	world *World,
	name string,
	handler func(wCtx WorldContext, req *Request) (*Reply, error),
) error {
	err := ecs.RegisterQuery[Request, Reply](
		world.instance,
		name,
		func(wCtx ecs.WorldContext, req *Request) (*Reply, error) {
			return handler(&worldContext{instance: wCtx}, req)
		},
	)
	if err != nil {
		return err
	}
	return nil
}

// RegisterQueryWithEVMSupport adds the given query to the game world. HTTP endpoints to use these queries
// will automatically be created when StartGame is called. This Register method must only be called once.
// This function also adds EVM support to the query.
func RegisterQueryWithEVMSupport[Request any, Reply any](
	world *World,
	name string,
	handler func(wCtx WorldContext, req *Request) (*Reply, error),
) error {
	err := ecs.RegisterQuery[Request, Reply](
		world.instance,
		name,
		func(wCtx ecs.WorldContext, req *Request) (*Reply, error) {
			return handler(&worldContext{instance: wCtx}, req)
		},
		ecs.WithQueryEVMSupport[Request, Reply],
	)
	if err != nil {
		return err
	}
	return nil
}

func (w *World) Instance() *ecs.World {
	return w.instance
}

func (w *World) CurrentTick() uint64 {
	return w.instance.CurrentTick()
}

func (w *World) Tick(ctx context.Context) error {
	return w.instance.Tick(ctx)
}

// Init Registers a system that only runs once on a new game before tick 0.
func (w *World) Init(system System) {
	w.instance.AddInitSystem(
		func(ecsWctx ecs.WorldContext) error {
			return system(&worldContext{instance: ecsWctx})
		},
	)
}<|MERGE_RESOLUTION|>--- conflicted
+++ resolved
@@ -109,11 +109,7 @@
 
 	var metricTags []string
 	if cfg.CardinalMode != "" {
-<<<<<<< HEAD
-		metricTags = append(metricTags, string(cfg.CardinalMode))
-=======
-		metricTags = append(metricTags, "cardinal_mode:"+cfg.CardinalMode)
->>>>>>> b7a668b1
+		metricTags = append(metricTags, string("cardinal_mode:"+cfg.CardinalMode))
 	}
 	if cfg.CardinalNamespace != "" {
 		metricTags = append(metricTags, "cardinal_namespace:"+cfg.CardinalNamespace)
