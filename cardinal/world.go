--- conflicted
+++ resolved
@@ -341,11 +341,6 @@
 			return eris.Wrap(err, "failed to recover from chain")
 		}
 	}
-<<<<<<< HEAD
-
-	w.worldStage.Store(worldstage.Ready)
-=======
->>>>>>> eba60a0b
 
 	// TODO(scott): i find this manual tracking and incrementing of the tick very footgunny. Why can't we just
 	//  use a reliable source of truth for the tick? It's not clear to me why we need to manually increment the
