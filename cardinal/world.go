package cardinal

import (
	"context"
	"errors"
	"net/http"
	"os"
	"os/signal"
	"path/filepath"
	"pkg.world.dev/world-engine/cardinal/router"
	"reflect"
	"runtime"
	"strings"
	"syscall"
	"time"

	"github.com/rotisserie/eris"
	"github.com/rs/zerolog"
	"github.com/rs/zerolog/log"
	"pkg.world.dev/world-engine/cardinal/ecs"
	"pkg.world.dev/world-engine/cardinal/ecs/gamestate"
	"pkg.world.dev/world-engine/cardinal/ecs/iterators"
	"pkg.world.dev/world-engine/cardinal/ecs/receipt"
	"pkg.world.dev/world-engine/cardinal/ecs/storage/redis"
	"pkg.world.dev/world-engine/cardinal/gamestage"
	"pkg.world.dev/world-engine/cardinal/server"
	"pkg.world.dev/world-engine/cardinal/statsd"
	"pkg.world.dev/world-engine/cardinal/types/component"
	"pkg.world.dev/world-engine/cardinal/types/entity"
	"pkg.world.dev/world-engine/cardinal/types/message"
)

var (
	ErrEntitiesCreatedBeforeStartGame = errors.New("entities should not be created before start game")

	ErrEntityDoesNotExist                = iterators.ErrEntityDoesNotExist
	ErrEntityMustHaveAtLeastOneComponent = iterators.ErrEntityMustHaveAtLeastOneComponent
	ErrComponentNotOnEntity              = iterators.ErrComponentNotOnEntity
	ErrComponentAlreadyOnEntity          = iterators.ErrComponentAlreadyOnEntity
	ErrComponentNotRegistered            = iterators.ErrMustRegisterComponent
)

type World struct {
	instance        *ecs.Engine
	server          *server.Server
	tickChannel     <-chan time.Time
	tickDoneChannel chan<- uint64
	serverOptions   []server.Option
	cleanup         func()

	// gameSequenceStage describes what stage the game is in (e.g. starting, running, shut down, etc)
	gameSequenceStage gamestage.Atomic
	endStartGame      chan bool
}

type (
	// EntityID represents a single entity in the World. An EntityID is tied to
	// one or more components.
	EntityID = entity.ID
	TxHash   = message.TxHash
	Receipt  = receipt.Receipt

	// System is a function that process the transaction in the given transaction queue.
	// Systems are automatically called during a world tick, and they must be registered
	// with a world using RegisterSystems.
	System func(WorldContext) error
)

// NewWorld creates a new World object using Redis as the storage layer.
func NewWorld(opts ...WorldOption) (*World, error) {
	ecsOptions, serverOptions, cardinalOptions := separateOptions(opts)

	// Load config. Fallback value is used if it's not set.
	cfg := getWorldConfig()
	if err := cfg.Validate(); err != nil {
		return nil, eris.Wrapf(err, "invalid configuration")
	}

	if err := setLogLevel(cfg.CardinalLogLevel); err != nil {
		return nil, eris.Wrap(err, "")
	}

<<<<<<< HEAD
	if err := cfg.Validate(); err != nil {
		return nil, eris.Wrap(err, "invalid configuration")
	}
	log.Logger.Info().Msgf("Starting a new Cardinal world in %s mode", cfg.CardinalMode)
	if cfg.CardinalMode == RunModeDev {
=======
	log.Logger.Info().Msgf("Starting a new Cardinal world in %s mode", cfg.CardinalMode)
	if cfg.CardinalMode == RunModeProd {
		a, err := adapter.New(adapter.Config{
			ShardSequencerAddr: cfg.BaseShardSequencerAddress,
			EVMBaseShardAddr:   cfg.BaseShardQueryAddress,
		})
		if err != nil {
			return nil, eris.Wrapf(err, "failed to instantiate adapter")
		}
		ecsOptions = append(ecsOptions, ecs.WithAdapter(a))
	} else {
>>>>>>> ea309132
		ecsOptions = append(ecsOptions, ecs.WithPrettyLog())
		serverOptions = append(serverOptions, server.WithPrettyPrint())
	}
	redisStore := redis.NewRedisStorage(redis.Options{
		Addr:     cfg.RedisAddress,
		Password: cfg.RedisPassword,
		DB:       0, // use default DB
	}, cfg.CardinalNamespace)
	entityCommandBuffer, err := gamestate.NewEntityCommandBuffer(redisStore.Client)
	if err != nil {
		return nil, err
	}

	eng, err := ecs.NewEngine(
		&redisStore,
		entityCommandBuffer,
		ecs.Namespace(cfg.CardinalNamespace),
		ecsOptions...,
	)
	if err != nil {
		return nil, err
	}

	if cfg.CardinalMode == RunModeProd {
		rtr, err := router.New(cfg.BaseShardSequencerAddress, cfg.BaseShardQueryAddress)
		if err != nil {
			return nil, err
		}
		eng.SetRouter(rtr)
	}

	var metricTags []string
	if cfg.CardinalMode != "" {
		metricTags = append(metricTags, string("cardinal_mode:"+cfg.CardinalMode))
	}
	if cfg.CardinalNamespace != "" {
		metricTags = append(metricTags, "cardinal_namespace:"+cfg.CardinalNamespace)
	}

	if cfg.StatsdAddress != "" || cfg.TraceAddress != "" {
		if err = statsd.Init(cfg.StatsdAddress, cfg.TraceAddress, metricTags); err != nil {
			return nil, eris.Wrap(err, "unable to init statsd")
		}
	} else {
		log.Logger.Warn().Msg("statsd is disabled")
	}

	world := &World{
		instance:          eng,
		serverOptions:     serverOptions,
		endStartGame:      make(chan bool),
		gameSequenceStage: gamestage.NewAtomic(),
	}

	// Apply options
	for _, opt := range cardinalOptions {
		opt(world)
	}

	return world, nil
}

func setLogLevel(levelStr string) error {
	if levelStr == "" {
		return eris.New("log level must not be empty")
	}
	level, err := zerolog.ParseLevel(levelStr)
	if err != nil {
		var exampleLogLevels = strings.Join([]string{
			zerolog.DebugLevel.String(),
			zerolog.InfoLevel.String(),
			zerolog.WarnLevel.String(),
			zerolog.ErrorLevel.String(),
			zerolog.Disabled.String(),
		}, ", ")
		return eris.Errorf("log level %q is invalid, try one of: %v.", levelStr, exampleLogLevels)
	}
	zerolog.SetGlobalLevel(level)
	return nil
}

// NewMockWorld creates a World object that uses miniredis as the storage layer suitable for local development.
// If you are creating a World for unit tests, use NewTestWorld.
func NewMockWorld(opts ...WorldOption) (*World, error) {
	world, err := NewWorld(append(opts, withMockRedis())...)
	if err != nil {
		return world, err
	}
	return world, nil
}

// CreateMany creates multiple entities in the world, and returns the slice of ids for the newly created
// entities. At least 1 component must be provided.
func CreateMany(wCtx WorldContext, num int, components ...component.Component) ([]EntityID, error) {
	ids, err := ecs.CreateMany(wCtx.Engine(), num, components...)
	if wCtx.Engine().IsReadOnly() || err == nil {
		return ids, err
	}
	return nil, logAndPanic(wCtx, err)
}

// Create creates a single entity in the world, and returns the id of the newly created entity.
// At least 1 component must be provided.
func Create(wCtx WorldContext, components ...component.Component) (EntityID, error) {
	id, err := ecs.Create(wCtx.Engine(), components...)
	if wCtx.Engine().IsReadOnly() || err == nil {
		return id, err
	}
	return 0, logAndPanic(wCtx, err)
}

// SetComponent Set sets component data to the entity.
func SetComponent[T component.Component](wCtx WorldContext, id entity.ID, comp *T) error {
	err := ecs.SetComponent[T](wCtx.Engine(), id, comp)
	if wCtx.Engine().IsReadOnly() || err == nil {
		return err
	}
	if eris.Is(err, ErrEntityDoesNotExist) ||
		eris.Is(err, ErrComponentNotOnEntity) {
		return err
	}
	return logAndPanic(wCtx, err)
}

// GetComponent Get returns component data from the entity.
func GetComponent[T component.Component](wCtx WorldContext, id entity.ID) (*T, error) {
	result, err := ecs.GetComponent[T](wCtx.Engine(), id)
	_ = result
	if wCtx.Engine().IsReadOnly() || err == nil {
		return result, err
	}
	if eris.Is(err, ErrEntityDoesNotExist) ||
		eris.Is(err, ErrComponentNotOnEntity) {
		return nil, err
	}

	return nil, logAndPanic(wCtx, err)
}

// UpdateComponent Updates a component on an entity.
func UpdateComponent[T component.Component](wCtx WorldContext, id entity.ID, fn func(*T) *T) error {
	err := ecs.UpdateComponent[T](wCtx.Engine(), id, fn)
	if wCtx.Engine().IsReadOnly() || err == nil {
		return err
	}
	if eris.Is(err, ErrEntityDoesNotExist) ||
		eris.Is(err, ErrComponentNotOnEntity) {
		return err
	}

	return logAndPanic(wCtx, err)
}

// AddComponentTo Adds a component on an entity.
func AddComponentTo[T component.Component](wCtx WorldContext, id entity.ID) error {
	err := ecs.AddComponentTo[T](wCtx.Engine(), id)
	if wCtx.Engine().IsReadOnly() || err == nil {
		return err
	}
	if eris.Is(err, ErrEntityDoesNotExist) ||
		eris.Is(err, ErrComponentAlreadyOnEntity) {
		return err
	}

	return logAndPanic(wCtx, err)
}

// RemoveComponentFrom Removes a component from an entity.
func RemoveComponentFrom[T component.Component](wCtx WorldContext, id entity.ID) error {
	err := ecs.RemoveComponentFrom[T](wCtx.Engine(), id)
	if wCtx.Engine().IsReadOnly() || err == nil {
		return err
	}
	if eris.Is(err, ErrEntityDoesNotExist) ||
		eris.Is(err, ErrComponentNotOnEntity) ||
		eris.Is(err, ErrEntityMustHaveAtLeastOneComponent) {
		return err
	}
	return logAndPanic(wCtx, err)
}

// Remove removes the given entity id from the world.
func Remove(wCtx WorldContext, id EntityID) error {
	return wCtx.Engine().GetEngine().Remove(id)
}

func (w *World) handleShutdown() {
	signalChannel := make(chan os.Signal, 1)
	go func() {
		signal.Notify(signalChannel, syscall.SIGINT, syscall.SIGTERM)
		for sig := range signalChannel {
			if sig == syscall.SIGINT || sig == syscall.SIGTERM {
				err := w.Shutdown()
				if err != nil {
					log.Err(err).Msgf("There was an error during shutdown.")
				}
				return
			}
		}
	}()
}

// StartGame starts running the world game loop. Each time a message arrives on the tickChannel, a world tick is
// attempted. In addition, an HTTP server (listening on the given port) is created so that game messages can be sent
// to this world. After StartGame is called, RegisterComponent, RegisterMessages, RegisterQueries, and RegisterSystems
// may not be called. If StartGame doesn't encounter any errors, it will block forever, running the server and ticking
// the game in the background.
func (w *World) StartGame() error {
	ok := w.gameSequenceStage.CompareAndSwap(gamestage.StagePreStart, gamestage.StageStarting)
	if !ok {
		return errors.New("game has already been started")
	}

	if err := w.instance.LoadGameState(); err != nil {
		if errors.Is(err, ecs.ErrEntitiesCreatedBeforeLoadingGameState) {
			return eris.Wrap(ErrEntitiesCreatedBeforeStartGame, "")
		}
		return err
	}
	srvr, err := server.New(w.instance, w.instance.GetEventHub().NewWebSocketEventHandler(), w.serverOptions...)
	if err != nil {
		return err
	}
	w.server = srvr

	if w.tickChannel == nil {
		w.tickChannel = time.Tick(time.Second) //nolint:staticcheck // its ok.
	}
	w.instance.StartGameLoop(context.Background(), w.tickChannel, w.tickDoneChannel)
	go func() {
		ok := w.gameSequenceStage.CompareAndSwap(gamestage.StageStarting, gamestage.StageRunning)
		if !ok {
			log.Fatal().Msg("game was started prematurely")
		}
		if err := w.server.Serve(); errors.Is(err, http.ErrServerClosed) {
			log.Info().Err(err).Msgf("the server has been closed: %s", eris.ToString(err, true))
		} else if err != nil {
			log.Fatal().Err(err).Msgf("the server has failed: %s", eris.ToString(err, true))
		}
	}()

	// handle shutdown via a signal
	w.handleShutdown()
	<-w.endStartGame
	return err
}

func (w *World) IsGameRunning() bool {
	return w.gameSequenceStage.Load() == gamestage.StageRunning
}

func (w *World) Shutdown() error {
	if w.cleanup != nil {
		w.cleanup()
	}
	ok := w.gameSequenceStage.CompareAndSwap(gamestage.StageRunning, gamestage.StageShuttingDown)
	if !ok {
		// Either the world hasn't been started, or we've already shut down.
		return nil
	}
	// The CompareAndSwap returned true, so this call is responsible for actually
	// shutting down the game.
	defer func() {
		w.gameSequenceStage.Store(gamestage.StageShutDown)
	}()
	if w.server != nil {
		if err := w.server.Shutdown(); err != nil {
			return err
		}
	}
	close(w.endStartGame)
	return w.Engine().Shutdown()
}

func RegisterSystems(w *World, systems ...System) error {
	for _, system := range systems {
		functionName := filepath.Base(runtime.FuncForPC(reflect.ValueOf(system).Pointer()).Name())
		sys := system
		w.instance.RegisterSystemWithName(
			func(eCtx ecs.EngineContext) error {
				return sys(
					&worldContext{
						engine: eCtx,
					},
				)
			}, functionName,
		)
	}
	return nil
}

func RegisterComponent[T component.Component](world *World) error {
	return ecs.RegisterComponent[T](world.instance)
}

// RegisterMessages adds the given messages to the game world. HTTP endpoints to queue up/execute these
// messages will automatically be created when StartGame is called. This Register method must only be called once.
func RegisterMessages(w *World, msgs ...AnyMessage) error {
	return w.instance.RegisterMessages(toMessageType(msgs)...)
}

// RegisterQuery adds the given query to the game world. HTTP endpoints to use these queries
// will automatically be created when StartGame is called. This function does not add EVM support to the query.
func RegisterQuery[Request any, Reply any](
	world *World,
	name string,
	handler func(wCtx WorldContext, req *Request) (*Reply, error),
) error {
	err := ecs.RegisterQuery[Request, Reply](
		world.instance,
		name,
		func(wCtx ecs.EngineContext, req *Request) (*Reply, error) {
			return handler(&worldContext{engine: wCtx}, req)
		},
	)
	if err != nil {
		return err
	}
	return nil
}

// RegisterQueryWithEVMSupport adds the given query to the game world. HTTP endpoints to use these queries
// will automatically be created when StartGame is called. This Register method must only be called once.
// This function also adds EVM support to the query.
func RegisterQueryWithEVMSupport[Request any, Reply any](
	world *World,
	name string,
	handler func(wCtx WorldContext, req *Request) (*Reply, error),
) error {
	err := ecs.RegisterQuery[Request, Reply](
		world.instance,
		name,
		func(eCtx ecs.EngineContext, req *Request) (*Reply, error) {
			return handler(&worldContext{engine: eCtx}, req)
		},
		ecs.WithQueryEVMSupport[Request, Reply](),
	)
	if err != nil {
		return err
	}
	return nil
}

func (w *World) Engine() *ecs.Engine {
	return w.instance
}

func (w *World) CurrentTick() uint64 {
	return w.instance.CurrentTick()
}

func (w *World) Tick(ctx context.Context) error {
	return w.instance.Tick(ctx)
}

// Init Registers a system that only runs once on a new game before tick 0.
func (w *World) Init(system System) {
	w.instance.AddInitSystem(
		func(eCtx ecs.EngineContext) error {
			return system(&worldContext{engine: eCtx})
		},
	)
}

// logAndPanic logs the given error and panics. An error is returned so the syntax:
// return logAndPanic(wCtx, err)
// can be used at the end of state-mutating methods. This method will never actually return.
func logAndPanic(wCtx WorldContext, err error) error {
	wCtx.Logger().Panic().Err(err).Msgf("fatal error: %v", eris.ToString(err, true))
	return err
}<|MERGE_RESOLUTION|>--- conflicted
+++ resolved
@@ -80,25 +80,8 @@
 		return nil, eris.Wrap(err, "")
 	}
 
-<<<<<<< HEAD
-	if err := cfg.Validate(); err != nil {
-		return nil, eris.Wrap(err, "invalid configuration")
-	}
 	log.Logger.Info().Msgf("Starting a new Cardinal world in %s mode", cfg.CardinalMode)
 	if cfg.CardinalMode == RunModeDev {
-=======
-	log.Logger.Info().Msgf("Starting a new Cardinal world in %s mode", cfg.CardinalMode)
-	if cfg.CardinalMode == RunModeProd {
-		a, err := adapter.New(adapter.Config{
-			ShardSequencerAddr: cfg.BaseShardSequencerAddress,
-			EVMBaseShardAddr:   cfg.BaseShardQueryAddress,
-		})
-		if err != nil {
-			return nil, eris.Wrapf(err, "failed to instantiate adapter")
-		}
-		ecsOptions = append(ecsOptions, ecs.WithAdapter(a))
-	} else {
->>>>>>> ea309132
 		ecsOptions = append(ecsOptions, ecs.WithPrettyLog())
 		serverOptions = append(serverOptions, server.WithPrettyPrint())
 	}
