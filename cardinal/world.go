--- conflicted
+++ resolved
@@ -146,11 +146,7 @@
 	}
 
 	if cfg.CardinalMode == RunModeProd {
-<<<<<<< HEAD
-		rtr, err := router.New(cfg.CardinalNamespace, cfg.BaseShardSequencerAddress, cfg.BaseShardQueryAddress, eng)
-=======
-		world.router, err = router.New(cfg.BaseShardSequencerAddress, cfg.BaseShardQueryAddress, world)
->>>>>>> ec52860f
+		world.router, err = router.New(cfg.CardinalNamespace, cfg.BaseShardSequencerAddress, cfg.BaseShardQueryAddress, world)
 		if err != nil {
 			return nil, err
 		}
@@ -276,8 +272,7 @@
 	// 2. The shard router is set
 	// 3. The world is not in the recovering stage (we don't want to resubmit past transactions)
 	if txQueue.GetAmountOfTxs() != 0 && w.router != nil && w.worldStage.Current() != worldstage.Recovering {
-		err := w.router.SubmitTxBlob(ctx, txQueue.Transactions(), w.namespace.String(), w.tick.Load(),
-			w.timestamp.Load())
+		err := w.router.SubmitTxBlob(ctx, txQueue.Transactions(), w.tick.Load(), w.timestamp.Load())
 		if err != nil {
 			return fmt.Errorf("failed to submit transactions to base shard: %w", err)
 		}
@@ -623,6 +618,11 @@
 	return w.msgManager.GetMessageByName(name)
 }
 
+func (w *World) GetMessageByID(id types.MessageID) (types.Message, bool) {
+	msg := w.msgManager.GetMessageByID(id)
+	return msg, msg != nil
+}
+
 func (w *World) GameStateManager() gamestate.Manager {
 	return w.entityStore
 }
