--- conflicted
+++ resolved
@@ -7,7 +7,6 @@
 	"os"
 	"os/signal"
 	"path/filepath"
-	server "pkg.world.dev/world-engine/cardinal/server3"
 	"reflect"
 	"runtime"
 	"strings"
@@ -25,11 +24,8 @@
 	"pkg.world.dev/world-engine/cardinal/events"
 	"pkg.world.dev/world-engine/cardinal/evm"
 	"pkg.world.dev/world-engine/cardinal/gamestage"
-<<<<<<< HEAD
-=======
 	"pkg.world.dev/world-engine/cardinal/server"
 	"pkg.world.dev/world-engine/cardinal/shard"
->>>>>>> af0ba976
 	"pkg.world.dev/world-engine/cardinal/statsd"
 	"pkg.world.dev/world-engine/cardinal/types/component"
 	"pkg.world.dev/world-engine/cardinal/types/entity"
@@ -47,15 +43,13 @@
 )
 
 type World struct {
-	instance  *ecs.Engine
-	server    *server.Server
-	evmServer evm.Server
-	// gameManager        *server.GameManager
+	instance        *ecs.Engine
+	server          *server.Server
+	evmServer       evm.Server
 	tickChannel     <-chan time.Time
 	tickDoneChannel chan<- uint64
 	serverOptions   []server.Option
-	// gameManagerOptions []server.GameManagerOptions
-	cleanup func()
+	cleanup         func()
 
 	// gameSequenceStage describes what stage the game is in (e.g. starting, running, shut down, etc)
 	gameSequenceStage gamestage.Atomic
@@ -84,7 +78,6 @@
 
 	// Sane default options
 	serverOptions = append(serverOptions, server.WithCORS())
-	// var gameManagerOptions []server.GameManagerOptions // not exposed in NewEngine Yet
 
 	if err := setLogLevel(cfg.CardinalLogLevel); err != nil {
 		return nil, eris.Wrap(err, "")
@@ -98,7 +91,6 @@
 		log.Logger.Info().Msg("Starting a new Cardinal world in development mode")
 		ecsOptions = append(ecsOptions, ecs.WithPrettyLog())
 		serverOptions = append(serverOptions, server.WithPrettyPrint())
-		//	gameManagerOptions = append(gameManagerOptions, server.WithGameManagerPrettyPrint)
 	}
 	redisStore := redis.NewRedisStorage(redis.Options{
 		Addr:     cfg.RedisAddress,
@@ -137,9 +129,8 @@
 	}
 
 	world := &World{
-		instance:      ecsWorld,
-		serverOptions: serverOptions,
-		//	gameManagerOptions: gameManagerOptions,
+		instance:          ecsWorld,
+		serverOptions:     serverOptions,
 		endStartGame:      make(chan bool),
 		gameSequenceStage: gamestage.NewAtomic(),
 	}
@@ -340,8 +331,6 @@
 	if !w.instance.DoesEngineHaveAnEventHub() {
 		w.instance.SetEventHub(events.NewWebSocketEventHub())
 	}
-	//  eventHub := w.instance.GetEventHub()
-	//	eventBuilder := events.CreateNewWebSocketBuilder("/events", events.CreateWebSocketEventHandler(eventHub))
 	srvr, err := server.New(w.instance, w.serverOptions...)
 	if err != nil {
 		return err
@@ -354,9 +343,9 @@
 			return err
 		}
 		w.instance.Logger.Debug().
-			Msgf("no EVM messages or queries specified. EVM srvr will not run: %s", eris.ToString(err, true))
+			Msgf("no EVM messages or queries specified. EVM server will not run: %s", eris.ToString(err, true))
 	} else {
-		w.instance.Logger.Debug().Msg("running world with EVM srvr")
+		w.instance.Logger.Debug().Msg("running world with EVM server")
 		err = w.evmServer.Serve()
 		if err != nil {
 			return err
@@ -367,17 +356,15 @@
 		w.tickChannel = time.Tick(time.Second) //nolint:staticcheck // its ok.
 	}
 	w.instance.StartGameLoop(context.Background(), w.tickChannel, w.tickDoneChannel)
-	//gameManager := srvr.NewGameManager(w.instance, w.srvr, w.gameManagerOptions...)
-	//w.gameManager = &gameManager
 	go func() {
 		ok := w.gameSequenceStage.CompareAndSwap(gamestage.StageStarting, gamestage.StageRunning)
 		if !ok {
 			log.Fatal().Msg("game was started prematurely")
 		}
 		if err := w.server.Serve(); errors.Is(err, http.ErrServerClosed) {
-			log.Info().Err(err).Msgf("the srvr has been closed: %s", eris.ToString(err, true))
+			log.Info().Err(err).Msgf("the server has been closed: %s", eris.ToString(err, true))
 		} else if err != nil {
-			log.Fatal().Err(err).Msgf("the srvr has failed: %s", eris.ToString(err, true))
+			log.Fatal().Err(err).Msgf("the server has failed: %s", eris.ToString(err, true))
 		}
 	}()
 
@@ -409,10 +396,6 @@
 		w.evmServer.Shutdown()
 	}
 	close(w.endStartGame)
-	//err := w.gameManager.Shutdown()
-	//if err != nil {
-	//	return err
-	//}
 	return nil
 }
 
