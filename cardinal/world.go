--- conflicted
+++ resolved
@@ -184,25 +184,6 @@
 	// Register internal plugins
 	world.RegisterPlugin(newPersonaPlugin())
 
-<<<<<<< HEAD
-=======
-	var metricTags []string
-	metricTags = append(metricTags, "cardinal_namespace:"+cfg.CardinalNamespace)
-
-	if cfg.TelemetryEnabled {
-		// If both telemetry statsd and trace address are set, then we will enable telemetry
-		if cfg.TelemetryStatsdAddress != "" && cfg.TelemetryTraceAddress != "" {
-			if err = statsd.Init(cfg.TelemetryStatsdAddress, cfg.TelemetryTraceAddress, metricTags); err != nil {
-				return nil, eris.Wrap(err, "failed to init statsd telemetry")
-			}
-		} else {
-			log.Logger.Warn().Msg(
-				"TELEMETRY_ENABLED=true but TELEMETRY_STATSD_ADDRESS and TELEMETRY_TRACE_ADDRESS are not set. " +
-					"Telemetry data will not be submitted to the agent.",
-			)
-		}
-	}
->>>>>>> 5d11880b
 	return world, nil
 }
 
