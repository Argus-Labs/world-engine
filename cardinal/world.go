package cardinal

import (
	"context"
	"errors"
	"net/http"
	"os"
	"os/signal"
	"path/filepath"
<<<<<<< HEAD
	server "pkg.world.dev/world-engine/cardinal/server2"
	"pkg.world.dev/world-engine/cardinal/shard"
=======
>>>>>>> 863ca8aa
	"reflect"
	"runtime"
	"strings"
	"syscall"
	"time"

	"pkg.world.dev/world-engine/cardinal/shard"

	"github.com/rotisserie/eris"
	"github.com/rs/zerolog"
	"github.com/rs/zerolog/log"
	"pkg.world.dev/world-engine/cardinal/ecs"
	"pkg.world.dev/world-engine/cardinal/ecs/ecb"
	"pkg.world.dev/world-engine/cardinal/ecs/receipt"
	"pkg.world.dev/world-engine/cardinal/ecs/storage/redis"
	"pkg.world.dev/world-engine/cardinal/events"
	"pkg.world.dev/world-engine/cardinal/evm"
	"pkg.world.dev/world-engine/cardinal/gamestage"
	"pkg.world.dev/world-engine/cardinal/statsd"
	"pkg.world.dev/world-engine/cardinal/types/component"
	"pkg.world.dev/world-engine/cardinal/types/entity"
	"pkg.world.dev/world-engine/cardinal/types/message"
)

var ErrEntitiesCreatedBeforeStartGame = errors.New("entities should not be created before start game")

type World struct {
	instance           *ecs.Engine
	server             *server.Handler
	evmServer          evm.Server
	gameManager        *server.GameManager
	tickChannel        <-chan time.Time
	tickDoneChannel    chan<- uint64
	serverOptions      []server.Option
	gameManagerOptions []server.GameManagerOptions
	cleanup            func()

	// gameSequenceStage describes what stage the game is in (e.g. starting, running, shut down, etc)
	gameSequenceStage gamestage.Atomic
	endStartGame      chan bool
}

type (
	// EntityID represents a single entity in the World. An EntityID is tied to
	// one or more components.
	EntityID = entity.ID
	TxHash   = message.TxHash
	Receipt  = receipt.Receipt

	// System is a function that process the transaction in the given transaction queue.
	// Systems are automatically called during a world tick, and they must be registered
	// with a world using RegisterSystems.
	System func(WorldContext) error
)

// NewWorld creates a new World object using Redis as the storage layer.
func NewWorld(opts ...WorldOption) (*World, error) {
	ecsOptions, serverOptions, cardinalOptions := separateOptions(opts)

	// Load config. Fallback value is used if it's not set.
	cfg := getWorldConfig()

	// Sane default options
	serverOptions = append(serverOptions, server.WithCORS())
	var gameManagerOptions []server.GameManagerOptions // not exposed in NewEngine Yet

	if err := setLogLevel(cfg.CardinalLogLevel); err != nil {
		return nil, eris.Wrap(err, "")
	}

	if cfg.CardinalMode == RunModeProd {
		if err := applyProductionOptions(cfg, &ecsOptions, &serverOptions); err != nil {
			return nil, err
		}
	} else {
		log.Logger.Info().Msg("Starting a new Cardinal world in development mode")
		ecsOptions = append(ecsOptions, ecs.WithPrettyLog())
		serverOptions = append(serverOptions, server.WithPrettyPrint())
		gameManagerOptions = append(gameManagerOptions, server.WithGameManagerPrettyPrint)
	}
	redisStore := redis.NewRedisStorage(redis.Options{
		Addr:     cfg.RedisAddress,
		Password: cfg.RedisPassword,
		DB:       0, // use default DB
	}, cfg.CardinalNamespace)
	storeManager, err := ecb.NewManager(redisStore.Client)
	if err != nil {
		return nil, err
	}

	ecsWorld, err := ecs.NewEngine(
		&redisStore,
		storeManager,
		ecs.Namespace(cfg.CardinalNamespace),
		ecsOptions...,
	)
	if err != nil {
		return nil, err
	}

	var metricTags []string
	if cfg.CardinalMode != "" {
		metricTags = append(metricTags, string("cardinal_mode:"+cfg.CardinalMode))
	}
	if cfg.CardinalNamespace != "" {
		metricTags = append(metricTags, "cardinal_namespace:"+cfg.CardinalNamespace)
	}

	if cfg.StatsdAddress != "" || cfg.TraceAddress != "" {
		if err = statsd.Init(cfg.StatsdAddress, cfg.TraceAddress, metricTags); err != nil {
			return nil, eris.Wrap(err, "unable to init statsd")
		}
	} else {
		log.Logger.Warn().Msg("statsd is disabled")
	}

	world := &World{
		instance:           ecsWorld,
		serverOptions:      serverOptions,
		gameManagerOptions: gameManagerOptions,
		endStartGame:       make(chan bool),
		gameSequenceStage:  gamestage.NewAtomic(),
	}

	// Apply options
	for _, opt := range cardinalOptions {
		opt(world)
	}

	return world, nil
}

func setLogLevel(levelStr string) error {
	if levelStr == "" {
		return eris.New("log level must not be empty")
	}
	level, err := zerolog.ParseLevel(levelStr)
	if err != nil {
		var exampleLogLevels = strings.Join([]string{
			zerolog.DebugLevel.String(),
			zerolog.InfoLevel.String(),
			zerolog.WarnLevel.String(),
			zerolog.ErrorLevel.String(),
			zerolog.Disabled.String(),
		}, ", ")
		return eris.Errorf("log level %q is invalid, try one of: %v.", levelStr, exampleLogLevels)
	}
	zerolog.SetGlobalLevel(level)
	return nil
}

func applyProductionOptions(
	cfg WorldConfig,
	ecsOptions *[]ecs.Option,
	serverOptions *[]server.Option,
) error {
	log.Logger.Info().Msg("Starting a new Cardinal world in production mode")
	if cfg.RedisPassword == "" {
		return eris.New("REDIS_PASSWORD is required in production")
	}
	if cfg.CardinalNamespace == DefaultNamespace {
		return eris.New(
			"CARDINAL_NAMESPACE cannot be the default value in production to avoid replay attack",
		)
	}
	if cfg.BaseShardSequencerAddress == "" || cfg.BaseShardQueryAddress == "" {
		return eris.New("must supply BASE_SHARD_SEQUENCER_ADDRESS and BASE_SHARD_QUERY_ADDRESS for production " +
			"mode Cardinal worlds")
	}
	adapter, err := shard.NewAdapter(shard.AdapterConfig{
		ShardSequencerAddr: cfg.BaseShardSequencerAddress,
		EVMBaseShardAddr:   cfg.BaseShardQueryAddress,
	})
	if err != nil {
		return eris.Wrapf(err, "failed to instantiate adapter")
	}
	*ecsOptions = append(*ecsOptions, ecs.WithAdapter(adapter))
	*serverOptions = append(*serverOptions, server.WithAdapter(adapter))
	return nil
}

// NewMockWorld creates a World object that uses miniredis as the storage layer suitable for local development.
// If you are creating a World for unit tests, use NewTestWorld.
func NewMockWorld(opts ...WorldOption) (*World, error) {
	world, err := NewWorld(append(opts, withMockRedis())...)
	if err != nil {
		return world, err
	}
	return world, nil
}

// CreateMany creates multiple entities in the world, and returns the slice of ids for the newly created
// entities. At least 1 component must be provided.
func CreateMany(wCtx WorldContext, num int, components ...component.Component) ([]EntityID, error) {
	return ecs.CreateMany(wCtx.Engine(), num, components...)
}

// Create creates a single entity in the world, and returns the id of the newly created entity.
// At least 1 component must be provided.
func Create(wCtx WorldContext, components ...component.Component) (EntityID, error) {
	return ecs.Create(wCtx.Engine(), components...)
}

// SetComponent Set sets component data to the entity.
func SetComponent[T component.Component](wCtx WorldContext, id entity.ID, comp *T) error {
	return ecs.SetComponent[T](wCtx.Engine(), id, comp)
}

// GetComponent Get returns component data from the entity.
func GetComponent[T component.Component](wCtx WorldContext, id entity.ID) (*T, error) {
	return ecs.GetComponent[T](wCtx.Engine(), id)
}

// UpdateComponent Updates a component on an entity.
func UpdateComponent[T component.Component](wCtx WorldContext, id entity.ID, fn func(*T) *T) error {
	return ecs.UpdateComponent[T](wCtx.Engine(), id, fn)
}

// AddComponentTo Adds a component on an entity.
func AddComponentTo[T component.Component](wCtx WorldContext, id entity.ID) error {
	return ecs.AddComponentTo[T](wCtx.Engine(), id)
}

// RemoveComponentFrom Removes a component from an entity.
func RemoveComponentFrom[T component.Component](wCtx WorldContext, id entity.ID) error {
	return ecs.RemoveComponentFrom[T](wCtx.Engine(), id)
}

// Remove removes the given entity id from the world.
func Remove(wCtx WorldContext, id EntityID) error {
	return wCtx.Engine().GetEngine().Remove(id)
}

func (w *World) handleShutdown() {
	signalChannel := make(chan os.Signal, 1)
	go func() {
		signal.Notify(signalChannel, syscall.SIGINT, syscall.SIGTERM)
		for sig := range signalChannel {
			if sig == syscall.SIGINT || sig == syscall.SIGTERM {
				err := w.ShutDown()
				if err != nil {
					log.Err(err).Msgf("There was an error during shutdown.")
				}
				return
			}
		}
	}()
}

// StartGame starts running the world game loop. Each time a message arrives on the tickChannel, a world tick is
// attempted. In addition, an HTTP server (listening on the given port) is created so that game messages can be sent
// to this world. After StartGame is called, RegisterComponent, RegisterMessages, RegisterQueries, and RegisterSystems
// may not be called. If StartGame doesn't encounter any errors, it will block forever, running the server and ticking
// the game in the background.
func (w *World) StartGame() error {
	ok := w.gameSequenceStage.CompareAndSwap(gamestage.StagePreStart, gamestage.StageStarting)
	if !ok {
		return errors.New("game has already been started")
	}

	if err := w.instance.LoadGameState(); err != nil {
		if errors.Is(err, ecs.ErrEntitiesCreatedBeforeLoadingGameState) {
			return eris.Wrap(ErrEntitiesCreatedBeforeStartGame, "")
		}
		return err
	}
	if !w.instance.DoesEngineHaveAnEventHub() {
		w.instance.SetEventHub(events.NewWebSocketEventHub())
	}
	eventHub := w.instance.GetEventHub()
	eventBuilder := events.CreateNewWebSocketBuilder("/events", events.CreateWebSocketEventHandler(eventHub))
	handler, err := server.NewHandler(w.instance, eventBuilder, w.serverOptions...)
	if err != nil {
		return err
	}
	w.server = handler

	w.evmServer, err = evm.NewServer(w.instance)
	if err != nil {
		if !errors.Is(eris.Cause(err), evm.ErrNoEVMTypes) {
			return err
		}
		w.instance.Logger.Debug().
			Msgf("no EVM messages or queries specified. EVM server will not run: %s", eris.ToString(err, true))
	} else {
		w.instance.Logger.Debug().Msg("running world with EVM server")
		err = w.evmServer.Serve()
		if err != nil {
			return err
		}
	}

	if w.tickChannel == nil {
		w.tickChannel = time.Tick(time.Second) //nolint:staticcheck // its ok.
	}
	w.instance.StartGameLoop(context.Background(), w.tickChannel, w.tickDoneChannel)
	gameManager := server.NewGameManager(w.instance, w.server, w.gameManagerOptions...)
	w.gameManager = &gameManager
	go func() {
		ok := w.gameSequenceStage.CompareAndSwap(gamestage.StageStarting, gamestage.StageRunning)
		if !ok {
			log.Fatal().Msg("game was started prematurely")
		}
		if err := w.server.Serve(); errors.Is(err, http.ErrServerClosed) {
			log.Info().Err(err).Msgf("the server has been closed: %s", eris.ToString(err, true))
		} else if err != nil {
			log.Fatal().Err(err).Msgf("the server has failed: %s", eris.ToString(err, true))
		}
	}()

	// handle shutdown via a signal
	w.handleShutdown()
	<-w.endStartGame
	return err
}

func (w *World) IsGameRunning() bool {
	return w.gameSequenceStage.Load() == gamestage.StageRunning
}

func (w *World) ShutDown() error {
	if w.cleanup != nil {
		w.cleanup()
	}
	ok := w.gameSequenceStage.CompareAndSwap(gamestage.StageRunning, gamestage.StageShuttingDown)
	if !ok {
		// Either the world hasn't been started, or we've already shut down.
		return nil
	}
	// The CompareAndSwap returned true, so this call is responsible for actually
	// shutting down the game.
	defer func() {
		w.gameSequenceStage.Store(gamestage.StageShutDown)
	}()
	if w.evmServer != nil {
		w.evmServer.Shutdown()
	}
	close(w.endStartGame)
	err := w.gameManager.Shutdown()
	if err != nil {
		return err
	}
	return nil
}

func RegisterSystems(w *World, systems ...System) error {
	for _, system := range systems {
		functionName := filepath.Base(runtime.FuncForPC(reflect.ValueOf(system).Pointer()).Name())
		sys := system
		w.instance.RegisterSystemWithName(
			func(eCtx ecs.EngineContext) error {
				return sys(
					&worldContext{
						engine: eCtx,
					},
				)
			}, functionName,
		)
	}
	return nil
}

func RegisterComponent[T component.Component](world *World) error {
	return ecs.RegisterComponent[T](world.instance)
}

// RegisterMessages adds the given messages to the game world. HTTP endpoints to queue up/execute these
// messages will automatically be created when StartGame is called. This Register method must only be called once.
func RegisterMessages(w *World, msgs ...AnyMessage) error {
	return w.instance.RegisterMessages(toMessageType(msgs)...)
}

// RegisterQuery adds the given query to the game world. HTTP endpoints to use these queries
// will automatically be created when StartGame is called. This function does not add EVM support to the query.
func RegisterQuery[Request any, Reply any](
	world *World,
	name string,
	handler func(wCtx WorldContext, req *Request) (*Reply, error),
) error {
	err := ecs.RegisterQuery[Request, Reply](
		world.instance,
		name,
		func(wCtx ecs.EngineContext, req *Request) (*Reply, error) {
			return handler(&worldContext{engine: wCtx}, req)
		},
	)
	if err != nil {
		return err
	}
	return nil
}

// RegisterQueryWithEVMSupport adds the given query to the game world. HTTP endpoints to use these queries
// will automatically be created when StartGame is called. This Register method must only be called once.
// This function also adds EVM support to the query.
func RegisterQueryWithEVMSupport[Request any, Reply any](
	world *World,
	name string,
	handler func(wCtx WorldContext, req *Request) (*Reply, error),
) error {
	err := ecs.RegisterQuery[Request, Reply](
		world.instance,
		name,
		func(eCtx ecs.EngineContext, req *Request) (*Reply, error) {
			return handler(&worldContext{engine: eCtx}, req)
		},
		ecs.WithQueryEVMSupport[Request, Reply],
	)
	if err != nil {
		return err
	}
	return nil
}

func (w *World) Engine() *ecs.Engine {
	return w.instance
}

func (w *World) CurrentTick() uint64 {
	return w.instance.CurrentTick()
}

func (w *World) Tick(ctx context.Context) error {
	return w.instance.Tick(ctx)
}

// Init Registers a system that only runs once on a new game before tick 0.
func (w *World) Init(system System) {
	w.instance.AddInitSystem(
		func(eCtx ecs.EngineContext) error {
			return system(&worldContext{engine: eCtx})
		},
	)
}<|MERGE_RESOLUTION|>--- conflicted
+++ resolved
@@ -7,11 +7,7 @@
 	"os"
 	"os/signal"
 	"path/filepath"
-<<<<<<< HEAD
 	server "pkg.world.dev/world-engine/cardinal/server2"
-	"pkg.world.dev/world-engine/cardinal/shard"
-=======
->>>>>>> 863ca8aa
 	"reflect"
 	"runtime"
 	"strings"
