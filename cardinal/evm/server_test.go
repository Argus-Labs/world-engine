package evm

import (
	"context"
	"fmt"
	"pkg.world.dev/world-engine/sign"
	"testing"

	routerv1 "buf.build/gen/go/argus-labs/world-engine/protocolbuffers/go/router/v1"
	"gotest.tools/v3/assert"
	"pkg.world.dev/world-engine/cardinal/ecs"
	"pkg.world.dev/world-engine/cardinal/ecs/inmem"
)

type FooTransaction struct {
	X uint64
	Y string
}

type BarTransaction struct {
	Y uint64
	Z bool
}

type TxReply struct{}

// TestServer_SendMessage tests that when sending messages through to the EVM receiver server, they get passed along to
// the world, and executed in systems.
func TestServer_SendMessage(t *testing.T) {
	// setup the world
	w := inmem.NewECSWorldForTest(t)

	// create the ECS transactions
	FooTx := ecs.NewTransactionType[FooTransaction, TxReply]("footx", ecs.WithTxEVMSupport[FooTransaction, TxReply])
	BarTx := ecs.NewTransactionType[BarTransaction, TxReply]("bartx", ecs.WithTxEVMSupport[BarTransaction, TxReply])

	assert.NilError(t, w.RegisterTransactions(FooTx, BarTx))

	// create some txs to submit

	fooTxs := []FooTransaction{
		{X: 420, Y: "world"},
		{X: 3290, Y: "earth"},
		{X: 411, Y: "universe"},
	}
	barTxs := []BarTransaction{
		{Y: 290, Z: true},
		{Y: 400, Z: false},
	}

	// need the system to tick for adding the persona + authorized address. so wrapping the test system below
	// in an enabled block to prevent it from checking test cases until the persona transactions are handled.
	enabled := false

	// add a system that checks that they are submitted properly to the world.
<<<<<<< HEAD
	w.AddSystem(func(world *ecs.World, queue *ecs.TransactionQueue) error {
		if enabled {
			inFooTxs := FooTx.In(queue)
			inBarTxs := BarTx.In(queue)
			assert.Equal(t, len(inFooTxs), len(fooTxs))
			assert.Equal(t, len(inBarTxs), len(barTxs))
			for i, tx := range inFooTxs {
				assert.DeepEqual(t, tx.Value, fooTxs[i])
			}
			for i, tx := range inBarTxs {
				assert.DeepEqual(t, tx.Value, barTxs[i])
			}
			return nil
=======
	w.AddSystem(func(world *ecs.World, queue *ecs.TransactionQueue, _ *ecs.Logger) error {
		inFooTxs := FooTx.In(queue)
		inBarTxs := BarTx.In(queue)
		assert.Equal(t, len(inFooTxs), len(fooTxs))
		assert.Equal(t, len(inBarTxs), len(barTxs))
		for i, tx := range inFooTxs {
			assert.DeepEqual(t, tx.Value, fooTxs[i])
		}
		for i, tx := range inBarTxs {
			assert.DeepEqual(t, tx.Value, barTxs[i])
>>>>>>> 9fd756d8
		}
		return nil
	})
	assert.NilError(t, w.LoadGameState())

	sender := "0xHelloThere"
	// create authorized addresses for the evm transaction's msg sender.
	ecs.CreatePersonaTx.AddToQueue(w, ecs.CreatePersonaTransaction{
		PersonaTag:    "foo",
		SignerAddress: "bar",
	})
	ecs.AuthorizePersonaAddressTx.AddToQueue(w, ecs.AuthorizePersonaAddress{
		PersonaTag: "foo",
		Address:    sender,
	}, &sign.SignedPayload{PersonaTag: "foo"})
	err := w.Tick(context.Background())
	assert.NilError(t, err)

	// now that the persona transactions are handled, we can flip enabled to true, allowing the test system to run.
	enabled = true

	server, err := NewServer(w)
	assert.NilError(t, err)

	// marshal out the bytes to send from each list of transactions.
	for _, tx := range fooTxs {
		fooTxBz, err := FooTx.ABIEncode(tx)
		assert.NilError(t, err)
		_, err = server.SendMessage(context.Background(), &routerv1.SendMessageRequest{
			Sender:    sender,
			Message:   fooTxBz,
			MessageId: uint64(FooTx.ID()),
		})
		assert.NilError(t, err)
	}
	for _, tx := range barTxs {
		barTxBz, err := BarTx.ABIEncode(tx)
		assert.NilError(t, err)
		_, err = server.SendMessage(context.Background(), &routerv1.SendMessageRequest{
			Sender:    sender,
			Message:   barTxBz,
			MessageId: uint64(BarTx.ID()),
		})
		assert.NilError(t, err)
	}

	// we already sent the transactions through to the server, which should pipe them into the transaction queue.
	// all we need to do now is tick so the system can run, which will check that we got the transactions we just
	// piped through above.
	err = w.Tick(context.Background())
	assert.NilError(t, err)
}

func TestServer_Query(t *testing.T) {
	type FooRead struct {
		X uint64
	}
	type FooReply struct {
		Y uint64
	}
	// set up a read that simply returns the FooRead.X
	read := ecs.NewReadType[FooRead, FooReply]("foo", func(world *ecs.World, req FooRead) (FooReply, error) {
		return FooReply{Y: req.X}, nil
	}, ecs.WithReadEVMSupport[FooRead, FooReply])
	w := inmem.NewECSWorldForTest(t)
	err := w.RegisterReads(read)
	assert.NilError(t, err)
	err = w.RegisterTransactions(ecs.NewTransactionType[struct{}, struct{}]("nothing"))
	assert.NilError(t, err)
	s, err := NewServer(w)
	assert.NilError(t, err)

	request := FooRead{X: 3000}
	bz, err := read.EncodeAsABI(request)
	assert.NilError(t, err)

	res, err := s.QueryShard(context.Background(), &routerv1.QueryShardRequest{
		Resource: "foo",
		Request:  bz,
	})
	assert.NilError(t, err)

	gotAny, err := read.DecodeEVMReply(res.Response)
	got := gotAny.(FooReply)
	// Y should equal X here as we simply set reply's Y to request's X in the read handler above.
	assert.Equal(t, got.Y, request.X)
}

// TestServer_UnauthorizedAddress tests that when a transaction is sent to Cardinal's EVM server, and there is no
// Authorized address for the sender, an error occurs.
func TestServer_UnauthorizedAddress(t *testing.T) {
	// setup the world
	w := inmem.NewECSWorldForTest(t)

	// create the ECS transactions
	FooTx := ecs.NewTransactionType[FooTransaction, TxReply]("footx", ecs.WithTxEVMSupport[FooTransaction, TxReply])

	assert.NilError(t, w.RegisterTransactions(FooTx))

	// create some txs to submit

	fooTx := FooTransaction{X: 420, Y: "world"}

	assert.NilError(t, w.LoadGameState())

	server, err := NewServer(w)
	assert.NilError(t, err)

	fooTxBz, err := FooTx.ABIEncode(fooTx)
	assert.NilError(t, err)

	sender := "hello"
	_, err = server.SendMessage(context.Background(), &routerv1.SendMessageRequest{
		Sender:    sender,
		Message:   fooTxBz,
		MessageId: uint64(FooTx.ID()),
	})
	assert.Error(t, err, fmt.Sprintf("address %s does not have a linked persona tag", sender))
}<|MERGE_RESOLUTION|>--- conflicted
+++ resolved
@@ -53,8 +53,7 @@
 	enabled := false
 
 	// add a system that checks that they are submitted properly to the world.
-<<<<<<< HEAD
-	w.AddSystem(func(world *ecs.World, queue *ecs.TransactionQueue) error {
+	w.AddSystem(func(world *ecs.World, queue *ecs.TransactionQueue, _ *ecs.Logger) error {
 		if enabled {
 			inFooTxs := FooTx.In(queue)
 			inBarTxs := BarTx.In(queue)
@@ -67,18 +66,6 @@
 				assert.DeepEqual(t, tx.Value, barTxs[i])
 			}
 			return nil
-=======
-	w.AddSystem(func(world *ecs.World, queue *ecs.TransactionQueue, _ *ecs.Logger) error {
-		inFooTxs := FooTx.In(queue)
-		inBarTxs := BarTx.In(queue)
-		assert.Equal(t, len(inFooTxs), len(fooTxs))
-		assert.Equal(t, len(inBarTxs), len(barTxs))
-		for i, tx := range inFooTxs {
-			assert.DeepEqual(t, tx.Value, fooTxs[i])
-		}
-		for i, tx := range inBarTxs {
-			assert.DeepEqual(t, tx.Value, barTxs[i])
->>>>>>> 9fd756d8
 		}
 		return nil
 	})
