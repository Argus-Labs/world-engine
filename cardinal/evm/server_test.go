package evm

import (
	"context"
	"reflect"
	"testing"

	routerv1 "buf.build/gen/go/argus-labs/world-engine/protocolbuffers/go/router/v1"
	"github.com/argus-labs/world-engine/cardinal/ecs"
	"github.com/argus-labs/world-engine/cardinal/ecs/inmem"
	"github.com/ethereum/go-ethereum/accounts/abi"
	"gotest.tools/v3/assert"
)

type FooTransaction struct {
	X uint64
	Y string
}

type BarTransaction struct {
	Y uint64
	Z bool
}

<<<<<<< HEAD
type TxReply struct{}

// TestServer_SendMsg tests that when sending messages through to the EVM receiver server, they get passed along to
=======
// TestServer_SendMessage tests that when sending messages through to the EVM receiver server, they get passed along to
>>>>>>> a9408b8e
// the world, and executed in systems.
func TestServer_SendMessage(t *testing.T) {
	// setup the world
	w := inmem.NewECSWorldForTest(t)

	// build the dynamic ABI types for evm compat
	FooEvmTX, err := abi.NewType("tuple", "", []abi.ArgumentMarshaling{
		{Name: "X", Type: "uint64"},
		{Name: "Y", Type: "string"},
	})
	assert.NilError(t, err)
	FooEvmTX.TupleType = reflect.TypeOf(FooTransaction{})
	BarEvmTx, err := abi.NewType("tuple", "", []abi.ArgumentMarshaling{
		{Name: "Y", Type: "uint64"},
		{Name: "Z", Type: "bool"},
	})
	assert.NilError(t, err)
	BarEvmTx.TupleType = reflect.TypeOf(BarTransaction{})

	// create the ECS transactions
	FooTx := ecs.NewTransactionType[FooTransaction, TxReply]("footx")
	BarTx := ecs.NewTransactionType[BarTransaction, TxReply]("bartx")

	// bind them to EVM types
	FooTx.SetEVMType(&FooEvmTX)
	BarTx.SetEVMType(&BarEvmTx)
	assert.NilError(t, w.RegisterTransactions(FooTx, BarTx))

	// create some txs to submit

	fooTxs := []FooTransaction{
		{X: 420, Y: "world"},
		{X: 3290, Y: "earth"},
		{X: 411, Y: "universe"},
	}
	barTxs := []BarTransaction{
		{Y: 290, Z: true},
		{Y: 400, Z: false},
	}

	// add a system that checks that they are submitted properly to the world.
	w.AddSystem(func(world *ecs.World, queue *ecs.TransactionQueue) error {
		inFooTxs := FooTx.In(queue)
		inBarTxs := BarTx.In(queue)
		assert.Equal(t, len(inFooTxs), len(fooTxs))
		assert.Equal(t, len(inBarTxs), len(barTxs))
		for i, tx := range inFooTxs {
			assert.DeepEqual(t, tx.Value, fooTxs[i])
		}
		for i, tx := range inBarTxs {
			assert.DeepEqual(t, tx.Value, barTxs[i])
		}
		return nil
	})
	assert.NilError(t, w.LoadGameState())

	server, err := NewServer(w)
	assert.NilError(t, err)

	// marshal out the bytes to send from each list of transactions.
	for _, tx := range fooTxs {
		fooTxBz, err := abi.Arguments{{Type: FooEvmTX}}.Pack(tx)
		assert.NilError(t, err)
		_, err = server.SendMessage(context.Background(), &routerv1.SendMessageRequest{
			Sender:    "hello",
			Message:   fooTxBz,
			MessageId: uint64(FooTx.ID()),
		})
		assert.NilError(t, err)
	}
	for _, tx := range barTxs {
		barTxBz, err := abi.Arguments{{Type: BarEvmTx}}.Pack(tx)
		assert.NilError(t, err)
		_, err = server.SendMessage(context.Background(), &routerv1.SendMessageRequest{
			Sender:    "hello",
			Message:   barTxBz,
			MessageId: uint64(BarTx.ID()),
		})
		assert.NilError(t, err)
	}

	// we already sent the transactions through to the server, which should pipe them into the transaction queue.
	// all we need to do now is tick so the system can run, which will check that we got the transactions we just
	// piped through above.
	err = w.Tick(context.Background())
	assert.NilError(t, err)
}

func TestServer_Query(t *testing.T) {
	type FooRead struct {
		X uint64
	}
	type FooReply struct {
		Y uint64
	}
	// set up a read that simply returns the FooRead.X
	read := ecs.NewReadType[FooRead, FooReply]("foo", func(world *ecs.World, req FooRead) (FooReply, error) {
		return FooReply{Y: req.X}, nil
	}, ecs.WithEVMSupport[FooRead, FooReply])
	w := inmem.NewECSWorldForTest(t)
	err := w.RegisterReads(read)
	assert.NilError(t, err)
	err = w.RegisterTransactions(ecs.NewTransactionType[struct{}]("nothing"))
	assert.NilError(t, err)
	s, err := NewServer(w)
	assert.NilError(t, err)

	request := FooRead{X: 3000}
	bz, err := read.EncodeAsABI(request)
	assert.NilError(t, err)

	res, err := s.QueryShard(context.Background(), &routerv1.QueryShardRequest{
		Resource: "foo",
		Request:  bz,
	})
	assert.NilError(t, err)

	gotAny, err := read.DecodeEVMReply(res.Response)
	got := gotAny.(FooReply)
	// Y should equal X here as we simply set reply's Y to request's X in the read handler above.
	assert.Equal(t, got.Y, request.X)
}<|MERGE_RESOLUTION|>--- conflicted
+++ resolved
@@ -22,13 +22,9 @@
 	Z bool
 }
 
-<<<<<<< HEAD
 type TxReply struct{}
 
-// TestServer_SendMsg tests that when sending messages through to the EVM receiver server, they get passed along to
-=======
 // TestServer_SendMessage tests that when sending messages through to the EVM receiver server, they get passed along to
->>>>>>> a9408b8e
 // the world, and executed in systems.
 func TestServer_SendMessage(t *testing.T) {
 	// setup the world
