--- conflicted
+++ resolved
@@ -52,16 +52,8 @@
 	currFooIndex := 0
 	currBarIndex := 0
 
-<<<<<<< HEAD
-	// add a system that checks that they are submitted properly to the world.
+	// add a system that checks that they are submitted properly to the world in the correct order.
 	w.RegisterSystem(func(wCtx ecs.WorldContext) error {
-		if !enabled {
-			return nil
-		}
-=======
-	// add a system that checks that they are submitted properly to the world in the correct order.
-	w.AddSystem(func(wCtx ecs.WorldContext) error {
->>>>>>> d6401e89
 		inFooTxs := fooTx.In(wCtx)
 		inBarTxs := barTx.In(wCtx)
 		if len(inFooTxs) == 0 && len(inBarTxs) == 0 {
