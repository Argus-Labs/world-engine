--- conflicted
+++ resolved
@@ -9,7 +9,6 @@
 	"os"
 
 	"github.com/argus-labs/world-engine/cardinal/ecs/transaction"
-	"github.com/argus-labs/world-engine/sign"
 	"google.golang.org/grpc"
 	"google.golang.org/grpc/credentials"
 
@@ -26,22 +25,6 @@
 
 // IReadTypes maps read resource names to the underlying IRead
 type IReadTypes map[string]ecs.IRead
-
-<<<<<<< HEAD
-var _ IWorld = &ecs.World{}
-
-// IWorld is a type that gives access to transaction and read data in the ecs.World, as well as access to queue
-// transactions.
-type IWorld interface {
-	AddTransaction(transaction.TypeID, any, *sign.SignedPayload) int
-=======
-// TxHandler is a type that gives access to transaction data in the ecs.World, as well as access to queue transactions.
-type TxHandler interface {
-	AddTransaction(transaction.TypeID, any, *sign.SignedPayload) uint64
->>>>>>> d9d14b77
-	ListTransactions() ([]transaction.ITransaction, error)
-	ListReads() []ecs.IRead
-}
 
 type srv struct {
 	txMap      ITransactionTypes
@@ -89,7 +72,7 @@
 		return nil, err
 	}
 
-	// Create & return credentials
+	// Create the credentials and return it
 	config := &tls.Config{
 		Certificates: []tls.Certificate{serverCert},
 		ClientAuth:   tls.NoClientCert,
