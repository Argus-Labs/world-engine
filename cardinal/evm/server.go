package evm

import (
	"context"
	"crypto/tls"
	"fmt"
	"log"
	"net"
	"os"

	"pkg.world.dev/world-engine/cardinal/ecs"
	"pkg.world.dev/world-engine/cardinal/ecs/entity"
	"pkg.world.dev/world-engine/cardinal/ecs/transaction"
	"pkg.world.dev/world-engine/sign"

	"google.golang.org/grpc"
	"google.golang.org/grpc/credentials"

	routerv1 "pkg.world.dev/world-engine/rift/router/v1"
)

var (
	_ routerv1.MsgServer = &msgServerImpl{}

	defaultPort = "9020"

	cardinalEvmPortEnv = "CARDINAL_EVM_PORT"
)

type Server interface {
	routerv1.MsgServer
	// Serve serves the application in a new go routine.
	Serve() error
}

// txByID maps transaction type ID's to transaction types.
type txByID map[transaction.TypeID]transaction.ITransaction

// queryByName maps query resource names to the underlying IQuery
type queryByName map[string]ecs.IQuery

type msgServerImpl struct {
	// required embed
	routerv1.UnimplementedMsgServer

<<<<<<< HEAD
	txMap   txByID
	readMap readByName
	world   *ecs.World
=======
	txMap    txByID
	queryMap queryByName
	world    *ecs.World
>>>>>>> bd95ca6e

	// opts
	creds credentials.TransportCredentials
	port  string
}

// NewServer returns a new EVM connection server. This server is responsible for handling requests originating from
// the EVM. It runs on a default port of 9020, but a custom port can be set using options, or by setting an env variable
// with key CARDINAL_EVM_PORT.
func NewServer(w *ecs.World, opts ...Option) (Server, error) {
	// setup txs
	txs, err := w.ListTransactions()
	if err != nil {
		return nil, err
	}
	it := make(txByID, len(txs))
	for _, tx := range txs {
		it[tx.ID()] = tx
	}

	queries := w.ListQueries()
	ir := make(queryByName, len(queries))
	for _, q := range queries {
		ir[q.Name()] = q
	}

	s := &msgServerImpl{txMap: it, queryMap: ir, world: w, port: defaultPort}
	for _, opt := range opts {
		opt(s)
	}
	if s.port == defaultPort {
		port := os.Getenv(cardinalEvmPortEnv)
		if port != "" {
			s.port = port
		}
	}
	return s, nil
}

func loadCredentials(serverCertPath, serverKeyPath string) (credentials.TransportCredentials, error) {
	// Load server's certificate and private key
	sc, err := os.ReadFile(serverCertPath)
	if err != nil {
		return nil, err
	}
	sk, err := os.ReadFile(serverKeyPath)
	if err != nil {
		return nil, err
	}
	serverCert, err := tls.X509KeyPair(sc, sk)
	if err != nil {
		return nil, err
	}

	// Create the credentials and return it
	config := &tls.Config{
		Certificates: []tls.Certificate{serverCert},
		ClientAuth:   tls.NoClientCert,
	}

	return credentials.NewTLS(config), nil
}

// Serve serves the application in a new go routine.
func (s *msgServerImpl) Serve() error {
	server := grpc.NewServer(grpc.Creds(s.creds))
	routerv1.RegisterMsgServer(server, s)
	listener, err := net.Listen("tcp", ":"+s.port)
	if err != nil {
		return err
	}
	go func() {
		err = server.Serve(listener)
		if err != nil {
			log.Fatal(err)
		}
	}()
	return nil
}

func (s *msgServerImpl) SendMessage(ctx context.Context, msg *routerv1.SendMessageRequest,
) (*routerv1.SendMessageResponse, error) {
	// first we check if we can extract the transaction associated with the id
	itx, ok := s.txMap[transaction.TypeID(msg.MessageId)]
	if !ok {
		return nil, fmt.Errorf("no transaction with ID %d is registerd in this world", msg.MessageId)
	}
	// decode the evm bytes into the transaction
	tx, err := itx.DecodeEVMBytes(msg.Message)
	if err != nil {
		return nil, err
	}

	// check if the sender has a linked persona address. if not don't process the transaction.
	sc, err := s.getSignerComponentForAuthorizedAddr(msg.Sender)
	if err != nil {
		return nil, err
	}
	// since we are injecting directly, all we need is the persona tag in the signed payload. the sig checking happens
	// in the server's Handler, not in `World`.
	sig := &sign.SignedPayload{PersonaTag: sc.PersonaTag}
	// add transaction to the world queue
	s.world.AddEVMTransaction(itx.ID(), tx, sig, msg.EvmTxHash)
	return &routerv1.SendMessageResponse{}, nil
}

// getSignerComponentForAuthorizedAddr attempts to find a stored SignerComponent which contains the provided `addr`
// within its authorized addresses slice.
func (s *msgServerImpl) getSignerComponentForAuthorizedAddr(addr string) (*ecs.SignerComponent, error) {
	var sc *ecs.SignerComponent
	var err error
	q, err := s.world.NewSearch(ecs.Exact(ecs.SignerComponent{}))
	if err != nil {
		return nil, err
	}
	q.Each(s.world, func(id entity.ID) bool {
		var signerComp *ecs.SignerComponent
		signerComp, err = ecs.GetComponent[ecs.SignerComponent](s.world, id)
		if err != nil {
			return false
		}
		for _, authAddr := range signerComp.AuthorizedAddresses {
			if authAddr == addr {
				sc = signerComp
				return false
			}
		}
		return true
	})
	if err != nil {
		return nil, err
	}
	if sc == nil {
		return nil, fmt.Errorf("address %s does not have a linked persona tag", addr)
	}
	return sc, nil
}

func (s *msgServerImpl) QueryShard(ctx context.Context, req *routerv1.QueryShardRequest) (*routerv1.QueryShardResponse, error) {
	query, ok := s.queryMap[req.Resource]
	if !ok {
		return nil, fmt.Errorf("no query with name %s found", req.Resource)
	}
	ecsRequest, err := query.DecodeEVMRequest(req.Request)
	if err != nil {
		return nil, err
	}
	reply, err := query.HandleQuery(s.world, ecsRequest)
	if err != nil {
		return nil, err
	}
	bz, err := query.EncodeEVMReply(reply)
	if err != nil {
		return nil, err
	}
	return &routerv1.QueryShardResponse{Response: bz}, nil
}<|MERGE_RESOLUTION|>--- conflicted
+++ resolved
@@ -43,15 +43,9 @@
 	// required embed
 	routerv1.UnimplementedMsgServer
 
-<<<<<<< HEAD
-	txMap   txByID
-	readMap readByName
-	world   *ecs.World
-=======
 	txMap    txByID
 	queryMap queryByName
 	world    *ecs.World
->>>>>>> bd95ca6e
 
 	// opts
 	creds credentials.TransportCredentials
