package cardinal

import (
	"github.com/rotisserie/eris"

	"pkg.world.dev/world-engine/cardinal/server"
)

var NonFatalError = []error{
	ErrEntityDoesNotExist,
	ErrComponentNotOnEntity,
	ErrComponentAlreadyOnEntity,
	ErrEntityMustHaveAtLeastOneComponent,
}

// separateOptions separates the given options into ecs options, server options, and cardinal (this package) options.
// The different options are all grouped together to simplify the end user's experience, but under the hood different
// options are meant for different sub-systems.
func separateOptions(opts []WorldOption) (
	serverOptions []server.Option,
	cardinalOptions []Option,
) {
	for _, opt := range opts {
		if opt.serverOption != nil {
			serverOptions = append(serverOptions, opt.serverOption)
		}
		if opt.cardinalOption != nil {
			cardinalOptions = append(cardinalOptions, opt.cardinalOption)
		}
	}
	return serverOptions, cardinalOptions
}

// panicOnFatalError is a helper function to panic on non-deterministic errors (i.e. Redis error).
func panicOnFatalError(wCtx WorldContext, err error) {
	if err != nil && !wCtx.isReadOnly() && isFatalError(err) {
		wCtx.Logger().Panic().Err(err).Msgf("fatal error: %v", eris.ToString(err, true))
		panic(err)
	}
}

func isFatalError(err error) bool {
	for _, e := range NonFatalError {
		if eris.Is(err, e) {
			return false
		}
	}
	return true
}

<<<<<<< HEAD
func GetTransactionReceiptsForTick(wCtx WorldContext, tick uint64) ([]receipt.Receipt, error) {
	ctx, ok := wCtx.(*worldContext)
	if !ok {
		return nil, eris.New("error in test type assertion.")
	}
	return ctx.world.GetTransactionReceiptsForTick(tick)
=======
// InternalHandleQuery is only used for tests it should not be used outside of that context.
// TODO: Tests should be edited and changed such that this is no longer done.
func InternalHandleQuery(wCtx WorldContext, query query, a any) (any, error) {
	return query.handleQuery(wCtx, a)
>>>>>>> 13f0f79b
}<|MERGE_RESOLUTION|>--- conflicted
+++ resolved
@@ -46,19 +46,4 @@
 		}
 	}
 	return true
-}
-
-<<<<<<< HEAD
-func GetTransactionReceiptsForTick(wCtx WorldContext, tick uint64) ([]receipt.Receipt, error) {
-	ctx, ok := wCtx.(*worldContext)
-	if !ok {
-		return nil, eris.New("error in test type assertion.")
-	}
-	return ctx.world.GetTransactionReceiptsForTick(tick)
-=======
-// InternalHandleQuery is only used for tests it should not be used outside of that context.
-// TODO: Tests should be edited and changed such that this is no longer done.
-func InternalHandleQuery(wCtx WorldContext, query query, a any) (any, error) {
-	return query.handleQuery(wCtx, a)
->>>>>>> 13f0f79b
 }