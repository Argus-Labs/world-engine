--- conflicted
+++ resolved
@@ -7,7 +7,6 @@
 type RunMode string
 
 const (
-<<<<<<< HEAD
 	RunModeProd RunMode = "production"
 	RunModeDev  RunMode = "development"
 )
@@ -21,62 +20,28 @@
 	BaseShardQueryAddress     string  `config:"BASE_SHARD_QUERY_ADDRESS"`
 	CardinalLogLevel          string  `config:"CARDINAL_LOG_LEVEL"`
 	StatsdAddress             string  `config:"STATSD_ADDRESS"`
+	TraceAddress string `config:"TRACE_ADDRESS"`
 }
 
 // Default configuration values.
 const (
 	DefaultRunMode                   = RunModeDev
 	DefaultNamespace                 = "world-1"
-	DefaultRedisPassword             = ""
 	DefaultRedisAddress              = "localhost:6379"
-	DefaultBaseShardSequencerAddress = ""
-	DefaultBaseShardQueryAddress     = ""
 	DefaultLogLevel                  = "info"
 	DefaultStatsdAddress             = "localhost:8125"
 )
 
 var defaultConfig = WorldConfig{
 	RedisAddress:              DefaultRedisAddress,
-	RedisPassword:             DefaultRedisPassword,
+	RedisPassword:             "",
 	CardinalNamespace:         DefaultNamespace,
 	CardinalMode:              DefaultRunMode,
-	BaseShardSequencerAddress: DefaultBaseShardSequencerAddress,
-	BaseShardQueryAddress:     DefaultBaseShardQueryAddress,
+	BaseShardSequencerAddress: "",
+	BaseShardQueryAddress:     "",
 	CardinalLogLevel:          DefaultLogLevel,
 	StatsdAddress:             DefaultStatsdAddress,
-=======
-	ModeProd             = "production"
-	ModeDev              = "development"
-	DefaultMode          = ModeDev
-	DefaultNamespace     = "world-1"
-	DefaultRedisPassword = ""
-	DefaultRedisAddress  = "localhost:6379"
-	DefaultLogLevel      = "info"
-)
-
-type WorldConfig struct {
-	RedisAddress      string
-	RedisPassword     string
-	CardinalNamespace string
-	CardinalPort      string
-	CardinalMode      string
-	CardinalLogLevel  string
-	StatsdAddress     string
-	TraceAddress      string
-}
-
-func GetWorldConfig() WorldConfig {
-	return WorldConfig{
-		RedisAddress:      getEnv("REDIS_ADDRESS", DefaultRedisAddress),
-		RedisPassword:     getEnv("REDIS_PASSWORD", DefaultRedisPassword),
-		CardinalNamespace: getEnv("CARDINAL_NAMESPACE", DefaultNamespace),
-		CardinalPort:      getEnv("CARDINAL_PORT", "4040"),
-		CardinalMode:      getEnv("CARDINAL_MODE", DefaultMode),
-		CardinalLogLevel:  getEnv("CARDINAL_LOG_LEVEL", DefaultLogLevel),
-		StatsdAddress:     getEnv("STATSD_ADDRESS", ""),
-		TraceAddress:      getEnv("TRACE_ADDRESS", ""),
-	}
->>>>>>> b7a668b1
+	TraceAddress: "",
 }
 
 func getWorldConfig() WorldConfig {
