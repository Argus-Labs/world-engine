package cardinal

import (
	"os"

	"github.com/rs/zerolog/log"
)

const (
	ModeProd             = "production"
	ModeDev              = "development"
	DefaultMode          = ModeDev
	DefaultNamespace     = "world-1"
	DefaultRedisPassword = ""
	DefaultRedisAddress  = "localhost:6379"
<<<<<<< HEAD
	DefaultStatsdEnabled = "localhost:8125"
=======
	DefaultLogLevel      = "info"
>>>>>>> db0461fc
)

type WorldConfig struct {
	RedisAddress      string
	RedisPassword     string
	CardinalNamespace string
	CardinalPort      string
	CardinalMode      string
<<<<<<< HEAD
	StatsdAddress     string
=======
	CardinalLogLevel  string
>>>>>>> db0461fc
}

func GetWorldConfig() WorldConfig {
	return WorldConfig{
		RedisAddress:      getEnv("REDIS_ADDRESS", DefaultRedisAddress),
		RedisPassword:     getEnv("REDIS_PASSWORD", DefaultRedisPassword),
		CardinalNamespace: getEnv("CARDINAL_NAMESPACE", DefaultNamespace),
		CardinalPort:      getEnv("CARDINAL_PORT", "4040"),
		CardinalMode:      getEnv("CARDINAL_MODE", DefaultMode),
<<<<<<< HEAD
		StatsdAddress:     getEnv("STATSD_ADDRESS", DefaultStatsdEnabled),
=======
		CardinalLogLevel:  getEnv("CARDINAL_LOG_LEVEL", DefaultLogLevel),
>>>>>>> db0461fc
	}
}

func getEnv(key string, fallback string) string {
	value, ok := os.LookupEnv(key)
	if ok {
		// Validate CARDINAL_DEPLOY_MODE
		if key == "CARDINAL_MODE" && value != ModeProd && value != ModeDev {
			log.Logger.Warn().
				Msg("CARDINAL_DEPLOY_MODE is not set to [production/development]. Defaulting to development mode.")
			return ModeDev
		}
		return value
	}

	return fallback
}<|MERGE_RESOLUTION|>--- conflicted
+++ resolved
@@ -13,11 +13,8 @@
 	DefaultNamespace     = "world-1"
 	DefaultRedisPassword = ""
 	DefaultRedisAddress  = "localhost:6379"
-<<<<<<< HEAD
+	DefaultLogLevel      = "info"
 	DefaultStatsdEnabled = "localhost:8125"
-=======
-	DefaultLogLevel      = "info"
->>>>>>> db0461fc
 )
 
 type WorldConfig struct {
@@ -26,11 +23,8 @@
 	CardinalNamespace string
 	CardinalPort      string
 	CardinalMode      string
-<<<<<<< HEAD
+	CardinalLogLevel  string
 	StatsdAddress     string
-=======
-	CardinalLogLevel  string
->>>>>>> db0461fc
 }
 
 func GetWorldConfig() WorldConfig {
@@ -40,11 +34,8 @@
 		CardinalNamespace: getEnv("CARDINAL_NAMESPACE", DefaultNamespace),
 		CardinalPort:      getEnv("CARDINAL_PORT", "4040"),
 		CardinalMode:      getEnv("CARDINAL_MODE", DefaultMode),
-<<<<<<< HEAD
+		CardinalLogLevel:  getEnv("CARDINAL_LOG_LEVEL", DefaultLogLevel),
 		StatsdAddress:     getEnv("STATSD_ADDRESS", DefaultStatsdEnabled),
-=======
-		CardinalLogLevel:  getEnv("CARDINAL_LOG_LEVEL", DefaultLogLevel),
->>>>>>> db0461fc
 	}
 }
 
