package cardinal

import (
	"github.com/JeremyLoy/config"
	"github.com/rotisserie/eris"
)

type RunMode string

const (
	RunModeProd RunMode = "production"
	RunModeDev  RunMode = "development"
)

type WorldConfig struct {
	RedisAddress              string  `config:"REDIS_ADDRESS"`
	RedisPassword             string  `config:"REDIS_PASSWORD"`
	CardinalNamespace         string  `config:"CARDINAL_NAMESPACE"`
	CardinalMode              RunMode `config:"CARDINAL_MODE"`
	BaseShardSequencerAddress string  `config:"BASE_SHARD_SEQUENCER_ADDRESS"`
	BaseShardQueryAddress     string  `config:"BASE_SHARD_QUERY_ADDRESS"`
	CardinalLogLevel          string  `config:"CARDINAL_LOG_LEVEL"`
	StatsdAddress             string  `config:"STATSD_ADDRESS"`
	TraceAddress              string  `config:"TRACE_ADDRESS"`
}

<<<<<<< HEAD
// Validate ensures that the correct values are set according to the RunMode.
=======
>>>>>>> ea309132
func (w WorldConfig) Validate() error {
	if w.CardinalMode != RunModeProd {
		return nil
	}
	if w.RedisPassword == "" {
		return eris.New("REDIS_PASSWORD is required in production")
	}
	if w.CardinalNamespace == DefaultNamespace {
<<<<<<< HEAD
		return eris.New(
			"CARDINAL_NAMESPACE cannot be the default value in production to avoid replay attack",
		)
=======
		return eris.New("CARDINAL_NAMESPACE cannot be the default value in production to avoid replay attack")
>>>>>>> ea309132
	}
	if w.BaseShardSequencerAddress == "" || w.BaseShardQueryAddress == "" {
		return eris.New("must supply BASE_SHARD_SEQUENCER_ADDRESS and BASE_SHARD_QUERY_ADDRESS for production " +
			"mode Cardinal worlds")
	}
	return nil
}

// Default configuration values.
const (
	DefaultRunMode       = RunModeDev
	DefaultNamespace     = "world-1"
	DefaultRedisAddress  = "localhost:6379"
	DefaultLogLevel      = "info"
	DefaultStatsdAddress = "localhost:8125"
)

var defaultConfig = WorldConfig{
	RedisAddress:              DefaultRedisAddress,
	RedisPassword:             "",
	CardinalNamespace:         DefaultNamespace,
	CardinalMode:              DefaultRunMode,
	BaseShardSequencerAddress: "",
	BaseShardQueryAddress:     "",
	CardinalLogLevel:          DefaultLogLevel,
	StatsdAddress:             DefaultStatsdAddress,
	TraceAddress:              "",
}

func getWorldConfig() WorldConfig {
	cfg := defaultConfig
	err := config.FromEnv().To(&cfg)
	if err != nil {
		panic(err)
	}
	return cfg
}<|MERGE_RESOLUTION|>--- conflicted
+++ resolved
@@ -24,10 +24,6 @@
 	TraceAddress              string  `config:"TRACE_ADDRESS"`
 }
 
-<<<<<<< HEAD
-// Validate ensures that the correct values are set according to the RunMode.
-=======
->>>>>>> ea309132
 func (w WorldConfig) Validate() error {
 	if w.CardinalMode != RunModeProd {
 		return nil
@@ -36,13 +32,7 @@
 		return eris.New("REDIS_PASSWORD is required in production")
 	}
 	if w.CardinalNamespace == DefaultNamespace {
-<<<<<<< HEAD
-		return eris.New(
-			"CARDINAL_NAMESPACE cannot be the default value in production to avoid replay attack",
-		)
-=======
 		return eris.New("CARDINAL_NAMESPACE cannot be the default value in production to avoid replay attack")
->>>>>>> ea309132
 	}
 	if w.BaseShardSequencerAddress == "" || w.BaseShardQueryAddress == "" {
 		return eris.New("must supply BASE_SHARD_SEQUENCER_ADDRESS and BASE_SHARD_QUERY_ADDRESS for production " +
