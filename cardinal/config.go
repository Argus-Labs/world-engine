package cardinal

import (
	"net"
	"os"
	"slices"
	"strings"

	"github.com/JeremyLoy/config"
	"github.com/rotisserie/eris"
	"github.com/rs/zerolog"
	"github.com/rs/zerolog/log"
)

const (
	RunModeProd RunMode = "production"
	RunModeDev  RunMode = "development"

	// Default configuration values.

	DefaultRunMode       = RunModeDev
	DefaultNamespace     = "world-1"
	DefaultRedisAddress  = "localhost:6379"
	DefaultLogLevel      = "info"
	DefaultStatsdAddress = "localhost:8125"
)

var validLogLevels = []string{
	zerolog.DebugLevel.String(),
	zerolog.InfoLevel.String(),
	zerolog.WarnLevel.String(),
	zerolog.ErrorLevel.String(),
	zerolog.Disabled.String(),
}

var defaultConfig = WorldConfig{
	RedisAddress:              DefaultRedisAddress,
	RedisPassword:             "",
	CardinalNamespace:         DefaultNamespace,
	CardinalMode:              DefaultRunMode,
	BaseShardSequencerAddress: "",
	BaseShardQueryAddress:     "",
	CardinalLogLevel:          DefaultLogLevel,
	StatsdAddress:             DefaultStatsdAddress,
	TraceAddress:              "",
}

type RunMode string

type WorldConfig struct {
<<<<<<< HEAD
	RedisAddress              string  `config:"REDIS_ADDRESS"`
	RedisPassword             string  `config:"REDIS_PASSWORD"`
	CardinalNamespace         string  `config:"CARDINAL_NAMESPACE"`
	CardinalMode              RunMode `config:"CARDINAL_MODE"`
	BaseShardSequencerAddress string  `config:"BASE_SHARD_SEQUENCER_ADDRESS"`
	BaseShardQueryAddress     string  `config:"BASE_SHARD_QUERY_ADDRESS"`
	CardinalLogLevel          string  `config:"CARDINAL_LOG_LEVEL"`
	StatsdAddress             string  `config:"STATSD_ADDRESS"`
	TraceAddress              string  `config:"TRACE_ADDRESS"`
	// RouterKey is a JWT token used to secure communications between the game shard and the base shard.
	RouterKey string `config:"ROUTER_KEY"`
=======
	// Cardinal
	CardinalMode      RunMode `config:"CARDINAL_MODE"`
	CardinalNamespace string  `config:"CARDINAL_NAMESPACE"`
	CardinalLogLevel  string  `config:"CARDINAL_LOG_LEVEL"`

	// Redis
	RedisAddress  string `config:"REDIS_ADDRESS"`
	RedisPassword string `config:"REDIS_PASSWORD"`

	// Shard networking
	BaseShardSequencerAddress string `config:"BASE_SHARD_SEQUENCER_ADDRESS"`
	BaseShardQueryAddress     string `config:"BASE_SHARD_QUERY_ADDRESS"`

	// Telemetry
	StatsdAddress string `config:"STATSD_ADDRESS"`
	TraceAddress  string `config:"TRACE_ADDRESS"`
}

func loadWorldConfig() (*WorldConfig, error) {
	cfg := defaultConfig

	// Load config from environment variables
	if err := config.FromEnv().To(&cfg); err != nil {
		return nil, eris.Wrap(err, "Failed to load config")
	}

	// Validate config
	if err := cfg.Validate(); err != nil {
		return nil, eris.Wrap(err, "Invalid config")
	}

	// Set logger config
	if err := cfg.setLogger(); err != nil {
		return nil, eris.Wrap(err, "Failed to set log level")
	}

	return &cfg, nil
>>>>>>> 78c281a9
}

func (w *WorldConfig) Validate() error {
	// Validate run mode
	if w.CardinalMode != RunModeProd && w.CardinalMode != RunModeDev {
		return eris.Errorf("CARDINAL_MODE must be either %q or %q", RunModeProd, RunModeDev)
	}

	// Validate production mode configs
	if w.CardinalMode == RunModeProd {
		// Validate that Redis password is set
		if w.RedisPassword == "" {
			return eris.New("REDIS_PASSWORD must be set in production mode")
		}
		// Validate shard networking config
		if _, _, err := net.SplitHostPort(w.BaseShardSequencerAddress); err != nil {
			return eris.Wrap(err, "BASE_SHARD_SEQUENCER_ADDRESS must follow the format <host>:<port>")
		}
		if _, _, err := net.SplitHostPort(w.BaseShardQueryAddress); err != nil {
			return eris.Wrap(err, "BASE_SHARD_QUERY_ADDRESS must follow the format <host>:<port>")
		}
	}

	// Validate Cardinal configs
	if err := Namespace(w.CardinalNamespace).Validate(w.CardinalMode); err != nil {
		return eris.Wrap(err, "CARDINAL_NAMESPACE is not a valid namespace")
	}
	if w.CardinalLogLevel == "" || !slices.Contains(validLogLevels, w.CardinalLogLevel) {
		return eris.New("CARDINAL_LOG_LEVEL must be one of the following: " + strings.Join(validLogLevels, ", "))
	}

	// Validate Redis address
	if _, _, err := net.SplitHostPort(w.RedisAddress); err != nil {
		return eris.New("REDIS_ADDRESS must follow the format <host>:<port>")
	}

	// Validate telemetry config
	if w.StatsdAddress != "" {
		if _, _, err := net.SplitHostPort(w.StatsdAddress); err != nil {
			return eris.New("STATSD_ADDRESS must follow the format <host>:<port>")
		}
	}
	if w.TraceAddress != "" {
		if _, _, err := net.SplitHostPort(w.TraceAddress); err != nil {
			return eris.New("TRACE_ADDRESS must follow the format <host>:<port>")
		}
	}
<<<<<<< HEAD
	if w.RouterKey == "" {
		return eris.New("must supply ROUTER_KEY for production mode Cardinal worlds")
	}
=======

>>>>>>> 78c281a9
	return nil
}

func (w *WorldConfig) setLogger() error {
	// Parse the log level
	level, err := zerolog.ParseLevel(w.CardinalLogLevel)
	if err != nil {
		return eris.Wrap(err, "CARDINAL_LOG_LEVEL is not a valid log level")
	}

	// Set global logger level
	zerolog.SetGlobalLevel(level)

	// Enable pretty logging in development mode
	if w.CardinalMode == RunModeDev {
		log.Logger = log.Output(zerolog.ConsoleWriter{Out: os.Stderr})
	}

	return nil
}<|MERGE_RESOLUTION|>--- conflicted
+++ resolved
@@ -48,19 +48,6 @@
 type RunMode string
 
 type WorldConfig struct {
-<<<<<<< HEAD
-	RedisAddress              string  `config:"REDIS_ADDRESS"`
-	RedisPassword             string  `config:"REDIS_PASSWORD"`
-	CardinalNamespace         string  `config:"CARDINAL_NAMESPACE"`
-	CardinalMode              RunMode `config:"CARDINAL_MODE"`
-	BaseShardSequencerAddress string  `config:"BASE_SHARD_SEQUENCER_ADDRESS"`
-	BaseShardQueryAddress     string  `config:"BASE_SHARD_QUERY_ADDRESS"`
-	CardinalLogLevel          string  `config:"CARDINAL_LOG_LEVEL"`
-	StatsdAddress             string  `config:"STATSD_ADDRESS"`
-	TraceAddress              string  `config:"TRACE_ADDRESS"`
-	// RouterKey is a JWT token used to secure communications between the game shard and the base shard.
-	RouterKey string `config:"ROUTER_KEY"`
-=======
 	// Cardinal
 	CardinalMode      RunMode `config:"CARDINAL_MODE"`
 	CardinalNamespace string  `config:"CARDINAL_NAMESPACE"`
@@ -77,6 +64,8 @@
 	// Telemetry
 	StatsdAddress string `config:"STATSD_ADDRESS"`
 	TraceAddress  string `config:"TRACE_ADDRESS"`
+	// RouterKey is a JWT token used to secure communications between the game shard and the base shard.
+	RouterKey string `config:"ROUTER_KEY"`
 }
 
 func loadWorldConfig() (*WorldConfig, error) {
@@ -98,7 +87,6 @@
 	}
 
 	return &cfg, nil
->>>>>>> 78c281a9
 }
 
 func (w *WorldConfig) Validate() error {
@@ -119,6 +107,9 @@
 		}
 		if _, _, err := net.SplitHostPort(w.BaseShardQueryAddress); err != nil {
 			return eris.Wrap(err, "BASE_SHARD_QUERY_ADDRESS must follow the format <host>:<port>")
+		}
+		if w.RouterKey == "" {
+			return eris.New("ROUTER_KEY must be set in production mode")
 		}
 	}
 
@@ -146,13 +137,7 @@
 			return eris.New("TRACE_ADDRESS must follow the format <host>:<port>")
 		}
 	}
-<<<<<<< HEAD
-	if w.RouterKey == "" {
-		return eris.New("must supply ROUTER_KEY for production mode Cardinal worlds")
-	}
-=======
 
->>>>>>> 78c281a9
 	return nil
 }
 
