--- conflicted
+++ resolved
@@ -76,22 +76,11 @@
 	// BaseShardRouterKey is a token used to secure communications between the game shard and the base shard.
 	BaseShardRouterKey string `mapstructure:"BASE_SHARD_ROUTER_KEY"`
 
-<<<<<<< HEAD
 	// TelemetryTraceEnabled When true, Cardinal will collect OpenTelemetry traces
-	TelemetryTraceEnabled bool `config:"TELEMETRY_TRACE_ENABLED"`
+	TelemetryTraceEnabled bool `mapstructure:"TELEMETRY_TRACE_ENABLED"`
 
 	// TelemetryProfilerEnabled When true, Cardinal will run Datadog continuous profiling
-	TelemetryProfilerEnabled bool `config:"TELEMETRY_PROFILER_ENABLED"`
-=======
-	// TelemetryEnabled When true, Cardinal will send telemetry to a telemetry agent.
-	TelemetryEnabled bool `mapstructure:"TELEMETRY_ENABLED"`
-
-	// TelemetryStatsdAddress The address of a statsd metric agent that will collect stats from Cardinal.
-	TelemetryStatsdAddress string `mapstructure:"TELEMETRY_STATSD_ADDRESS"`
-
-	// TelemetryTraceAddress The address of an agent that supports the collection of traces (e.g. a DataDog agent).
-	TelemetryTraceAddress string `mapstructure:"TELEMETRY_TRACE_ADDRESS"`
->>>>>>> 1f2ebe75
+	TelemetryProfilerEnabled bool `mapstructure:"TELEMETRY_PROFILER_ENABLED"`
 }
 
 func loadWorldConfig() (*WorldConfig, error) {
