--- conflicted
+++ resolved
@@ -95,11 +95,7 @@
 	msgType := reflect.TypeOf(msg)
 	tempRes, ok := wCtx.GetMessageByType(msgType)
 	if !ok {
-<<<<<<< HEAD
-		return nil, eris.Errorf("Could not find %s, Message may not be registered.", msg.Name())
-=======
 		return nil, eris.Errorf("Could not find %q, Message may not be registered.", msg.Name())
->>>>>>> 6734976d
 	}
 	var _ types.Message = &msg
 	res, ok := tempRes.(*message.MessageType[In, Out])
