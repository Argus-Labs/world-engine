--- conflicted
+++ resolved
@@ -14,11 +14,7 @@
 	ddotel "gopkg.in/DataDog/dd-trace-go.v1/ddtrace/opentelemetry"
 	ddtracer "gopkg.in/DataDog/dd-trace-go.v1/ddtrace/tracer"
 
-<<<<<<< HEAD
-	"pkg.world.dev/world-engine/cardinal/types/engine"
-=======
 	"pkg.world.dev/world-engine/cardinal/statsd"
->>>>>>> 5d11880b
 )
 
 const (
@@ -47,11 +43,7 @@
 	// These methods are intentionally made private to avoid other
 	// packages from trying to modify the system manager in the middle of a tick.
 	registerSystems(isInit bool, systems ...System) error
-<<<<<<< HEAD
-	runSystems(ctx context.Context, wCtx engine.Context) error
-=======
 	runSystems(wCtx WorldContext) error
->>>>>>> 5d11880b
 }
 
 type systemManager struct {
@@ -121,14 +113,9 @@
 }
 
 // RunSystems runs all the registered system in the order that they were registered.
-<<<<<<< HEAD
-func (m *systemManager) runSystems(ctx context.Context, wCtx engine.Context) error {
+func (m *systemManager) runSystems(wCtx WorldContext) error {
 	ctx, span := m.tracer.Start(ddotel.ContextWithStartOptions(ctx, ddtracer.Measured()), "system.run")
 	defer span.End()
-
-=======
-func (m *systemManager) runSystems(wCtx WorldContext) error {
->>>>>>> 5d11880b
 	var systemsToRun []systemType
 	if wCtx.CurrentTick() == 0 {
 		systemsToRun = slices.Concat(m.registeredInitSystems, m.registeredSystems)
