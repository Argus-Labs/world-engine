package ecs

import (
	"encoding/json"
	"errors"
	"fmt"
	"github.com/ethereum/go-ethereum/accounts/abi"
	"github.com/invopop/jsonschema"
)

type IRead interface {
	// Name returns the name of the read.
	Name() string
	// HandleRead handles reads with concrete types, rather than encoded bytes.
	HandleRead(*World, any) (any, error)
	// HandleReadRaw is given a reference to the world, json encoded bytes that represent a read request
	// and is expected to return a json encoded response struct.
	HandleReadRaw(*World, []byte) ([]byte, error)
	// Schema returns the json schema of the read request.
	Schema() *jsonschema.Schema
	// SetEVMTypes sets the EVM equivalent types for the request and the reply.
	// This is needed if you would like to support these reads from the EVM.
	SetEVMTypes(request, reply *abi.Type)
	// DecodeEVMRequest decodes bytes originating from the evm into the request type, which will be ABI encoded.
	DecodeEVMRequest([]byte) (any, error)
	// EncodeEVMReply encodes the reply as an abi encoded struct.
	EncodeEVMReply(any) ([]byte, error)
	// DecodeEVMReply decodes EVM reply bytes, into the concrete go reply type.
	DecodeEVMReply([]byte) (any, error)
}

type ReadType[Request any, Reply any] struct {
<<<<<<< HEAD
	name                 string
	handler              func(world *World, req Request) (Reply, error)
	evmRequest, evmReply *abi.Type
=======
	name       string
	handler    func(world *World, req Request) (Reply, error)
	requestABI *abi.Type
	replyABI   *abi.Type
>>>>>>> 1fa06884
}

var _ IRead = NewReadType[struct{}, struct{}]("", nil, false)

func NewReadType[Request any, Reply any](
	name string,
	handler func(world *World, req Request) (Reply, error),
	supportEvm bool,
) *ReadType[Request, Reply] {
	r := &ReadType[Request, Reply]{
		name:    name,
		handler: handler,
	}
	if supportEvm {
		err := r.generateABIBindings()
		if err != nil {
			panic(err)
		}
	}
	return r
}

func (r *ReadType[Request, Reply]) generateABIBindings() error {
	var req Request
	reqABI, err := GenerateABIType(req)
	if err != nil {
		return fmt.Errorf("error generating request ABI binding: %w", err)
	}
	var rep Reply
	repABI, err := GenerateABIType(rep)
	if err != nil {
		return fmt.Errorf("error generating reply ABI binding: %w", err)
	}
	r.requestABI = reqABI
	r.replyABI = repABI
	return nil
}

func (r *ReadType[req, rep]) Name() string {
	return r.name
}

func (r *ReadType[req, rep]) Schema() *jsonschema.Schema {
	return jsonschema.Reflect(new(req))
}

func (r *ReadType[req, rep]) HandleRead(world *World, a any) (any, error) {
	request, ok := a.(req)
	if !ok {
		return nil, fmt.Errorf("cannot cast %T to this reads request type %T", a, new(req))
	}
	reply, err := r.handler(world, request)
	return reply, err
}

func (r *ReadType[req, rep]) HandleReadRaw(w *World, bz []byte) ([]byte, error) {
	request := new(req)
	err := json.Unmarshal(bz, request)
	if err != nil {
		return nil, fmt.Errorf("unable to unmarshal read request into type %T: %w", *request, err)
	}
	res, err := r.handler(w, *request)
	if err != nil {
		return nil, err
	}
	bz, err = json.Marshal(res)
	if err != nil {
		return nil, fmt.Errorf("unable to marshal response %T: %w", res, err)
	}
	return bz, nil
}

func (r *ReadType[Request, Reply]) SetEVMTypes(request, reply *abi.Type) {
	r.evmRequest = request
	r.evmReply = reply
}

func (r *ReadType[req, rep]) DecodeEVMRequest(bz []byte) (any, error) {
	if r.evmRequest == nil {
		return nil, errors.New("cannot call DecodeEVMRequest without setting the EVM types for this read")
	}
	args := abi.Arguments{{Type: *r.evmRequest}}
	unpacked, err := args.Unpack(bz)
	if err != nil {
		return nil, err
	}
	if len(unpacked) < 1 {
		return nil, errors.New("error decoding EVM bytes: no values could be unpacked")
	}
	underlying, ok := unpacked[0].(req)
	if !ok {
		return nil, fmt.Errorf("error decoding EVM bytes: cannot cast %T to %T", unpacked[0], new(req))
	}
	return underlying, nil
}

func (r *ReadType[req, rep]) DecodeEVMReply(bz []byte) (any, error) {
	if r.evmReply == nil {
		return nil, errors.New("cannot call DecodeEVMReply without setting the EVM types for this read")
	}
	args := abi.Arguments{{Type: *r.evmReply}}
	unpacked, err := args.Unpack(bz)
	if err != nil {
		return nil, err
	}
	if len(unpacked) < 1 {
		return nil, errors.New("error decoding EVM bytes: no values could be unpacked")
	}
	underlying, ok := unpacked[0].(rep)
	if !ok {
		return nil, fmt.Errorf("error decoding EVM bytes: cannot cast %T to %T", unpacked[0], new(req))
	}
	return underlying, nil
}

func (r *ReadType[req, rep]) EncodeEVMReply(a any) ([]byte, error) {
	if r.evmReply == nil {
		return nil, errors.New("cannot call EncodeEVMReply without setting the EVM types for this read")
	}
	args := abi.Arguments{{Type: *r.evmReply}}
	bz, err := args.Pack(a)
	return bz, err
}<|MERGE_RESOLUTION|>--- conflicted
+++ resolved
@@ -6,6 +6,7 @@
 	"fmt"
 	"github.com/ethereum/go-ethereum/accounts/abi"
 	"github.com/invopop/jsonschema"
+	"reflect"
 )
 
 type IRead interface {
@@ -18,28 +19,21 @@
 	HandleReadRaw(*World, []byte) ([]byte, error)
 	// Schema returns the json schema of the read request.
 	Schema() *jsonschema.Schema
-	// SetEVMTypes sets the EVM equivalent types for the request and the reply.
-	// This is needed if you would like to support these reads from the EVM.
-	SetEVMTypes(request, reply *abi.Type)
 	// DecodeEVMRequest decodes bytes originating from the evm into the request type, which will be ABI encoded.
 	DecodeEVMRequest([]byte) (any, error)
 	// EncodeEVMReply encodes the reply as an abi encoded struct.
 	EncodeEVMReply(any) ([]byte, error)
 	// DecodeEVMReply decodes EVM reply bytes, into the concrete go reply type.
 	DecodeEVMReply([]byte) (any, error)
+	// EncodeRequestAsABI encodes a go struct in abi format. This is mostly used for testing.
+	EncodeRequestAsABI(any) ([]byte, error)
 }
 
 type ReadType[Request any, Reply any] struct {
-<<<<<<< HEAD
-	name                 string
-	handler              func(world *World, req Request) (Reply, error)
-	evmRequest, evmReply *abi.Type
-=======
 	name       string
 	handler    func(world *World, req Request) (Reply, error)
 	requestABI *abi.Type
 	replyABI   *abi.Type
->>>>>>> 1fa06884
 }
 
 var _ IRead = NewReadType[struct{}, struct{}]("", nil, false)
@@ -74,7 +68,11 @@
 		return fmt.Errorf("error generating reply ABI binding: %w", err)
 	}
 	r.requestABI = reqABI
+	var request Request
+	r.requestABI.TupleType = reflect.TypeOf(request)
 	r.replyABI = repABI
+	var reply Reply
+	r.replyABI.TupleType = reflect.TypeOf(reply)
 	return nil
 }
 
@@ -112,16 +110,12 @@
 	return bz, nil
 }
 
-func (r *ReadType[Request, Reply]) SetEVMTypes(request, reply *abi.Type) {
-	r.evmRequest = request
-	r.evmReply = reply
-}
-
 func (r *ReadType[req, rep]) DecodeEVMRequest(bz []byte) (any, error) {
-	if r.evmRequest == nil {
-		return nil, errors.New("cannot call DecodeEVMRequest without setting the EVM types for this read")
+	if r.requestABI == nil {
+		return nil, errors.New("cannot call DecodeEVMRequest without setting supportEVM to true when " +
+			"creating the read")
 	}
-	args := abi.Arguments{{Type: *r.evmRequest}}
+	args := abi.Arguments{{Type: *r.requestABI}}
 	unpacked, err := args.Unpack(bz)
 	if err != nil {
 		return nil, err
@@ -137,10 +131,11 @@
 }
 
 func (r *ReadType[req, rep]) DecodeEVMReply(bz []byte) (any, error) {
-	if r.evmReply == nil {
-		return nil, errors.New("cannot call DecodeEVMReply without setting the EVM types for this read")
+	if r.replyABI == nil {
+		return nil, errors.New("cannot call DecodeEVMReply without setting supportEVM to true when " +
+			"creating the read")
 	}
-	args := abi.Arguments{{Type: *r.evmReply}}
+	args := abi.Arguments{{Type: *r.replyABI}}
 	unpacked, err := args.Unpack(bz)
 	if err != nil {
 		return nil, err
@@ -156,10 +151,28 @@
 }
 
 func (r *ReadType[req, rep]) EncodeEVMReply(a any) ([]byte, error) {
-	if r.evmReply == nil {
-		return nil, errors.New("cannot call EncodeEVMReply without setting the EVM types for this read")
+	if r.replyABI == nil {
+		return nil, errors.New("cannot call EncodeEVMReply without setting supportEVM to true when " +
+			"creating the read")
 	}
-	args := abi.Arguments{{Type: *r.evmReply}}
+	args := abi.Arguments{{Type: *r.replyABI}}
 	bz, err := args.Pack(a)
 	return bz, err
+}
+
+func (r *ReadType[Request, Reply]) EncodeRequestAsABI(req any) ([]byte, error) {
+	if r.requestABI == nil {
+		return nil, errors.New("cannot call EncodeRequestAsABI without setting supportEVM to true when " +
+			"creating the read")
+	}
+	request, ok := req.(Request)
+	if !ok {
+		return nil, fmt.Errorf("expected the request struct %T, got %T", request, req)
+	}
+	args := abi.Arguments{{Type: *r.requestABI}}
+	bz, err := args.Pack(request)
+	if err != nil {
+		return nil, err
+	}
+	return bz, nil
 }