--- conflicted
+++ resolved
@@ -106,7 +106,7 @@
 	require.JSONEq(t, buf.String(), jsonWorldInfoString)
 	buf.Reset()
 	components := []component.IComponentType{energy}
-	entityId, err := w.Create(components...)
+	entityId, err := ecs.Create(w, EnergyComp{})
 	assert.NilError(t, err)
 	logStrings := strings.Split(buf.String(), "\n")[:2]
 	require.JSONEq(t, `
@@ -114,7 +114,6 @@
 				"level":"debug",
 				"archetype_id":0,
 				"message":"created"
-<<<<<<< HEAD
 			}`, logStrings[0])
 	require.JSONEq(t, `
 			{
@@ -125,13 +124,6 @@
 				}],
 				"entity_id":0,"archetype_id":0
 			}`, logStrings[1])
-=======
-			}`, archetype_creations_json_string)
-	components := w.StoreManager().GetComponentTypesForArchID(archetypeId)
-	entityId, err := ecs.Create(w, EnergyComp{})
-	assert.NilError(t, err)
-	buf.Reset()
->>>>>>> 72ad24a4
 
 	buf.Reset()
 
