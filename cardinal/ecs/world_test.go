--- conflicted
+++ resolved
@@ -42,13 +42,8 @@
 	assert.NilError(t, w.RegisterTransactions(fooTx))
 	var returnVal FooOut
 	var returnErr error
-<<<<<<< HEAD
 	w.AddSystem(func(wCtx ecs.WorldContext) error {
 		fooTx.ForEach(wCtx, func(t ecs.TxData[FooIn]) (FooOut, error) {
-=======
-	w.AddSystem(func(worldContext ecs.WorldContext) error {
-		fooTx.ForEach(worldContext, func(t ecs.TxData[FooIn]) (FooOut, error) {
->>>>>>> 0195acb0
 			return returnVal, returnErr
 		})
 		return nil
