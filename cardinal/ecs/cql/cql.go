--- conflicted
+++ resolved
@@ -135,11 +135,7 @@
 	return strings.Join(out, " ")
 }
 
-<<<<<<< HEAD
-var internalCQLParser = participle.MustBuild[CQLTerm]()
-=======
-var CQLParser = participle.MustBuild[cqlTerm]()
->>>>>>> 669b093d
+var internalCQLParser = participle.MustBuild[cqlTerm]()
 
 // TODO: Value is sum type is represented as a product type. There is a case where multiple properties are filled out.
 // Only one property may not be nil, The parser should prevent this from happening but for safety this should eventually
