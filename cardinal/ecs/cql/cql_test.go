package cql

import (
	"reflect"
	"testing"

	"gotest.tools/v3/assert"

	"pkg.world.dev/world-engine/cardinal/ecs"
	"pkg.world.dev/world-engine/cardinal/ecs/component"
	"pkg.world.dev/world-engine/cardinal/ecs/filter"
)

func TestParser(t *testing.T) {
<<<<<<< HEAD
	term, err := internalCQLParser.ParseString("", "!(EXACT(a, b) & EXACT(a)) | CONTAINS(b)")
	testTerm := CQLTerm{
		Left: &CQLFactor{Base: &CQLValue{
=======
	term, err := CQLParser.ParseString("", "!(EXACT(a, b) & EXACT(a)) | CONTAINS(b)")
	testTerm := cqlTerm{
		Left: &cqlFactor{Base: &cqlValue{
>>>>>>> 669b093d
			Exact:    nil,
			Contains: nil,
			Not: &cqlNot{SubExpression: &cqlValue{
				Exact:    nil,
				Contains: nil,
				Not:      nil,
				Subexpression: &cqlTerm{
					Left: &cqlFactor{Base: &cqlValue{
						Exact: &cqlExact{Components: []*cqlComponent{
							&cqlComponent{Name: "a"},
							&cqlComponent{Name: "b"}}},
						Contains:      nil,
						Not:           nil,
						Subexpression: nil,
					}},
					Right: []*cqlOpFactor{&cqlOpFactor{
						Operator: opAnd,
						Factor: &cqlFactor{Base: &cqlValue{
							Exact:         &cqlExact{Components: []*cqlComponent{&cqlComponent{Name: "a"}}},
							Contains:      nil,
							Not:           nil,
							Subexpression: nil,
						}},
					}},
				},
			}},
			Subexpression: nil,
		}},
		Right: []*cqlOpFactor{
			&cqlOpFactor{
				Operator: opOr,
				Factor: &cqlFactor{Base: &cqlValue{
					Exact:         nil,
					Contains:      &cqlContains{Components: []*cqlComponent{&cqlComponent{Name: "b"}}},
					Not:           nil,
					Subexpression: nil,
				}},
			},
		},
	}
	assert.NilError(t, err)
	assert.DeepEqual(t, *term, testTerm)

	emptyComponent := ecs.NewComponentType[struct{}]()
	stringToComponent := func(_ string) component.IComponentType {
		return emptyComponent
	}
	filterResult, err := termToLayoutFilter(term, stringToComponent)
	assert.NilError(t, err)
	testResult := filter.Or(
		filter.Not(
			filter.And(
				filter.Exact(emptyComponent, emptyComponent),
				filter.Exact(emptyComponent),
			),
		),
		filter.Contains(emptyComponent),
	)
	//have to do the below because of unexported fields in LayoutFilter datastructures. .
	assert.Assert(t, reflect.DeepEqual(filterResult, testResult))

}<|MERGE_RESOLUTION|>--- conflicted
+++ resolved
@@ -12,15 +12,9 @@
 )
 
 func TestParser(t *testing.T) {
-<<<<<<< HEAD
 	term, err := internalCQLParser.ParseString("", "!(EXACT(a, b) & EXACT(a)) | CONTAINS(b)")
-	testTerm := CQLTerm{
-		Left: &CQLFactor{Base: &CQLValue{
-=======
-	term, err := CQLParser.ParseString("", "!(EXACT(a, b) & EXACT(a)) | CONTAINS(b)")
 	testTerm := cqlTerm{
 		Left: &cqlFactor{Base: &cqlValue{
->>>>>>> 669b093d
 			Exact:    nil,
 			Contains: nil,
 			Not: &cqlNot{SubExpression: &cqlValue{
