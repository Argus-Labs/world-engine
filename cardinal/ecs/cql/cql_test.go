--- conflicted
+++ resolved
@@ -1,11 +1,8 @@
 package cql
 
 import (
-<<<<<<< HEAD
+	"fmt"
 	"reflect"
-=======
-	"fmt"
->>>>>>> cf164064
 	"testing"
 
 	"gotest.tools/v3/assert"
