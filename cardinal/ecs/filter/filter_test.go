--- conflicted
+++ resolved
@@ -51,11 +51,8 @@
 	world := inmem.NewECSWorldForTest(t)
 	alpha := ecs.NewComponentType[string]("alpha")
 	beta := ecs.NewComponentType[string]("beta")
-<<<<<<< HEAD
 	err := world.RegisterComponents(alpha, beta)
 	assert.NilError(t, err)
-=======
->>>>>>> 2ee478ea
 	alphaCount := 75
 	_, err = world.CreateMany(alphaCount, alpha)
 	assert.NilError(t, err)
@@ -156,7 +153,7 @@
 	wantCount := 50
 	ids, err := world.CreateMany(wantCount, alpha, beta)
 	assert.NilError(t, err)
-	// Make some extra entities that will be ignored. Our queryString later
+	// Make some extra entities that will be ignored. Our query later
 	// should NOT contain these entities
 	_, err = world.CreateMany(20, alpha)
 	assert.NilError(t, err)
