package ecs

import (
	"errors"
	"fmt"

	"github.com/argus-labs/world-engine/cardinal/ecs/storage"
	"github.com/argus-labs/world-engine/cardinal/ecs/transaction"
	"github.com/argus-labs/world-engine/sign"
	"github.com/ethereum/go-ethereum/accounts/abi"
	"github.com/invopop/jsonschema"
)

<<<<<<< HEAD
var (
	ErrEVMTypeNotSet = errors.New("EVM type is not set")
)

var _ transaction.ITransaction = NewTransactionType[struct{}]("")
=======
var _ transaction.ITransaction = NewTransactionType[struct{}, struct{}]("")
>>>>>>> 7434322f

// TransactionType helps manage adding transactions (aka events) to the world transaction queue. It also assists
// in the using of transactions inside of System functions.
type TransactionType[In, Out any] struct {
	id      transaction.TypeID
	isIDSet bool
	name    string
	evmType *abi.Type
}

// TransactionQueue is a list of transactions that were queued since the start of the
// last game tick.
type TransactionQueue struct {
	queue transaction.TxMap
}

<<<<<<< HEAD
func WithTxEVMSupport[T any]() func(transactionType *TransactionType[T]) {
	return func(txt *TransactionType[T]) {
		var tx T
		abiType, err := GenerateABIType(tx)
		if err != nil {
			panic(err)
		}
		txt.evmType = abiType
	}
}

func NewTransactionType[T any](name string, opts ...func() func(*TransactionType[T])) *TransactionType[T] {
	txt := &TransactionType[T]{
=======
func NewTransactionType[In, Out any](name string) *TransactionType[In, Out] {
	return &TransactionType[In, Out]{
>>>>>>> 7434322f
		name: name,
	}
	for _, opt := range opts {
		opt()(txt)
	}
	return txt
}

func (t *TransactionType[In, Out]) Name() string {
	return t.name
}

func (t *TransactionType[In, Out]) Schema() (in, out *jsonschema.Schema) {
	return jsonschema.Reflect(new(In)), jsonschema.Reflect(new(Out))
}

// DecodeEVMBytes decodes abi encoded solidity structs into Go structs of the same structure.
func (t *TransactionType[In, Out]) DecodeEVMBytes(bz []byte) (any, error) {
	if t.evmType == nil {
		return nil, ErrEVMTypeNotSet
	}
	args := abi.Arguments{{Type: *t.evmType}}
	unpacked, err := args.Unpack(bz)
	if err != nil {
		return nil, err
	}
	if len(unpacked) < 1 {
		return nil, fmt.Errorf("error decoding EVM bytes: no values could be unpacked into the abi type")
	}
	underlying, ok := unpacked[0].(In)
	if !ok {
		return nil, fmt.Errorf("error decoding EVM bytes: cannot cast %T to %T", unpacked[0], new(In))
	}
	return underlying, nil
}

<<<<<<< HEAD
func (t *TransactionType[T]) ID() transaction.TypeID {
=======
func (t *TransactionType[In, Out]) SetEVMType(at *abi.Type) {
	t.evmType = at
}

func (t *TransactionType[In, Out]) ID() transaction.TypeID {
>>>>>>> 7434322f
	if !t.isIDSet {
		panic(fmt.Sprintf("id on %v is not set", t))
	}
	return t.id
}

var emptySignature = &sign.SignedPayload{}

// AddToQueue adds a transaction with the given data to the world object. The transaction will be executed
// at the next game tick. An optional sign.SignedPayload can be associated with this transaction.
func (t *TransactionType[In, Out]) AddToQueue(world *World, data In, sigs ...*sign.SignedPayload) transaction.TxID {
	sig := emptySignature
	if len(sigs) > 0 {
		sig = sigs[0]
	}
	_, id := world.AddTransaction(t.ID(), data, sig)
	return id
}

func (t *TransactionType[In, Out]) SetID(id transaction.TypeID) error {
	if t.isIDSet {
		// In games implemented with Cardinal, transactions will only be initialized one time (on startup).
		// In tests, it's often useful to use the same transaction in multiple worlds. This check will allow for the
		// re-initialization of transactions, as long as the ID doesn't change.
		if id == t.id {
			return nil
		}
		return fmt.Errorf("id on transaction %v is already set to %v and cannot change to %d", t, t.id, id)
	}
	t.id = id
	t.isIDSet = true
	return nil
}

type TxData[In any] struct {
	ID    transaction.TxID
	Value In
	Sig   *sign.SignedPayload
}

func (t *TransactionType[In, Out]) AddError(world *World, id transaction.TxID, err error) {
	world.AddTransactionError(id, err)
}

func (t *TransactionType[In, Out]) SetResult(world *World, id transaction.TxID, result Out) {
	world.SetTransactionResult(id, result)
}

func (t *TransactionType[In, Out]) GetReceipt(world *World, id transaction.TxID) (v Out, errs []error, ok bool) {
	iface, errs, ok := world.GetTransactionReceipt(id)
	if !ok {
		return v, nil, false
	}
	// if iface is nil, maybe the result has never been set. The errors may still be valid.
	if iface == nil {
		return v, errs, true
	}
	value, ok := iface.(Out)
	if !ok {
		return v, nil, false
	}
	return value, errs, true
}

// In extracts all the transactions in the transaction queue that match this TransactionType's ID.
func (t *TransactionType[In, Out]) In(tq *TransactionQueue) []TxData[In] {
	var txs []TxData[In]
	for _, tx := range tq.queue[t.ID()] {
		if val, ok := tx.Value.(In); ok {
			txs = append(txs, TxData[In]{
				ID:    tx.ID,
				Value: val,
				Sig:   tx.Sig,
			})
		}
	}
	return txs
}

func (t *TransactionType[In, Out]) Encode(a any) ([]byte, error) {
	return storage.Encode(a)
}

<<<<<<< HEAD
func (t *TransactionType[T]) Decode(bytes []byte) (any, error) {
	return storage.Decode[T](bytes)
}

func (t *TransactionType[T]) ABIEncode(v any) ([]byte, error) {
	if t.evmType == nil {
		return nil, ErrEVMTypeNotSet
	}
	args := abi.Arguments{{Type: *t.evmType}}
	return args.Pack(v)
=======
func (t *TransactionType[In, Out]) Decode(bytes []byte) (any, error) {
	return storage.Decode[In](bytes)
>>>>>>> 7434322f
}<|MERGE_RESOLUTION|>--- conflicted
+++ resolved
@@ -3,6 +3,7 @@
 import (
 	"errors"
 	"fmt"
+	"reflect"
 
 	"github.com/argus-labs/world-engine/cardinal/ecs/storage"
 	"github.com/argus-labs/world-engine/cardinal/ecs/transaction"
@@ -11,23 +12,20 @@
 	"github.com/invopop/jsonschema"
 )
 
-<<<<<<< HEAD
 var (
 	ErrEVMTypeNotSet = errors.New("EVM type is not set")
 )
 
-var _ transaction.ITransaction = NewTransactionType[struct{}]("")
-=======
 var _ transaction.ITransaction = NewTransactionType[struct{}, struct{}]("")
->>>>>>> 7434322f
 
 // TransactionType helps manage adding transactions (aka events) to the world transaction queue. It also assists
 // in the using of transactions inside of System functions.
 type TransactionType[In, Out any] struct {
-	id      transaction.TypeID
-	isIDSet bool
-	name    string
-	evmType *abi.Type
+	id         transaction.TypeID
+	isIDSet    bool
+	name       string
+	inEVMType  *abi.Type
+	outEVMType *abi.Type
 }
 
 // TransactionQueue is a list of transactions that were queued since the start of the
@@ -36,24 +34,26 @@
 	queue transaction.TxMap
 }
 
-<<<<<<< HEAD
-func WithTxEVMSupport[T any]() func(transactionType *TransactionType[T]) {
-	return func(txt *TransactionType[T]) {
-		var tx T
-		abiType, err := GenerateABIType(tx)
+func WithTxEVMSupport[In, Out any]() func(transactionType *TransactionType[In, Out]) {
+	return func(txt *TransactionType[In, Out]) {
+		var in In
+		abiType, err := GenerateABIType(in)
 		if err != nil {
 			panic(err)
 		}
-		txt.evmType = abiType
+		txt.inEVMType = abiType
+
+		var out Out
+		abiType, err = GenerateABIType(out)
+		if err != nil {
+			panic(err)
+		}
+		txt.outEVMType = abiType
 	}
 }
 
-func NewTransactionType[T any](name string, opts ...func() func(*TransactionType[T])) *TransactionType[T] {
-	txt := &TransactionType[T]{
-=======
-func NewTransactionType[In, Out any](name string) *TransactionType[In, Out] {
-	return &TransactionType[In, Out]{
->>>>>>> 7434322f
+func NewTransactionType[In, Out any](name string, opts ...func() func(*TransactionType[In, Out])) *TransactionType[In, Out] {
+	txt := &TransactionType[In, Out]{
 		name: name,
 	}
 	for _, opt := range opts {
@@ -70,12 +70,12 @@
 	return jsonschema.Reflect(new(In)), jsonschema.Reflect(new(Out))
 }
 
-// DecodeEVMBytes decodes abi encoded solidity structs into Go structs of the same structure.
+// DecodeEVMBytes decodes abi encoded solidity structs into the transaction's "In" type.
 func (t *TransactionType[In, Out]) DecodeEVMBytes(bz []byte) (any, error) {
-	if t.evmType == nil {
+	if t.inEVMType == nil {
 		return nil, ErrEVMTypeNotSet
 	}
-	args := abi.Arguments{{Type: *t.evmType}}
+	args := abi.Arguments{{Type: *t.inEVMType}}
 	unpacked, err := args.Unpack(bz)
 	if err != nil {
 		return nil, err
@@ -90,15 +90,7 @@
 	return underlying, nil
 }
 
-<<<<<<< HEAD
-func (t *TransactionType[T]) ID() transaction.TypeID {
-=======
-func (t *TransactionType[In, Out]) SetEVMType(at *abi.Type) {
-	t.evmType = at
-}
-
 func (t *TransactionType[In, Out]) ID() transaction.TypeID {
->>>>>>> 7434322f
 	if !t.isIDSet {
 		panic(fmt.Sprintf("id on %v is not set", t))
 	}
@@ -182,19 +174,24 @@
 	return storage.Encode(a)
 }
 
-<<<<<<< HEAD
-func (t *TransactionType[T]) Decode(bytes []byte) (any, error) {
-	return storage.Decode[T](bytes)
+func (t *TransactionType[In, Out]) Decode(bytes []byte) (any, error) {
+	return storage.Decode[In](bytes)
 }
 
-func (t *TransactionType[T]) ABIEncode(v any) ([]byte, error) {
-	if t.evmType == nil {
+// ABIEncode encodes the input to the transactions matching evm type. If the input is not either of the transactions
+// evm types, an error is returned.
+func (t *TransactionType[In, Out]) ABIEncode(v any) ([]byte, error) {
+	if t.inEVMType == nil || t.outEVMType == nil {
 		return nil, ErrEVMTypeNotSet
 	}
-	args := abi.Arguments{{Type: *t.evmType}}
-	return args.Pack(v)
-=======
-func (t *TransactionType[In, Out]) Decode(bytes []byte) (any, error) {
-	return storage.Decode[In](bytes)
->>>>>>> 7434322f
+	vType := reflect.TypeOf(v)
+	if vType == t.inEVMType.TupleType {
+		args := abi.Arguments{{Type: *t.inEVMType}}
+		return args.Pack(v)
+	}
+	if vType == t.outEVMType.TupleType {
+		args := abi.Arguments{{Type: *t.outEVMType}}
+		return args.Pack(v)
+	}
+	return nil, fmt.Errorf("expected input to be of type %T or %T, got %T", t.inEVMType, t.outEVMType, v)
 }