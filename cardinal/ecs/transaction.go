--- conflicted
+++ resolved
@@ -17,11 +17,8 @@
 type TransactionType[T any] struct {
 	id      transaction.TypeID
 	isIDSet bool
-<<<<<<< HEAD
+	name    string
 	evmType *abi.Type
-=======
-	name    string
->>>>>>> 1431a28b
 }
 
 // TransactionQueue is a list of transactions that were queued since the start of the
