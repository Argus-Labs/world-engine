package storage

import (
	"fmt"
	"reflect"

	"pkg.world.dev/world-engine/cardinal/ecs/codec"
<<<<<<< HEAD
	"pkg.world.dev/world-engine/cardinal/ecs/component/metadata"
=======
	"pkg.world.dev/world-engine/cardinal/types/component"
>>>>>>> 8d1350e1
)

var (
	nextMockComponentTypeID component.TypeID = 1
)

type MockComponentType[T any] struct {
	id         component.TypeID
	typ        reflect.Type
	defaultVal interface{}
	schema     []byte
}

func NewMockComponentType[T metadata.Component](t T, defaultVal interface{}) (*MockComponentType[T], error) {
	schema, err := metadata.SerializeComponentSchema(t)
	if err != nil {
		return nil, err
	}
	m := &MockComponentType[T]{
		id:         nextMockComponentTypeID,
		typ:        reflect.TypeOf(t),
		defaultVal: defaultVal,
		schema:     schema,
	}
	nextMockComponentTypeID++
	return m, nil
}

func (m *MockComponentType[T]) SetID(id component.TypeID) error {
	m.id = id
	return nil
}

func (m *MockComponentType[T]) ID() component.TypeID {
	return m.id
}

func (m *MockComponentType[T]) New() ([]byte, error) {
	var comp T
	if m.defaultVal != nil {
		comp, _ = m.defaultVal.(T)
	}
	return codec.Encode(comp)
}

func (m *MockComponentType[T]) Name() string {
	return fmt.Sprintf("%s[%s]", reflect.TypeOf(m).Name(), m.typ.Name())
}

var _ component.ComponentMetadata = &MockComponentType[int]{}

func (m *MockComponentType[T]) Decode(bytes []byte) (any, error) {
	return codec.Decode[T](bytes)
}

func (m *MockComponentType[T]) Encode(a any) ([]byte, error) {
	return codec.Encode(a)
}

func (m *MockComponentType[T]) GetSchema() []byte {
	return m.schema
}<|MERGE_RESOLUTION|>--- conflicted
+++ resolved
@@ -5,11 +5,7 @@
 	"reflect"
 
 	"pkg.world.dev/world-engine/cardinal/ecs/codec"
-<<<<<<< HEAD
-	"pkg.world.dev/world-engine/cardinal/ecs/component/metadata"
-=======
 	"pkg.world.dev/world-engine/cardinal/types/component"
->>>>>>> 8d1350e1
 )
 
 var (
@@ -23,8 +19,8 @@
 	schema     []byte
 }
 
-func NewMockComponentType[T metadata.Component](t T, defaultVal interface{}) (*MockComponentType[T], error) {
-	schema, err := metadata.SerializeComponentSchema(t)
+func NewMockComponentType[T component.Component](t T, defaultVal interface{}) (*MockComponentType[T], error) {
+	schema, err := component.SerializeComponentSchema(t)
 	if err != nil {
 		return nil, err
 	}
