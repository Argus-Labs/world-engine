--- conflicted
+++ resolved
@@ -31,41 +31,19 @@
 			return 0, err
 		}
 	}
-<<<<<<< HEAD
-	if _, ok, _ := cs.componentIndices.ComponentIndex(archetypeIndex); !ok {
-		if err := cs.componentIndices.SetIndex(archetypeIndex, 0); err != nil {
-			return 0, err
-		}
-	} else {
-		if err := cs.componentIndices.IncrementIndex(archetypeIndex); err != nil {
-			return 0, err
-		}
-=======
 	if _, ok, _ := cs.ComponentIndices.ComponentIndex(archetypeIndex); !ok {
 		cs.ComponentIndices.SetIndex(archetypeIndex, 0)
 	} else {
 		cs.ComponentIndices.IncrementIndex(archetypeIndex)
->>>>>>> 1fde7b09
 	}
 	idx, _, _ := cs.ComponentIndices.ComponentIndex(archetypeIndex)
 	return idx, nil
 }
 
 // Move moves the bytes of data of the component in the archetype.
-<<<<<<< HEAD
-func (cs *Components) Move(src ArchetypeIndex, dst ArchetypeIndex) error {
-	if err := cs.componentIndices.DecrementIndex(src); err != nil {
-		return err
-	}
-	if err := cs.componentIndices.IncrementIndex(dst); err != nil {
-		return err
-	}
-	return nil
-=======
 func (cs *Components) Move(src ArchetypeIndex, dst ArchetypeIndex) {
 	cs.ComponentIndices.DecrementIndex(src)
 	cs.ComponentIndices.IncrementIndex(dst)
->>>>>>> 1fde7b09
 }
 
 // Storage returns the component data storage accessor.
@@ -78,21 +56,14 @@
 }
 
 // Remove removes the component from the storage.
-func (cs *Components) Remove(ai ArchetypeIndex, comps []component.IComponentType, ci ComponentIndex) error {
+func (cs *Components) Remove(ai ArchetypeIndex, comps []component.IComponentType, ci ComponentIndex) {
 	for _, ct := range comps {
-		if err := cs.remove(ct, ai, ci); err != nil {
-			return err
-		}
+		cs.remove(ct, ai, ci)
 	}
-<<<<<<< HEAD
-	return cs.componentIndices.DecrementIndex(ai)
-=======
 	cs.ComponentIndices.DecrementIndex(ai)
->>>>>>> 1fde7b09
 }
 
-func (cs *Components) remove(ct component.IComponentType, ai ArchetypeIndex, ci ComponentIndex) error {
+func (cs *Components) remove(ct component.IComponentType, ai ArchetypeIndex, ci ComponentIndex) {
 	storage := cs.Storage(ct)
-	_, err := storage.SwapRemove(ai, ci)
-	return err
+	storage.SwapRemove(ai, ci)
 }