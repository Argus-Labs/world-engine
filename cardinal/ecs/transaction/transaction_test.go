--- conflicted
+++ resolved
@@ -3,11 +3,8 @@
 import (
 	"context"
 	"errors"
-<<<<<<< HEAD
-=======
 	"pkg.world.dev/world-engine/cardinal/ecs/transaction"
 	"pkg.world.dev/world-engine/sign"
->>>>>>> 0195acb0
 	"testing"
 	"time"
 
