--- conflicted
+++ resolved
@@ -1,11 +1,7 @@
 package transaction
 
 import (
-<<<<<<< HEAD
-=======
 	"github.com/argus-labs/world-engine/sign"
-	"github.com/ethereum/go-ethereum/accounts/abi"
->>>>>>> 7434322f
 	"github.com/invopop/jsonschema"
 )
 
@@ -31,6 +27,9 @@
 	ID() TypeID
 	Encode(any) ([]byte, error)
 	Decode([]byte) (any, error)
+	// DecodeEVMBytes decodes ABI encoded bytes into the transactions input type.
 	DecodeEVMBytes([]byte) (any, error)
+	// ABIEncode encodes the given type in ABI encoding, given that the input is the transaction types input or output
+	// type.
 	ABIEncode(any) ([]byte, error)
 }