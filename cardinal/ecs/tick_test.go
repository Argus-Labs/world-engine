package ecs_test

import (
	"bytes"
	"context"
	"encoding/json"
	"errors"
	"fmt"
	"io"
	"testing"

	"gotest.tools/v3/assert"

	"github.com/alicebob/miniredis/v2"
	"github.com/rs/zerolog"
	"pkg.world.dev/world-engine/cardinal/ecs"
	"pkg.world.dev/world-engine/cardinal/ecs/component"
	"pkg.world.dev/world-engine/cardinal/ecs/internal/testutil"
	"pkg.world.dev/world-engine/cardinal/ecs/log"
	"pkg.world.dev/world-engine/cardinal/ecs/storage"
)

func TestTickHappyPath(t *testing.T) {
	rs := miniredis.RunT(t)
	oneWorld := testutil.InitWorldWithRedis(t, rs)
	assert.NilError(t, ecs.RegisterComponent[EnergyComponent](oneWorld))
	assert.NilError(t, oneWorld.LoadGameState())

	for i := 0; i < 10; i++ {
		assert.NilError(t, oneWorld.Tick(context.Background()))
	}

	assert.Equal(t, uint64(10), oneWorld.CurrentTick())

	twoWorld := testutil.InitWorldWithRedis(t, rs)
	assert.NilError(t, ecs.RegisterComponent[EnergyComponent](twoWorld))
	assert.NilError(t, twoWorld.LoadGameState())
	assert.Equal(t, uint64(10), twoWorld.CurrentTick())
}
func TestIfPanicMessageLogged(t *testing.T) {
	w := ecs.NewTestWorld(t)
	// replaces internal Logger with one that logs to the buf variable above.
	var buf bytes.Buffer
	bufLogger := zerolog.New(&buf)
	cardinalLogger := log.Logger{
		&bufLogger,
	}
	w.InjectLogger(&cardinalLogger)
	// In this test, our "buggy" system fails once Power reaches 3
	errorTxt := "BIG ERROR OH NO"
	w.RegisterSystem(func(ecs.WorldContext) error {
		panic(errorTxt)
	})
	assert.NilError(t, w.LoadGameState())
	ctx := context.Background()

	defer func() {
		if panicValue := recover(); panicValue != nil {
			// This test should swallow a panic
			lastjson, err := findLastJSON(buf.Bytes())
			assert.NilError(t, err)
			values := map[string]string{}
			err = json.Unmarshal(lastjson, &values)
			assert.NilError(t, err)
			msg, ok := values["message"]
			assert.Assert(t, ok)
			assert.Equal(t, msg, "Tick: 0, Current running system: ecs_test.TestIfPanicMessageLogged.func1")
			panicString, ok := panicValue.(string)
			assert.Assert(t, ok)
			assert.Equal(t, panicString, errorTxt)
		} else {
			assert.Assert(t, false) // This test should create a panic.
		}
	}()

	err := w.Tick(ctx)
	assert.NilError(t, err)
}

func findLastJSON(buf []byte) (json.RawMessage, error) {
	dec := json.NewDecoder(bytes.NewReader(buf))
	var lastVal json.RawMessage
	for {
		if err := dec.Decode(&lastVal); errors.Is(err, io.EOF) {
			break
		} else if err != nil {
			return nil, err
		}
	}
	if lastVal == nil {
		return nil, fmt.Errorf("no JSON value found")
	}
	return lastVal, nil
}

type onePowerComponent struct {
	Power int
}

func (onePowerComponent) Name() string {
	return "onePower"
}

type twoPowerComponent struct {
	Power int
}

func (twoPowerComponent) Name() string {
	return "twoPower"
}

func TestCanIdentifyAndFixSystemError(t *testing.T) {
	rs := miniredis.RunT(t)
	oneWorld := testutil.InitWorldWithRedis(t, rs)
	assert.NilError(t, ecs.RegisterComponent[onePowerComponent](oneWorld))

	errorSystem := errors.New("3 power? That's too much, man")

	// In this test, our "buggy" system fails once Power reaches 3
<<<<<<< HEAD
	oneWorld.AddSystem(func(wCtx ecs.WorldContext) error {
		search, err := wCtx.NewSearch(ecs.Exact(onePowerComponent{}))
		assert.NilError(t, err)
		id := search.MustFirst(wCtx)
=======
	oneWorld.RegisterSystem(func(wCtx ecs.WorldContext) error {
>>>>>>> 9813fb67
		p, err := component.GetComponent[onePowerComponent](wCtx, id)
		if err != nil {
			return err
		}
		p.Power++
		if p.Power >= 3 {
			return errorSystem
		}
		return component.SetComponent[onePowerComponent](wCtx, id, p)
	})
	assert.NilError(t, oneWorld.LoadGameState())
	id, err := component.Create(ecs.NewWorldContext(oneWorld), onePowerComponent{})
	assert.NilError(t, err)

	// Power is set to 1
	assert.NilError(t, oneWorld.Tick(context.Background()))
	// Power is set to 2
	assert.NilError(t, oneWorld.Tick(context.Background()))
	// Power is set to 3, then the System fails
	assert.ErrorIs(t, errorSystem, oneWorld.Tick(context.Background()))

	// Set up a new world using the same storage layer
	twoWorld := testutil.InitWorldWithRedis(t, rs)
	assert.NilError(t, ecs.RegisterComponent[onePowerComponent](twoWorld))
	assert.NilError(t, ecs.RegisterComponent[twoPowerComponent](twoWorld))

	// this is our fixed system that can handle Power levels of 3 and higher
	twoWorld.RegisterSystem(func(wCtx ecs.WorldContext) error {
		p, err := component.GetComponent[onePowerComponent](wCtx, id)
		if err != nil {
			return err
		}
		p.Power++
		return component.SetComponent[onePowerComponent](wCtx, id, p)
	})

	// Loading a game state with the fixed system should automatically finish the previous tick.
	assert.NilError(t, twoWorld.LoadGameState())
	twoWorldCtx := ecs.NewWorldContext(twoWorld)
	p, err := component.GetComponent[onePowerComponent](twoWorldCtx, id)
	assert.NilError(t, err)
	assert.Equal(t, 3, p.Power)

	// Just for fun, tick one last time to make sure power is still being incremented.
	assert.NilError(t, twoWorld.Tick(context.Background()))
	p1, err := component.GetComponent[onePowerComponent](twoWorldCtx, id)
	assert.NilError(t, err)
	assert.Equal(t, 4, p1.Power)
}

type ScalarComponentAlpha struct {
	Val int
}

type ScalarComponentBeta struct {
	Val int
}

func (ScalarComponentAlpha) Name() string {
	return "alpha"
}

func (ScalarComponentBeta) Name() string {
	return "beta"
}

func TestCanModifyArchetypeAndGetEntity(t *testing.T) {
	world := ecs.NewTestWorld(t)
	assert.NilError(t, ecs.RegisterComponent[ScalarComponentAlpha](world))
	assert.NilError(t, ecs.RegisterComponent[ScalarComponentBeta](world))
	assert.NilError(t, world.LoadGameState())

	wCtx := ecs.NewWorldContext(world)
	wantID, err := component.Create(wCtx, ScalarComponentAlpha{})
	assert.NilError(t, err)

	wantScalar := ScalarComponentAlpha{99}

	assert.NilError(t, component.SetComponent[ScalarComponentAlpha](wCtx, wantID, &wantScalar))

	verifyCanFindEntity := func() {
		// Make sure we can find the entity
		q, err := world.NewSearch(ecs.Contains(ScalarComponentAlpha{}))
		assert.NilError(t, err)
		gotID, err := q.First(wCtx)
		assert.NilError(t, err)
		assert.Equal(t, wantID, gotID)

		// Make sure the associated component is correct
		gotScalar, err := component.GetComponent[ScalarComponentAlpha](wCtx, wantID)
		assert.NilError(t, err)
		assert.Equal(t, wantScalar, *gotScalar)
	}

	// Make sure we can find the one-and-only entity ID
	verifyCanFindEntity()

	// Add on the beta component
	assert.NilError(t, component.AddComponentTo[Beta](wCtx, wantID))
	verifyCanFindEntity()

	// Remove the beta component
	assert.NilError(t, component.RemoveComponentFrom[Beta](wCtx, wantID))
	verifyCanFindEntity()
}

type ScalarComponentStatic struct {
	Val int
}

type ScalarComponentToggle struct {
	Val int
}

func (ScalarComponentStatic) Name() string {
	return "static"
}

func (ScalarComponentToggle) Name() string {
	return "toggle"
}

func TestCanRecoverStateAfterFailedArchetypeChange(t *testing.T) {
	rs := miniredis.RunT(t)
	for _, firstWorldIteration := range []bool{true, false} {
		world := testutil.InitWorldWithRedis(t, rs)
		assert.NilError(t, ecs.RegisterComponent[ScalarComponentStatic](world))
		assert.NilError(t, ecs.RegisterComponent[ScalarComponentToggle](world))

		wCtx := ecs.NewWorldContext(world)

		errorToggleComponent := errors.New("problem with toggle component")
		world.RegisterSystem(func(wCtx ecs.WorldContext) error {
			// Get the one and only entity ID
			q, err := wCtx.NewSearch(ecs.Contains(ScalarComponentStatic{}))
			assert.NilError(t, err)
			id, err := q.First(wCtx)
			assert.NilError(t, err)

			s, err := component.GetComponent[ScalarComponentStatic](wCtx, id)
			assert.NilError(t, err)
			s.Val++
			assert.NilError(t, component.SetComponent[ScalarComponentStatic](wCtx, id, s))
			if s.Val%2 == 1 {
				assert.NilError(t, component.AddComponentTo[ScalarComponentToggle](wCtx, id))
			} else {
				assert.NilError(t, component.RemoveComponentFrom[ScalarComponentToggle](wCtx, id))
			}

			if firstWorldIteration && s.Val == 5 {
				return errorToggleComponent
			}

			return nil
		})
		assert.NilError(t, world.LoadGameState())
		if firstWorldIteration {
			_, err := component.Create(wCtx, ScalarComponentStatic{})
			assert.NilError(t, err)
		}
		q, err := world.NewSearch(ecs.Contains(ScalarComponentStatic{}))
		assert.NilError(t, err)
		id, err := q.First(wCtx)
		assert.NilError(t, err)

		if firstWorldIteration {
			for i := 0; i < 4; i++ {
				assert.NilError(t, world.Tick(context.Background()))
			}
			// After 4 ticks, static.Val should be 4 and toggle should have just been removed from the entity.
			_, err = component.GetComponent[ScalarComponentToggle](wCtx, id)
			assert.ErrorIs(t, storage.ErrComponentNotOnEntity, err)

			// Ticking again should result in an error
			assert.ErrorIs(t, errorToggleComponent, world.Tick(context.Background()))
		} else {
			// At this second iteration, the errorToggleComponent bug has been fixed. static.Val should be 5
			// and toggle should have just been added to the entity.
			_, err = component.GetComponent[ScalarComponentToggle](wCtx, id)
			assert.NilError(t, err)

			s, err := component.GetComponent[ScalarComponentStatic](wCtx, id)

			assert.NilError(t, err)
			assert.Equal(t, 5, s.Val)
		}
	}
}

type PowerComp struct {
	Val float64
}

func (PowerComp) Name() string {
	return "powerComp"
}

func TestCanRecoverTransactionsFromFailedSystemRun(t *testing.T) {
	rs := miniredis.RunT(t)
	errorBadPowerChange := errors.New("bad power change message")
	for _, isBuggyIteration := range []bool{true, false} {
		world := testutil.InitWorldWithRedis(t, rs)

		assert.NilError(t, ecs.RegisterComponent[PowerComp](world))

		powerTx := ecs.NewMessageType[PowerComp, PowerComp]("change_power")
		assert.NilError(t, world.RegisterMessages(powerTx))

		world.RegisterSystem(func(wCtx ecs.WorldContext) error {
			q, err := wCtx.NewSearch(ecs.Contains(PowerComp{}))
			assert.NilError(t, err)
			id := q.MustFirst(wCtx)
			entityPower, err := component.GetComponent[PowerComp](wCtx, id)
			assert.NilError(t, err)

			changes := powerTx.In(wCtx)
			assert.Equal(t, 1, len(changes))
			entityPower.Val += changes[0].Msg.Val
			assert.NilError(t, component.SetComponent[PowerComp](wCtx, id, entityPower))

			if isBuggyIteration && changes[0].Msg.Val == 666 {
				return errorBadPowerChange
			}
			return nil
		})
		assert.NilError(t, world.LoadGameState())

		wCtx := ecs.NewWorldContext(world)
		// Only create the entity for the first iteration
		if isBuggyIteration {
			_, err := component.Create(wCtx, PowerComp{})
			assert.NilError(t, err)
		}

		// fetchPower is a small helper to get the power of the only entity in the world
		fetchPower := func() float64 {
			q, err := world.NewSearch(ecs.Contains(PowerComp{}))
			assert.NilError(t, err)
			id, err := q.First(wCtx)
			assert.NilError(t, err)
			power, err := component.GetComponent[PowerComp](wCtx, id)
			assert.NilError(t, err)
			return power.Val
		}

		if isBuggyIteration {
			// perform a few ticks that will not result in an error
			powerTx.AddToQueue(world, PowerComp{1000})
			assert.NilError(t, world.Tick(context.Background()))
			powerTx.AddToQueue(world, PowerComp{1000})
			assert.NilError(t, world.Tick(context.Background()))
			powerTx.AddToQueue(world, PowerComp{1000})
			assert.NilError(t, world.Tick(context.Background()))

			assert.Equal(t, float64(3000), fetchPower())

			// In this "buggy" iteration, the above system cannot handle a power of 666.
			powerTx.AddToQueue(world, PowerComp{666})
			assert.ErrorIs(t, errorBadPowerChange, world.Tick(context.Background()))
		} else {
			// Loading the game state above should successfully re-process that final 666 messages.
			assert.Equal(t, float64(3666), fetchPower())

			// One more tick for good measure
			powerTx.AddToQueue(world, PowerComp{1000})
			assert.NilError(t, world.Tick(context.Background()))

			assert.Equal(t, float64(4666), fetchPower())
		}
	}
}<|MERGE_RESOLUTION|>--- conflicted
+++ resolved
@@ -117,14 +117,10 @@
 	errorSystem := errors.New("3 power? That's too much, man")
 
 	// In this test, our "buggy" system fails once Power reaches 3
-<<<<<<< HEAD
-	oneWorld.AddSystem(func(wCtx ecs.WorldContext) error {
+	oneWorld.RegisterSystem(func(wCtx ecs.WorldContext) error {
 		search, err := wCtx.NewSearch(ecs.Exact(onePowerComponent{}))
 		assert.NilError(t, err)
 		id := search.MustFirst(wCtx)
-=======
-	oneWorld.RegisterSystem(func(wCtx ecs.WorldContext) error {
->>>>>>> 9813fb67
 		p, err := component.GetComponent[onePowerComponent](wCtx, id)
 		if err != nil {
 			return err
