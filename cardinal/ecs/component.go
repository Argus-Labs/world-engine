--- conflicted
+++ resolved
@@ -63,44 +63,6 @@
 
 func (c *ComponentType[T]) GetRawJson(w *World, id entity.ID) (json.RawMessage, error) {
 	return w.StoreManager().GetComponentForEntityInRawJson(c, id)
-}
-
-<<<<<<< HEAD
-// Set sets component data to the entity.
-func (c *ComponentType[T]) Set(w *World, id entity.ID, component T) error {
-	if _, ok := w.nameToComponent[c.Name()]; !ok {
-		return fmt.Errorf("%s is not registered, please register it before updating", c.Name())
-	}
-	err := w.StoreManager().SetComponentForEntity(c, id, component)
-	if err != nil {
-		return err
-	}
-	w.Logger.Debug().
-		Str("entity_id", strconv.FormatUint(uint64(id), 10)).
-		Str("component_name", c.name).
-		Int("component_id", int(c.ID())).
-		Msg("entity updated")
-	return nil
-}
-
-// Each iterates over the entities that have the component.
-// If you would like to stop the iteration, return false to the callback. To continue iterating, return true.
-func (c *ComponentType[T]) Each(w *World, callback QueryCallBackFn) {
-	c.query.Each(w, callback)
-}
-
-// First returns the first entity that has the component.
-func (c *ComponentType[T]) First(w *World) (entity.ID, error) {
-	return c.query.First(w)
-}
-
-// MustFirst returns the first entity that has the component or panics.
-func (c *ComponentType[T]) MustFirst(w *World) entity.ID {
-	id, err := c.query.First(w)
-	if err != nil {
-		panic(fmt.Sprintf("no entity has the component %s", c.name))
-	}
-	return id
 }
 
 func CreateMany(world *World, num int, components ...component.IAbstractComponent) ([]entity.ID, error) {
@@ -139,8 +101,6 @@
 	return entities[0], nil
 }
 
-=======
->>>>>>> 1eaa78f9
 func RemoveComponentFrom[T component.IAbstractComponent](w *World, id entity.ID) error {
 	var t T
 	name := t.Name()
