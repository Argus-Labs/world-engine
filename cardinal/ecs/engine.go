package ecs

import (
	"context"
	"encoding/json"
	"errors"
	"fmt"
	"path/filepath"
	"reflect"
	"runtime"
	"sync"
	"sync/atomic"
	"time"

	"pkg.world.dev/world-engine/cardinal/shard/adapter"

	"google.golang.org/protobuf/proto"
	"gopkg.in/DataDog/dd-trace-go.v1/ddtrace/tracer"

	"github.com/rotisserie/eris"
	"github.com/rs/zerolog"
	"github.com/rs/zerolog/log"
	"pkg.world.dev/world-engine/cardinal/ecs/iterators"

	"pkg.world.dev/world-engine/cardinal/ecs/filter"
	"pkg.world.dev/world-engine/cardinal/ecs/gamestate"
	ecslog "pkg.world.dev/world-engine/cardinal/ecs/log"
	"pkg.world.dev/world-engine/cardinal/ecs/receipt"
	"pkg.world.dev/world-engine/cardinal/ecs/storage/redis"
	"pkg.world.dev/world-engine/cardinal/events"
	"pkg.world.dev/world-engine/cardinal/statsd"
	"pkg.world.dev/world-engine/cardinal/txpool"
	"pkg.world.dev/world-engine/cardinal/types/component"
	"pkg.world.dev/world-engine/cardinal/types/entity"
	"pkg.world.dev/world-engine/cardinal/types/message"
	"pkg.world.dev/world-engine/evm/x/shard/types"
	shardv1 "pkg.world.dev/world-engine/rift/shard/v1"
	"pkg.world.dev/world-engine/sign"
)

// Namespace is a unique identifier for a engine.
type Namespace string

func (n Namespace) String() string {
	return string(n)
}

type Engine struct {
	namespace              Namespace
	redisStorage           *redis.Storage
	entityStore            gamestate.Manager
	systems                []System
	systemLoggers          []*zerolog.Logger
	initSystem             System
	initSystemLogger       *zerolog.Logger
	systemNames            []string
	tick                   *atomic.Uint64
	timestamp              *atomic.Uint64
	nameToComponent        map[string]component.ComponentMetadata
	nameToQuery            map[string]Query
	registeredComponents   []component.ComponentMetadata
	registeredMessages     []message.Message
	registeredQueries      []Query
	isComponentsRegistered bool
	isMessagesRegistered   bool
	stateIsLoaded          bool

	evmTxReceipts map[string]EVMTxReceipt

	txQueue *txpool.TxQueue

	receiptHistory *receipt.History

	chain adapter.Adapter
	// isRecovering indicates that the engine is recovering from the DA layer.
	// this is used to prevent ticks from submitting duplicate transactions the DA layer.
	isRecovering atomic.Bool

	Logger *zerolog.Logger

	endGameLoopCh     chan bool
	isGameLoopRunning atomic.Bool

	nextComponentID component.TypeID

	eventHub events.EventHub

	// addChannelWaitingForNextTick accepts a channel which will be closed after a tick has been completed.
	addChannelWaitingForNextTick chan chan struct{}

	shutdownMutex sync.Mutex
}

var (
	ErrEntitiesCreatedBeforeLoadingGameState = errors.New("cannot create entities before loading game state")
	ErrMessageRegistrationMustHappenOnce     = errors.New(
		"message registration must happen exactly 1 time",
	)
	ErrStoreStateInvalid    = errors.New("saved engine state is not valid")
	ErrDuplicateMessageName = errors.New("message names must be unique")
	ErrDuplicateQueryName   = errors.New("query names must be unique")
)

const (
	defaultReceiptHistorySize = 10
)

func (e *Engine) GetEventHub() events.EventHub {
	return e.eventHub
}

<<<<<<< HEAD
func (e *Engine) SetEventHub(eventHub events.EventHub) {
	e.eventHub = eventHub
=======
func (e *Engine) IsEntitiesCreated() bool {
	return e.isEntitiesCreated
}

func (e *Engine) SetEntitiesCreated(value bool) {
	e.isEntitiesCreated = value
>>>>>>> 0f0c0b4d
}

func (e *Engine) EmitEvent(event *events.Event) {
	e.eventHub.EmitEvent(event)
}

func (e *Engine) IsRecovering() bool {
	return e.isRecovering.Load()
}

func (e *Engine) Namespace() Namespace {
	return e.namespace
}

func (e *Engine) GameStateManager() gamestate.Manager {
	return e.entityStore
}

func (e *Engine) TickStore() gamestate.TickStorage {
	return e.entityStore
}

func (e *Engine) GetTxQueueAmount() int {
	return e.txQueue.GetAmountOfTxs()
}

func (e *Engine) RegisterSystem(s System) {
	e.RegisterSystemWithName(s, "")
}

func (e *Engine) RegisterSystems(systems ...System) {
	for _, system := range systems {
		e.RegisterSystemWithName(system, "")
	}
}

func (e *Engine) RegisterSystemWithName(system System, functionName string) {
	if e.stateIsLoaded {
		panic("cannot register systems after loading game state")
	}
	if functionName == "" {
		functionName = filepath.Base(runtime.FuncForPC(reflect.ValueOf(system).Pointer()).Name())
	}
	sysLogger := ecslog.CreateSystemLogger(e.Logger, functionName)
	e.systemLoggers = append(e.systemLoggers, sysLogger)
	e.systemNames = append(e.systemNames, functionName)
	// appends registeredSystem into the member system list in engine.
	e.systems = append(e.systems, system)
	e.checkDuplicateSystemName()
}

func (e *Engine) checkDuplicateSystemName() {
	mappedNames := make(map[string]int, len(e.systemNames))
	for _, sysName := range e.systemNames {
		if sysName != "" {
			mappedNames[sysName]++
			if mappedNames[sysName] > 1 {
				e.Logger.Warn().Msgf("duplicate system registered: %s", sysName)
			}
		}
	}
}

func (e *Engine) AddInitSystem(system System) {
	logger := ecslog.CreateSystemLogger(e.Logger, "InitSystem")
	e.initSystemLogger = logger
	e.initSystem = system
}

func RegisterComponent[T component.Component](engine *Engine) error {
	if engine.stateIsLoaded {
		panic("cannot register components after loading game state")
	}
	var t T
	_, err := engine.GetComponentByName(t.Name())
	if err == nil {
		return eris.Errorf("component with name '%s' is already registered", t.Name())
	}
	c, err := component.NewComponentMetadata[T]()
	if err != nil {
		return err
	}
	err = c.SetID(engine.nextComponentID)
	if err != nil {
		return err
	}
	engine.registeredComponents = append(engine.registeredComponents, c)

	storedSchema, err := engine.redisStorage.GetSchema(c.Name())

	if err != nil {
		// It's fine if the schema doesn't currently exist in the db. Any other errors are a problem.
		if !eris.Is(err, redis.ErrNoSchemaFound) {
			return err
		}
	} else {
		valid, err := component.IsComponentValid(t, storedSchema)
		if err != nil {
			return err
		}
		if !valid {
			return eris.Errorf("Component: %s does not match the type stored in the db", c.Name())
		}
	}

	err = engine.redisStorage.SetSchema(c.Name(), c.GetSchema())
	if err != nil {
		return err
	}
	engine.nextComponentID++
	engine.nameToComponent[t.Name()] = c
	engine.isComponentsRegistered = true
	return nil
}

func MustRegisterComponent[T component.Component](engine *Engine) {
	err := RegisterComponent[T](engine)
	if err != nil {
		panic(err)
	}
}

func (e *Engine) GetComponentByName(name string) (component.ComponentMetadata, error) {
	componentType, exists := e.nameToComponent[name]
	if !exists {
		return nil, eris.Wrapf(
			iterators.ErrMustRegisterComponent,
			"component %q must be registered before being used", name)
	}
	return componentType, nil
}

func RegisterQuery[Request any, Reply any](
	engine *Engine,
	name string,
	handler func(eCtx EngineContext, req *Request) (*Reply, error),
	opts ...QueryOption[Request, Reply],
) error {
	if engine.stateIsLoaded {
		panic("cannot register queries after loading game state")
	}

	if _, ok := engine.nameToQuery[name]; ok {
		return eris.Errorf("query with name %s is already registered", name)
	}

	q, err := NewQueryType[Request, Reply](name, handler, opts...)
	if err != nil {
		return err
	}

	engine.registeredQueries = append(engine.registeredQueries, q)
	engine.nameToQuery[q.Name()] = q

	return nil
}

func (e *Engine) GetQueryByName(name string) (Query, error) {
	if q, ok := e.nameToQuery[name]; ok {
		return q, nil
	}
	return nil, eris.Errorf("query with name %s not found", name)
}

func (e *Engine) RegisterMessages(txs ...message.Message) error {
	if e.stateIsLoaded {
		panic("cannot register messages after loading game state")
	}
	if e.isMessagesRegistered {
		return eris.Wrap(ErrMessageRegistrationMustHappenOnce, "")
	}
	e.isMessagesRegistered = true
	e.registerInternalMessages()
	e.registeredMessages = append(e.registeredMessages, txs...)

	seenTxNames := map[string]bool{}
	for i, t := range e.registeredMessages {
		name := t.Name()
		if seenTxNames[name] {
			return eris.Wrapf(ErrDuplicateMessageName, "duplicate tx %q", name)
		}
		seenTxNames[name] = true

		id := message.TypeID(i + 1)
		if err := t.SetID(id); err != nil {
			return err
		}
	}
	return nil
}

func (e *Engine) registerInternalQueries() {
	signerQueryType, err := NewQueryType[QueryPersonaSignerRequest, QueryPersonaSignerResponse](
		"signer",
		querySigner,
		WithCustomQueryGroup[QueryPersonaSignerRequest, QueryPersonaSignerResponse]("persona"),
	)
	if err != nil {
		panic(err)
	}

	debugQueryType, err := NewQueryType[DebugRequest, DebugStateResponse](
		"debug",
		queryDebugState,
		WithCustomQueryGroup[DebugRequest, DebugStateResponse]("state"),
	)
	if err != nil {
		panic(err)
	}

	cqlQueryType, err := NewQueryType[CQLQueryRequest, CQLQueryResponse]("cql", queryCQL)
	if err != nil {
		panic(err)
	}

	receiptQueryType, err := NewQueryType[ListTxReceiptsRequest, ListTxReceiptsReply](
		"receipts",
		receiptsQuery,
		WithCustomQueryGroup[ListTxReceiptsRequest, ListTxReceiptsReply]("list"),
	)
	if err != nil {
		panic(err)
	}
	e.registeredQueries = append(
		e.registeredQueries,
		signerQueryType,
		debugQueryType,
		cqlQueryType,
		receiptQueryType,
	)
}

func (e *Engine) registerInternalMessages() {
	e.registeredMessages = append(
		e.registeredMessages,
		CreatePersonaMsg,
		AuthorizePersonaAddressMsg,
	)
}

func (e *Engine) ListQueries() []Query {
	return e.registeredQueries
}

func (e *Engine) ListMessages() []message.Message { return e.registeredMessages }

// NewEngine creates a new engine.
func NewEngine(
	storage *redis.Storage,
	entityStore gamestate.Manager,
	namespace Namespace,
	opts ...Option,
) (*Engine, error) {
	logger := &log.Logger
	entityStore.InjectLogger(logger)
	e := &Engine{
		redisStorage:      storage,
		entityStore:       entityStore,
		namespace:         namespace,
		tick:              &atomic.Uint64{},
		timestamp:         new(atomic.Uint64),
		systems:           make([]System, 0),
		initSystem:        func(_ EngineContext) error { return nil },
		nameToComponent:   make(map[string]component.ComponentMetadata),
		nameToQuery:       make(map[string]Query),
		txQueue:           txpool.NewTxQueue(),
		Logger:            logger,
		isGameLoopRunning: atomic.Bool{},
		endGameLoopCh:     make(chan bool),
		nextComponentID:   1,
		evmTxReceipts:     make(map[string]EVMTxReceipt),

		addChannelWaitingForNextTick: make(chan chan struct{}),
	}
	e.isGameLoopRunning.Store(false)
	e.RegisterSystems(RegisterPersonaSystem, AuthorizePersonaAddressSystem)
	e.registerInternalQueries()
	err := RegisterComponent[SignerComponent](e)
	if err != nil {
		return nil, err
	}
	for _, opt := range opts {
		opt(e)
	}
	if e.receiptHistory == nil {
		e.receiptHistory = receipt.NewHistory(e.CurrentTick(), defaultReceiptHistorySize)
	}
	if e.eventHub == nil {
		e.eventHub = events.NewWebSocketEventHub()
	}
	return e, nil
}

func (e *Engine) CurrentTick() uint64 {
	return e.tick.Load()
}

func (e *Engine) ReceiptHistorySize() uint64 {
	return e.receiptHistory.Size()
}

// Remove removes the given Entity from the engine.
func (e *Engine) Remove(id entity.ID) error {
	return e.GameStateManager().RemoveEntity(id)
}

// ConsumeEVMMsgResult consumes a tx result from an EVM originated Cardinal message.
// It will fetch the receipt from the map, and then delete ('consume') it from the map.
func (e *Engine) ConsumeEVMMsgResult(evmTxHash string) (EVMTxReceipt, bool) {
	r, ok := e.evmTxReceipts[evmTxHash]
	delete(e.evmTxReceipts, evmTxHash)
	return r, ok
}

// AddTransaction adds a transaction to the transaction queue. This should not be used directly.
// Instead, use a MessageType.AddToQueue to ensure type consistency. Returns the tick this transaction will be
// executed in.
func (e *Engine) AddTransaction(id message.TypeID, v any, sig *sign.Transaction) (
	tick uint64, txHash message.TxHash,
) {
	// TODO: There's no locking between getting the tick and adding the transaction, so there's no guarantee that this
	// transaction is actually added to the returned tick.
	tick = e.CurrentTick()
	txHash = e.txQueue.AddTransaction(id, v, sig)
	return tick, txHash
}

func (e *Engine) AddEVMTransaction(
	id message.TypeID,
	v any,
	sig *sign.Transaction,
	evmTxHash string,
) (
	tick uint64, txHash message.TxHash,
) {
	tick = e.CurrentTick()
	txHash = e.txQueue.AddEVMTransaction(id, v, sig, evmTxHash)
	return tick, txHash
}

const (
	unnamedSystem = "unnamed_system"
)

// Tick performs one game tick. This consists of taking a snapshot of all pending transactions, then calling
// each System in turn with the snapshot of transactions.
//
//nolint:funlen // tick has a lot going on and doesn't really have a clear path to move things out.
func (e *Engine) Tick(ctx context.Context) error {
	nameOfCurrentRunningSystem := unnamedSystem
	defer func() {
		if panicValue := recover(); panicValue != nil {
			e.Logger.Error().
				Msgf("Tick: %d, Current running system: %s", e.CurrentTick(), nameOfCurrentRunningSystem)
			panic(panicValue)
		}
	}()
	var span tracer.Span
	span, ctx = tracer.StartSpanFromContext(ctx, "cardinal.span.tick")
	defer func() {
		span.Finish()
	}()
	startTime := time.Now()
	e.Logger.Info().Int("tick", int(e.CurrentTick())).Msg("Tick started")
	if !e.stateIsLoaded {
		return eris.New("must load state before first tick")
	}
	txQueue := e.txQueue.CopyTransactions()

	if err := e.TickStore().StartNextTick(e.registeredMessages, txQueue); err != nil {
		return err
	}

	if e.CurrentTick() == 0 {
		eCtx := NewEngineContextForTick(e, txQueue, e.initSystemLogger)
		err := e.initSystem(eCtx)
		if err != nil {
			return err
		}
	}
	e.timestamp.Store(uint64(startTime.Unix()))
	allSystemStartTime := time.Now()
	for i, sys := range e.systems {
		nameOfCurrentRunningSystem = e.systemNames[i]
		eCtx := NewEngineContextForTick(e, txQueue, e.systemLoggers[i])
		systemStartTime := time.Now()
		err := eris.Wrapf(sys(eCtx), "system %s generated an error", nameOfCurrentRunningSystem)
		statsd.EmitTickStat(systemStartTime, nameOfCurrentRunningSystem)
		nameOfCurrentRunningSystem = unnamedSystem
		if err != nil {
			return err
		}
	}
	statsd.EmitTickStat(allSystemStartTime, "all_systems")
	if e.eventHub != nil {
		// engine can be optionally loaded with or without an eventHub. If there is one, on every tick it must flush events.
		flushEventStart := time.Now()
		e.eventHub.FlushEvents()
		statsd.EmitTickStat(flushEventStart, "flush_events")
	}

	finalizeTickStartTime := time.Now()
	if err := e.TickStore().FinalizeTick(ctx); err != nil {
		return err
	}
	statsd.EmitTickStat(finalizeTickStartTime, "finalize")

	e.setEvmResults(txQueue.GetEVMTxs())
	if txQueue.GetAmountOfTxs() != 0 && e.chain != nil && !e.isRecovering.Load() {
		err := e.chain.Submit(ctx, txQueue.Transactions(), e.namespace.String(), e.tick.Load(), e.timestamp.Load())
		if err != nil {
			return fmt.Errorf("failed to submit transactions to base shard: %w", err)
		}
	}

	e.tick.Add(1)
	e.receiptHistory.NextTick()
	statsd.EmitTickStat(startTime, "full_tick")
	if err := statsd.Client().Count("num_of_txs", int64(txQueue.GetAmountOfTxs()), nil, 1); err != nil {
		e.Logger.Warn().Msgf("failed to emit count stat:%v", err)
	}
	return nil
}

type EVMTxReceipt struct {
	ABIResult []byte
	Errs      []error
	EVMTxHash string
}

func (e *Engine) setEvmResults(txs []txpool.TxData) {
	// iterate over all EVM originated transactions
	for _, tx := range txs {
		// see if tx has a receipt. sometimes it won't because:
		// The system isn't using TxIterators && never explicitly called SetResult.
		rec, ok := e.receiptHistory.GetReceipt(tx.TxHash)
		if !ok {
			continue
		}
		evmRec := EVMTxReceipt{EVMTxHash: tx.EVMSourceTxHash}
		msg := e.getMessage(tx.MsgID)
		if rec.Result != nil {
			abiBz, err := msg.ABIEncode(rec.Result)
			if err != nil {
				rec.Errs = append(rec.Errs, err)
			}
			evmRec.ABIResult = abiBz
		}
		if len(rec.Errs) > 0 {
			evmRec.Errs = rec.Errs
		}
		e.evmTxReceipts[evmRec.EVMTxHash] = evmRec
	}
}

func (e *Engine) emitResourcesWarnings() {
	// todo: add links to docs related to each warning
	if !e.isComponentsRegistered {
		e.Logger.Warn().Msg("No components registered.")
	}
	if !e.isMessagesRegistered {
		e.Logger.Warn().Msg("No messages registered.")
	}
	if len(e.registeredQueries) == 0 {
		e.Logger.Warn().Msg("No queries registered.")
	}
	if len(e.systems) == 0 {
		e.Logger.Warn().Msg("No systems registered.")
	}
}

func (e *Engine) StartGameLoop(
	ctx context.Context,
	tickStart <-chan time.Time,
	tickDone chan<- uint64,
) {
	e.Logger.Info().Msg("Game loop started")
	ecslog.Engine(e.Logger, e, zerolog.InfoLevel)
	e.emitResourcesWarnings()

	go func() {
		ok := e.isGameLoopRunning.CompareAndSwap(false, true)
		if !ok {
			// The game has already started
			return
		}
		var waitingChs []chan struct{}
	loop:
		for {
			select {
			case <-tickStart:
				e.tickTheEngine(ctx, tickDone)
				closeAllChannels(waitingChs)
				waitingChs = waitingChs[:0]
			case <-e.endGameLoopCh:
				e.drainChannelsWaitingForNextTick()
				e.drainEndLoopChannels()
				closeAllChannels(waitingChs)
				if e.GetTxQueueAmount() > 0 {
					// immediately tick if queue is not empty to process all txs if queue is not empty.
					e.tickTheEngine(ctx, tickDone)
					if tickDone != nil {
						close(tickDone)
					}
				}
				break loop
			case ch := <-e.addChannelWaitingForNextTick:
				waitingChs = append(waitingChs, ch)
			}
		}
		e.isGameLoopRunning.Store(false)
	}()
}

func closeAllChannels(chs []chan struct{}) {
	for _, ch := range chs {
		close(ch)
	}
}

func (e *Engine) tickTheEngine(ctx context.Context, tickDone chan<- uint64) {
	currTick := e.CurrentTick()
	// this is the final point where errors bubble up and hit a panic. There are other places where this occurs
	// but this is the highest terminal point.
	// the panic may point you to here, (or the tick function) but the real stack trace is in the error message.
	if err := e.Tick(ctx); err != nil {
		bytes, err := json.Marshal(eris.ToJSON(err, true))
		if err != nil {
			panic(err)
		}
		e.Logger.Panic().Err(err).Str("tickError", "Error running Tick in Game Loop.").RawJSON("error", bytes)
	}
	if tickDone != nil {
		tickDone <- currTick
	}
}

// drainChannelsWaitingForNextTick continually closes any channels that are added to the
// addChannelWaitingForNextTick channel. This is used when the engine is shut down; it ensures
// any calls to WaitForNextTick that happen after a shutdown will not block.
func (e *Engine) drainChannelsWaitingForNextTick() {
	go func() {
		for ch := range e.addChannelWaitingForNextTick {
			close(ch)
		}
	}()
}

func (e *Engine) drainEndLoopChannels() {
	go func() {
		for range e.endGameLoopCh { //nolint:revive // This pattern drains the channel until closed
		}
	}()
}

// WaitForNextTick blocks until at least one game tick has completed. It returns true if it successfully waited for a
// tick. False may be returned if the engine was shut down while waiting for the next tick to complete.
func (e *Engine) WaitForNextTick() (success bool) {
	startTick := e.CurrentTick()
	ch := make(chan struct{})
	e.addChannelWaitingForNextTick <- ch
	<-ch
	return e.CurrentTick() > startTick
}

func (e *Engine) IsGameLoopRunning() bool {
	return e.isGameLoopRunning.Load()
}

func (e *Engine) Shutdown() error {
	e.shutdownMutex.Lock() // This queues up Shutdown calls so they happen one after the other.
	defer e.shutdownMutex.Unlock()
	if !e.IsGameLoopRunning() {
		return nil
	}
	log.Info().Msg("Shutting down game loop.")
	e.endGameLoopCh <- true
	for e.IsGameLoopRunning() { // Block until loop stops.
		time.Sleep(100 * time.Millisecond) //nolint:gomnd // its ok.
	}
	log.Info().Msg("Successfully shut down game loop.")
	if e.eventHub != nil {
		e.eventHub.ShutdownEventHub()
	}
	log.Info().Msg("Closing storage connection.")
	err := e.redisStorage.Close()
	if err != nil {
		log.Error().Err(err).Msg("Failed to close storage connection.")
		return err
	}
	log.Info().Msg("Successfully closed storage connection.")
	return nil
}

// recoverGameState checks the status of the last game tick. If the tick was incomplete (indicating
// a problem when running one of the Systems), the snapshotted state is recovered and the pending
// transactions for the incomplete tick are returned. A nil recoveredTxs indicates there are no pending
// transactions that need to be processed because the last tick was successful.
func (e *Engine) recoverGameState() (recoveredTxs *txpool.TxQueue, err error) {
	start, end, err := e.TickStore().GetTickNumbers()
	if err != nil {
		return nil, err
	}
	e.tick.Store(end)
	// We successfully completed the last tick. Everything is fine
	if start == end {
		//nolint:nilnil // its ok.
		return nil, nil
	}
	return e.TickStore().Recover(e.registeredMessages)
}

func (e *Engine) LoadGameState() error {
	if e.stateIsLoaded {
		return eris.New("cannot load game state multiple times")
	}
	if !e.isMessagesRegistered {
		if err := e.RegisterMessages(); err != nil {
			return err
		}
	}

	if !e.isComponentsRegistered {
		err := RegisterComponent[SignerComponent](e)
		if err != nil {
			return err
		}
	}

	if err := e.entityStore.RegisterComponents(e.registeredComponents); err != nil {
		e.entityStore.Close()
		return err
	}

	e.stateIsLoaded = true
	recoveredTxs, err := e.recoverGameState()
	if err != nil {
		return err
	}

	if recoveredTxs != nil {
		e.txQueue = recoveredTxs
		if err = e.Tick(context.Background()); err != nil {
			return err
		}
	}
	e.receiptHistory.SetTick(e.CurrentTick())

	return nil
}

// RecoverFromChain will attempt to recover the state of the engine based on historical transaction data.
// The function puts the engine in a recovery state, and then queries all transaction batches under the engine's
// namespace. The function will continuously ask the EVM base shard for batches, and run ticks for each batch returned.
//
//nolint:gocognit
func (e *Engine) RecoverFromChain(ctx context.Context) error {
	if e.chain == nil {
		return eris.Errorf(
			"chain adapter was nil. " +
				"be sure to use the `WithAdapter` option when creating the world",
		)
	}
	if e.CurrentTick() > 0 {
		return eris.Errorf(
			"world recovery should not occur in a world with existing state. please verify all " +
				"state has been cleared before running recovery",
		)
	}

	e.isRecovering.Store(true)
	defer func() {
		e.isRecovering.Store(false)
	}()
	namespace := e.Namespace().String()
	var nextKey []byte
	for {
		res, err := e.chain.QueryTransactions(
			ctx, &types.QueryTransactionsRequest{
				Namespace: namespace,
				Page: &types.PageRequest{
					Key: nextKey,
				},
			},
		)
		if err != nil {
			return err
		}
		for _, tickedTxs := range res.Epochs {
			target := tickedTxs.Epoch
			// tick up to target
			if target < e.CurrentTick() {
				return eris.Errorf(
					"got tx for tick %d, but world is at tick %d",
					target,
					e.CurrentTick(),
				)
			}
			for current := e.CurrentTick(); current != target; {
				if err = e.Tick(ctx); err != nil {
					return err
				}
				current = e.CurrentTick()
			}
			// we've now reached target. we need to inject the transactions and tick.
			transactions := tickedTxs.Txs
			for _, tx := range transactions {
				sp, err := e.decodeTransaction(tx.GameShardTransaction)
				if err != nil {
					return err
				}
				msg := e.getMessage(message.TypeID(tx.TxId))
				if msg == nil {
					return eris.Errorf("error recovering tx with ID %d: tx id not found", tx.TxId)
				}
				v, err := msg.Decode(sp.Body)
				if err != nil {
					return err
				}
				e.AddTransaction(message.TypeID(tx.TxId), v, e.protoTransactionToGo(sp))
			}
			// run the tick for this batch
			if err = e.Tick(ctx); err != nil {
				return err
			}
		}

		// if a page response was in the reply, that means there is more data to read.
		if res.Page != nil {
			// case where the next key is empty or nil, we don't want to continue the queries.
			if res.Page.Key == nil || len(res.Page.Key) == 0 {
				break
			}
			nextKey = res.Page.Key
		} else {
			// if the entire page reply is nil, then we are definitely done.
			break
		}
	}
	return nil
}

func (e *Engine) protoTransactionToGo(sp *shardv1.Transaction) *sign.Transaction {
	return &sign.Transaction{
		PersonaTag: sp.PersonaTag,
		Namespace:  sp.Namespace,
		Nonce:      sp.Nonce,
		Signature:  sp.Signature,
		Body:       sp.Body,
	}
}

func (e *Engine) decodeTransaction(bz []byte) (*shardv1.Transaction, error) {
	payload := new(shardv1.Transaction)
	err := proto.Unmarshal(bz, payload)
	return payload, eris.Wrap(err, "")
}

// getMessage iterates over the all registered messages and returns the message.Message associated with the
// message.TypeID.
func (e *Engine) getMessage(id message.TypeID) message.Message {
	for _, msg := range e.registeredMessages {
		if id == msg.ID() {
			return msg
		}
	}
	return nil
}

func (e *Engine) UseNonce(signerAddress string, nonce uint64) error {
	return e.redisStorage.UseNonce(signerAddress, nonce)
}

func (e *Engine) AddMessageError(id message.TxHash, err error) {
	e.receiptHistory.AddError(id, err)
}

func (e *Engine) SetMessageResult(id message.TxHash, a any) {
	e.receiptHistory.SetResult(id, a)
}

func (e *Engine) GetTransactionReceipt(id message.TxHash) (any, []error, bool) {
	rec, ok := e.receiptHistory.GetReceipt(id)
	if !ok {
		return nil, nil, false
	}
	return rec.Result, rec.Errs, true
}

func (e *Engine) GetTransactionReceiptsForTick(tick uint64) ([]receipt.Receipt, error) {
	return e.receiptHistory.GetReceiptsForTick(tick)
}

func (e *Engine) GetComponents() []component.ComponentMetadata {
	return e.registeredComponents
}

func (e *Engine) GetSystemNames() []string {
	return e.systemNames
}

func (e *Engine) InjectLogger(logger *zerolog.Logger) {
	e.Logger = logger
	e.GameStateManager().InjectLogger(logger)
}

func (e *Engine) NewSearch(filter filter.ComponentFilter) *Search {
	return NewSearch(filter)
}<|MERGE_RESOLUTION|>--- conflicted
+++ resolved
@@ -107,19 +107,6 @@
 
 func (e *Engine) GetEventHub() events.EventHub {
 	return e.eventHub
-}
-
-<<<<<<< HEAD
-func (e *Engine) SetEventHub(eventHub events.EventHub) {
-	e.eventHub = eventHub
-=======
-func (e *Engine) IsEntitiesCreated() bool {
-	return e.isEntitiesCreated
-}
-
-func (e *Engine) SetEntitiesCreated(value bool) {
-	e.isEntitiesCreated = value
->>>>>>> 0f0c0b4d
 }
 
 func (e *Engine) EmitEvent(event *events.Event) {
