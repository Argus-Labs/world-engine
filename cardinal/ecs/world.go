package ecs

import (
	"context"
	"encoding/json"
	"errors"
	"fmt"
	"sort"
	"sync"

	"github.com/argus-labs/world-engine/cardinal/chain"
<<<<<<< HEAD
	"github.com/argus-labs/world-engine/chain/x/shard/types"
=======
>>>>>>> a87a9444

	"github.com/argus-labs/world-engine/cardinal/ecs/component"
	"github.com/argus-labs/world-engine/cardinal/ecs/filter"
	"github.com/argus-labs/world-engine/cardinal/ecs/storage"
	"github.com/argus-labs/world-engine/cardinal/ecs/transaction"
)

// WorldId is a unique identifier for a world.
type WorldId int

// StorageAccessor is an accessor for the world's storage.
type StorageAccessor struct {
	// Index is the search archCompIndexStore for the world.
	Index storage.ArchetypeComponentIndex
	// Components is the component storage for the world.
	Components *storage.Components
	// Archetypes is the archetype storage for the world.
	Archetypes storage.ArchetypeAccessor
}

type World struct {
	id                       WorldId
	store                    storage.WorldStorage
	systems                  []System
	tick                     int
	registeredComponents     []IComponentType
	registeredTransactions   []transaction.ITransaction
	isComponentsRegistered   bool
	isTransactionsRegistered bool
	stateIsLoaded            bool
	// txQueues is a map of transaction names to the relevant list of transactions data
	txQueues map[transaction.TypeID][]any
	// txLock ensures txQueues is not modified in the middle of a tick.
	txLock sync.Mutex

	// blockchain fields
	chain chain.Adapter
<<<<<<< HEAD
	// isRecovering indicates that the world is recovering from the blockchain.
	// this is used to prevent ticks from submitting duplicate transactions to the rollup.
	isRecovering bool
=======
>>>>>>> a87a9444

	errs []error
}

var (
	ErrorComponentRegistrationMustHappenOnce   = errors.New("component registration must happen exactly 1 time")
	ErrorTransactionRegistrationMustHappenOnce = errors.New("transaction registration must happen exactly 1 time")
	ErrorStoreStateInvalid                     = errors.New("saved world state is not valid")
)

func (w *World) SetEntityLocation(id storage.EntityID, location storage.Location) error {
	err := w.store.EntityLocStore.SetLocation(id, location)
	if err != nil {
		return err
	}
	return nil
}

func (w *World) Component(componentType component.IComponentType, archID storage.ArchetypeID, componentIndex storage.ComponentIndex) ([]byte, error) {
	return w.store.CompStore.Storage(componentType).Component(archID, componentIndex)
}

func (w *World) SetComponent(cType component.IComponentType, component []byte, archID storage.ArchetypeID, componentIndex storage.ComponentIndex) error {
	return w.store.CompStore.Storage(cType).SetComponent(archID, componentIndex, component)
}

func (w *World) GetLayout(archID storage.ArchetypeID) []component.IComponentType {
	return w.store.ArchAccessor.Archetype(archID).Layout().Components()
}

func (w *World) GetArchetypeForComponents(componentTypes []component.IComponentType) storage.ArchetypeID {
	return w.getArchetypeForComponents(componentTypes)
}

func (w *World) Archetype(archID storage.ArchetypeID) storage.ArchetypeStorage {
	return w.store.ArchAccessor.Archetype(archID)
}

func (w *World) AddSystem(s System) {
	if w.stateIsLoaded {
		panic("cannot register systems after loading game state")
	}
	w.systems = append(w.systems, s)
}

// RegisterComponents attempts to initialize the given slice of components with a WorldAccessor.
// This will give components the ability to access their own data.
func (w *World) RegisterComponents(components ...component.IComponentType) error {
	if w.stateIsLoaded {
		panic("cannot register components after loading game state")
	}
	if w.isComponentsRegistered {
		return ErrorComponentRegistrationMustHappenOnce
	}
	w.isComponentsRegistered = true
	w.registeredComponents = components

	for i, c := range components {
		id := component.TypeID(i + 1)
		if err := c.SetID(id); err != nil {
			return err
		}
	}
	return nil
}

func (w *World) RegisterTransactions(txs ...transaction.ITransaction) error {
	if w.stateIsLoaded {
		panic("cannot register transactions after loading game state")
	}
	if w.isTransactionsRegistered {
		return ErrorTransactionRegistrationMustHappenOnce
	}
	w.isTransactionsRegistered = true
	w.registeredTransactions = txs

	for i, t := range txs {
		id := transaction.TypeID(i + 1)
		if err := t.SetID(id); err != nil {
			return err
		}
	}
	return nil
}

var nextWorldId WorldId = 0

// NewWorld creates a new world.
func NewWorld(s storage.WorldStorage, opts ...Option) (*World, error) {
	// TODO: this should prob be handled by redis as well...
	worldId := nextWorldId
	nextWorldId++

	w := &World{
		id:       worldId,
		store:    s,
		tick:     0,
		systems:  make([]System, 0, 256), // this can just stay in memory.
		txQueues: map[transaction.TypeID][]any{},
	}
	for _, opt := range opts {
		opt(w)
	}
	return w, nil
}

func (w *World) ID() WorldId {
	return w.id
}

func (w *World) CurrentTick() int {
	return w.tick
}

func (w *World) CreateMany(num int, components ...component.IComponentType) ([]storage.EntityID, error) {
	archetypeID := w.getArchetypeForComponents(components)
	entities := make([]storage.EntityID, 0, num)
	for i := 0; i < num; i++ {
		e, err := w.createEntity(archetypeID)
		if err != nil {
			return nil, err
		}

		entities = append(entities, e)
	}
	return entities, nil
}

func (w *World) Create(components ...component.IComponentType) (storage.EntityID, error) {
	entities, err := w.CreateMany(1, components...)
	if err != nil {
		return 0, err
	}
	return entities[0], nil
}

func (w *World) createEntity(archetypeID storage.ArchetypeID) (storage.EntityID, error) {
	nextEntityID, err := w.nextEntity()
	if err != nil {
		return 0, err
	}
	archetype := w.store.ArchAccessor.Archetype(archetypeID)
	componentIndex, err := w.store.CompStore.PushComponents(archetype.Layout().Components(), archetypeID)
	if err != nil {
		return 0, err
	}
	err = w.store.EntityLocStore.Insert(nextEntityID, archetypeID, componentIndex)
	if err != nil {
		return 0, err
	}
	archetype.PushEntity(nextEntityID)

	return nextEntityID, err
}

func (w *World) Valid(id storage.EntityID) (bool, error) {
	if id == storage.BadID {
		return false, nil
	}
	ok, err := w.store.EntityLocStore.ContainsEntity(id)
	if err != nil {
		return false, err
	}
	if !ok {
		return false, nil
	}
	loc, err := w.store.EntityLocStore.GetLocation(id)
	if err != nil {
		return false, err
	}
	a := loc.ArchID
	c := loc.CompIndex
	// If the version of the entity is not the same as the version of the archetype,
	// the entity is invalid (it means the entity is already destroyed).
	return id == w.store.ArchAccessor.Archetype(a).Entities()[c], nil
}

// Entity converts an EntityID to an Entity. An Entity has storage specific details
// about where data for this entity is located
func (w *World) Entity(id storage.EntityID) (storage.Entity, error) {
	loc, err := w.store.EntityLocStore.GetLocation(id)
	if err != nil {
		return storage.BadEntity, err
	}
	return storage.NewEntity(id, loc), nil
}

// Len return the number of entities in this world
func (w *World) Len() (int, error) {
	l, err := w.store.EntityLocStore.Len()
	if err != nil {
		return 0, err
	}
	return l, nil
}

// Remove removes the given Entity from the world
func (w *World) Remove(id storage.EntityID) error {
	ok, err := w.Valid(id)
	if err != nil {
		return err
	}
	if ok {
		loc, err := w.store.EntityLocStore.GetLocation(id)
		if err != nil {
			return err
		}
		if err := w.store.EntityLocStore.Remove(id); err != nil {
			return err
		}
		if err := w.removeAtLocation(id, loc); err != nil {
			return err
		}
	}
	return nil
}

func (w *World) removeAtLocation(id storage.EntityID, loc storage.Location) error {
	archID := loc.ArchID
	componentIndex := loc.CompIndex
	archetype := w.store.ArchAccessor.Archetype(archID)
	archetype.SwapRemove(componentIndex)
	err := w.store.CompStore.Remove(archID, archetype.Layout().Components(), componentIndex)
	if err != nil {
		return err
	}
	if int(componentIndex) < len(archetype.Entities()) {
		swappedID := archetype.Entities()[componentIndex]
		if err := w.store.EntityLocStore.SetLocation(swappedID, loc); err != nil {
			return err
		}
	}
	w.store.EntityMgr.Destroy(id)
	return nil
}

func (w *World) TransferArchetype(from storage.ArchetypeID, to storage.ArchetypeID, idx storage.ComponentIndex) (storage.ComponentIndex, error) {
	if from == to {
		return idx, nil
	}
	fromArch := w.store.ArchAccessor.Archetype(from)
	toArch := w.store.ArchAccessor.Archetype(to)

	// move entity id
	id := fromArch.SwapRemove(idx)
	toArch.PushEntity(id)
	err := w.store.EntityLocStore.Insert(id, to, storage.ComponentIndex(len(toArch.Entities())-1))
	if err != nil {
		return 0, err
	}

	if len(fromArch.Entities()) > int(idx) {
		movedID := fromArch.Entities()[idx]
		err := w.store.EntityLocStore.Insert(movedID, from, idx)
		if err != nil {
			return 0, err
		}
	}

	// creates component if not exists in new layout
	fromLayout := fromArch.Layout()
	toLayout := toArch.Layout()
	for _, componentType := range toLayout.Components() {
		if !fromLayout.HasComponent(componentType) {
			store := w.store.CompStore.Storage(componentType)
			if err := store.PushComponent(componentType, to); err != nil {
				return 0, err
			}
		}
	}

	// move componentStore
	for _, componentType := range fromLayout.Components() {
		store := w.store.CompStore.Storage(componentType)
		if toLayout.HasComponent(componentType) {
			if err := store.MoveComponent(from, idx, to); err != nil {
				return 0, err
			}
		} else {
			_, err := store.SwapRemove(from, idx)
			if err != nil {
				return 0, err
			}
		}
	}
	err = w.store.CompStore.Move(from, to)
	if err != nil {
		return 0, err
	}

	return storage.ComponentIndex(len(toArch.Entities()) - 1), nil
}

func (w *World) StorageAccessor() StorageAccessor {
	return StorageAccessor{
		w.store.ArchCompIdxStore,
		&w.store.CompStore,
		w.store.ArchAccessor,
	}
}

// copyTransactions makes a copy of the world txQueue, then zeroes out the txQueue.
func (w *World) copyTransactions() map[transaction.TypeID][]any {
	w.txLock.Lock()
	defer w.txLock.Unlock()
	txsMap := make(map[transaction.TypeID][]any, len(w.txQueues))
	for id, txs := range w.txQueues {
		txsMap[id] = make([]interface{}, len(txs))
		copy(txsMap[id], txs)
		w.txQueues[id] = w.txQueues[id][:0]
	}
	return txsMap
}

// addTransaction adds a transaction to the transaction queue. This should not be used directly.
// Instead, use a TransactionType.AddToQueue to ensure type consistency.
func (w *World) addTransaction(id transaction.TypeID, v any) {
	w.txLock.Lock()
	defer w.txLock.Unlock()
	w.txQueues[id] = append(w.txQueues[id], v)
}

// Tick performs one game tick. This consists of taking a snapshot of all pending transactions, then calling
// each System in turn with the snapshot of transactions.
func (w *World) Tick(ctx context.Context) error {
	if !w.stateIsLoaded {
		return errors.New("must load state before first tick")
	}
	txs := w.copyTransactions()

	if err := w.store.TickStore.StartNextTick(w.registeredTransactions, txs); err != nil {
		return err
	}

	txQueue := &TransactionQueue{
		queue: txs,
	}

	for _, sys := range w.systems {
		if err := sys(w, txQueue); err != nil {
			return err
		}
	}

	if err := w.saveArchetypeData(); err != nil {
		return err
	}

	if err := w.store.TickStore.FinalizeTick(); err != nil {
		return err
	}
	prevTick := w.tick
	w.tick++
<<<<<<< HEAD
	if !w.isRecovering && (w.chain != nil && len(txs) > 0) {
		w.submitToChain(ctx, *txQueue, uint64(prevTick))
=======
	if w.chain != nil && len(txs) > 0 {
		w.submitToChain(context.Background(), *txQueue, uint64(prevTick))
>>>>>>> a87a9444
	}
	return nil
}

type TxBatch struct {
	TxID transaction.TypeID `json:"tx_id,omitempty"`
	Txs  []any              `json:"txs,omitempty"`
}

// submitToChain spins up a new go routine that will submit the transactions to the blockchain.
func (w *World) submitToChain(ctx context.Context, txq TransactionQueue, tick uint64) {
<<<<<<< HEAD
	go func(ctx context.Context) {
=======
	go func() {
>>>>>>> a87a9444
		// convert transaction queue map into slice
		txb := make([]TxBatch, 0, len(txq.queue))
		for id, txs := range txq.queue {
			txb = append(txb, TxBatch{
				TxID: id,
				Txs:  txs,
			})
		}
		// sort based on transaction id to keep determinism.
		sort.Slice(txb, func(i, j int) bool {
			return txb[i].TxID < txb[j].TxID
		})

		// turn the slice into bytes
<<<<<<< HEAD
		bz, err := w.encodeBatch(txb)
		if err != nil {
			w.LogError(err)
		}

		// submit to chain
		err = w.chain.Submit(ctx, w.getNamespace(), tick, bz)
		if err != nil {
			w.LogError(err)
		}
		done := ctx.Value("done")
		if done == nil {
			return
		} else {
			doneSignal, ok := done.(chan struct{})
			if !ok {
				return
			}
			doneSignal <- struct{}{}
		}
	}(ctx)
=======
		bz, err := json.Marshal(txb)
		if err != nil {
			// TODO: https://linear.app/arguslabs/issue/CAR-92/keep-track-of-ackd-transaction-bundles
			// we need to signal this didn't work.
			w.LogError(err)
			return
		}

		// submit to chain
		err = w.chain.Submit(ctx, string(rune(w.id)), tick, bz)
		if err != nil {
			w.LogError(err)
		}
	}()
>>>>>>> a87a9444
}

const (
	storeArchetypeCompIdxKey  = "arch_component_index"
	storeArchetypeAccessorKey = "arch_accessor"
)

func (w *World) saveArchetypeData() error {
	if err := w.saveToKey(storeArchetypeAccessorKey, w.store.ArchAccessor); err != nil {
		return err
	}
	if err := w.saveToKey(storeArchetypeCompIdxKey, w.store.ArchCompIdxStore); err != nil {
		return err
	}
	return nil
}

func (w *World) saveToKey(key string, cm storage.ComponentMarshaler) error {
	buf, err := cm.Marshal()
	if err != nil {
		return err
	}
	return w.store.StateStore.Save(key, buf)
}

// recoverGameState checks the status of the last game tick. If the tick was incomplete (indicating
// a problem when running one of the Systems), the snapshotted state is recovered and the pending
// transactions for the incomplete tick are returned. A nil recoveredTxs indicates there are no pending
// transactions that need to be processed because the last tick was successful.
func (w *World) recoverGameState() (recoveredTxs map[transaction.TypeID][]any, err error) {
	start, end, err := w.store.TickStore.GetTickNumbers()
	if err != nil {
		return nil, err
	}
	w.tick = end
	// We successfully completed the last tick. Everything is fine
	if start == end {
		return nil, nil
	}
	return w.store.TickStore.Recover(w.registeredTransactions)
}

func (w *World) LoadGameState() error {
	if w.stateIsLoaded {
		return errors.New("cannot load game state multiple times")
	}
	w.stateIsLoaded = true
	recoveredTxs, err := w.recoverGameState()
	if err != nil {
		return err
	}

	if err := w.loadFromKey(storeArchetypeAccessorKey, w.store.ArchAccessor, w.registeredComponents); err != nil {
		return err
	}
	if err := w.loadFromKey(storeArchetypeCompIdxKey, w.store.ArchCompIdxStore, w.registeredComponents); err != nil {
		return err
	}

	if recoveredTxs != nil {
		w.txQueues = recoveredTxs
		if err := w.Tick(context.Background()); err != nil {
			return err
		}
	}

	return nil
}

func (w *World) loadFromKey(key string, cm storage.ComponentMarshaler, comps []IComponentType) error {
	buf, ok, err := w.store.StateStore.Load(key)
	if !ok {
		// There is no saved data for this key
		return nil
	} else if err != nil {
		return err
	}
	return cm.UnmarshalWithComps(buf, comps)
}

func (w *World) GetComponentsOnEntity(id storage.EntityID) ([]IComponentType, error) {
	ent, err := w.Entity(id)
	if err != nil {
		return nil, err
	}
	return w.GetLayout(ent.Loc.ArchID), nil
}

func (w *World) nextEntity() (storage.EntityID, error) {
	return w.store.EntityMgr.NewEntity()
}

func (w *World) insertArchetype(layout *storage.Layout) storage.ArchetypeID {
	w.store.ArchCompIdxStore.Push(layout)
	archID := storage.ArchetypeID(w.store.ArchAccessor.Count())

	w.store.ArchAccessor.PushArchetype(archID, layout)
	return archID
}

func (w *World) getArchetypeForComponents(components []component.IComponentType) storage.ArchetypeID {
	if len(components) == 0 {
		panic("entity must have at least one component")
	}
	if ii := w.store.ArchCompIdxStore.Search(filter.Exact(components...)); ii.HasNext() {
		return ii.Next()
	}
	if !w.noDuplicates(components) {
		panic(fmt.Sprintf("duplicate component types: %v", components))
	}
	return w.insertArchetype(storage.NewLayout(components))
}

func (w *World) noDuplicates(components []component.IComponentType) bool {
	// check if there are duplicate values inside componentStore slice
	for i := 0; i < len(components); i++ {
		for j := i + 1; j < len(components); j++ {
			if components[i] == components[j] {
				return false
			}
		}
	}
	return true
}

func (w *World) RecoverFromChain(ctx context.Context) error {
	if w.chain == nil {
		return fmt.Errorf("chain adapter was not nil. " +
			"be sure to use the WithAdapter function when creating the world")
	}
	w.isRecovering = true
	defer func() {
		w.isRecovering = false
	}()
	namespace := w.getNamespace()
	var nextKey []byte
	for {
		res, err := w.chain.QueryBatch(ctx, &types.QueryBatchesRequest{
			Namespace: namespace,
			Page: &types.PageRequest{
				Key:   nextKey,
				Limit: 10,
			},
		})
		if err != nil {
			return err
		}
		for _, batch := range res.Batches {
			txb, err := w.decodeBatch(batch.Batch)
			if err != nil {
				return err
			}
			for _, tx := range txb {
				w.txQueues[tx.TxID] = tx.Txs
			}
			// force the tick to the stored tick.
			w.tick = int(batch.Tick)
			err = w.Tick(ctx)
			if err != nil {
				return err
			}
		}

		// if a page response was in the reply, that means there is more data to read.
		if res.Page != nil {
			// case where the next key is empty or nil, we don't want to continue the queries.
			if res.Page.Key == nil || len(res.Page.Key) == 0 {
				break
			}
			nextKey = res.Page.Key
		} else {
			// if the entire page reply is nil, then we are definitely done.
			break
		}
	}
	return nil
}

func (w *World) encodeBatch(txb []TxBatch) ([]byte, error) {
	return json.Marshal(txb)
}

func (w *World) decodeBatch(bz []byte) ([]TxBatch, error) {
	var batches []TxBatch
	err := json.Unmarshal(bz, &batches)
	for _, batch := range batches {
		transactionType := w.getITx(batch.TxID)
		for i, tx := range batch.Txs {
			txBytes, err := json.Marshal(tx)
			if err != nil {
				return nil, err
			}
			underlyingTx, err := transactionType.Decode(txBytes)
			if err != nil {
				return nil, err
			}
			batch.Txs[i] = underlyingTx
		}
	}
	return batches, err
}

func (w *World) getITx(id transaction.TypeID) transaction.ITransaction {
	var itx transaction.ITransaction
	for _, tx := range w.registeredTransactions {
		if id == tx.ID() {
			itx = tx
			break
		}
	}
	return itx
}

func (w *World) getNamespace() string {
	return string(rune(w.id))
}

func (w *World) LogError(err error) {
	w.errs = append(w.errs, err)
}<|MERGE_RESOLUTION|>--- conflicted
+++ resolved
@@ -9,10 +9,9 @@
 	"sync"
 
 	"github.com/argus-labs/world-engine/cardinal/chain"
-<<<<<<< HEAD
 	"github.com/argus-labs/world-engine/chain/x/shard/types"
-=======
->>>>>>> a87a9444
+
+	"github.com/argus-labs/world-engine/cardinal/chain"
 
 	"github.com/argus-labs/world-engine/cardinal/ecs/component"
 	"github.com/argus-labs/world-engine/cardinal/ecs/filter"
@@ -50,12 +49,9 @@
 
 	// blockchain fields
 	chain chain.Adapter
-<<<<<<< HEAD
 	// isRecovering indicates that the world is recovering from the blockchain.
 	// this is used to prevent ticks from submitting duplicate transactions to the rollup.
 	isRecovering bool
-=======
->>>>>>> a87a9444
 
 	errs []error
 }
@@ -148,7 +144,6 @@
 	// TODO: this should prob be handled by redis as well...
 	worldId := nextWorldId
 	nextWorldId++
-
 	w := &World{
 		id:       worldId,
 		store:    s,
@@ -409,13 +404,8 @@
 	}
 	prevTick := w.tick
 	w.tick++
-<<<<<<< HEAD
 	if !w.isRecovering && (w.chain != nil && len(txs) > 0) {
 		w.submitToChain(ctx, *txQueue, uint64(prevTick))
-=======
-	if w.chain != nil && len(txs) > 0 {
-		w.submitToChain(context.Background(), *txQueue, uint64(prevTick))
->>>>>>> a87a9444
 	}
 	return nil
 }
@@ -427,11 +417,7 @@
 
 // submitToChain spins up a new go routine that will submit the transactions to the blockchain.
 func (w *World) submitToChain(ctx context.Context, txq TransactionQueue, tick uint64) {
-<<<<<<< HEAD
 	go func(ctx context.Context) {
-=======
-	go func() {
->>>>>>> a87a9444
 		// convert transaction queue map into slice
 		txb := make([]TxBatch, 0, len(txq.queue))
 		for id, txs := range txq.queue {
@@ -446,10 +432,12 @@
 		})
 
 		// turn the slice into bytes
-<<<<<<< HEAD
 		bz, err := w.encodeBatch(txb)
 		if err != nil {
+			// TODO: https://linear.app/arguslabs/issue/CAR-92/keep-track-of-ackd-transaction-bundles
+			// we need to signal this didn't work.
 			w.LogError(err)
+			return
 		}
 
 		// submit to chain
@@ -468,22 +456,6 @@
 			doneSignal <- struct{}{}
 		}
 	}(ctx)
-=======
-		bz, err := json.Marshal(txb)
-		if err != nil {
-			// TODO: https://linear.app/arguslabs/issue/CAR-92/keep-track-of-ackd-transaction-bundles
-			// we need to signal this didn't work.
-			w.LogError(err)
-			return
-		}
-
-		// submit to chain
-		err = w.chain.Submit(ctx, string(rune(w.id)), tick, bz)
-		if err != nil {
-			w.LogError(err)
-		}
-	}()
->>>>>>> a87a9444
 }
 
 const (
