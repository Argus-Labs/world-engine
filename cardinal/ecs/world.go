--- conflicted
+++ resolved
@@ -59,14 +59,10 @@
 
 	errs []error
 
-<<<<<<< HEAD
 	Logger *ecslog.Logger
-=======
-	Logger *Logger
 
 	endGameLoopCh     chan bool
 	isGameLoopRunning atomic.Bool
->>>>>>> 16e9c4c1
 }
 
 var (
@@ -85,33 +81,10 @@
 	return w.storeManager
 }
 
-<<<<<<< HEAD
-=======
 func (w *World) GetTxQueueAmount() int {
 	return w.txQueue.GetAmountOfTxs()
 }
 
-func (w *World) SetEntityLocation(id entity.ID, location entity.Location) error {
-	err := w.store.EntityLocStore.SetLocation(id, location)
-	if err != nil {
-		return err
-	}
-	return nil
-}
-
-func (w *World) GetComponentsForArchetypeID(archID archetype.ID) []component.IComponentType {
-	return w.store.ArchAccessor.Archetype(archID).Components()
-}
-
-func (w *World) GetArchetypeForComponents(componentTypes []component.IComponentType) archetype.ID {
-	return w.getArchetypeForComponents(componentTypes)
-}
-
-func (w *World) Archetype(archID archetype.ID) storage.ArchetypeStorage {
-	return w.store.ArchAccessor.Archetype(archID)
-}
-
->>>>>>> 16e9c4c1
 func (w *World) AddSystem(s System) {
 	w.AddSystems(s)
 }
@@ -234,19 +207,8 @@
 		&log.Logger,
 	}
 	w := &World{
-<<<<<<< HEAD
-		store:           s,
-		storeManager:    storemanager.NewStoreManager(s, logger),
-		namespace:       "world",
-		tick:            0,
-		systems:         make([]System, 0),
-		nameToComponent: make(map[string]IComponentType),
-		txQueue:         transaction.NewTxQueue(),
-		Logger:          logger,
-	}
-=======
 		store:             s,
-		storeManager:      NewStoreManager(s, logger),
+		storeManager:      storemanager.NewStoreManager(s, logger),
 		namespace:         "world",
 		tick:              0,
 		systems:           make([]System, 0),
@@ -257,7 +219,6 @@
 		endGameLoopCh:     make(chan bool),
 	}
 	w.isGameLoopRunning.Store(false)
->>>>>>> 16e9c4c1
 	w.AddSystems(RegisterPersonaSystem, AuthorizePersonaAddressSystem)
 	for _, opt := range opts {
 		opt(w)
