package ecs

import (
	"context"
	"encoding/json"
	"errors"
	"fmt"
	"path/filepath"
	"reflect"
	"runtime"
	"strconv"
	"sync/atomic"
	"time"

	"github.com/redis/go-redis/v9"
	"github.com/rotisserie/eris"
	"pkg.world.dev/world-engine/cardinal/ecs/message"

	"google.golang.org/protobuf/proto"

	shardv1 "pkg.world.dev/world-engine/rift/shard/v1"

	"github.com/rs/zerolog"
	"github.com/rs/zerolog/log"
	ecslog "pkg.world.dev/world-engine/cardinal/ecs/log"
	"pkg.world.dev/world-engine/cardinal/ecs/receipt"
	storage "pkg.world.dev/world-engine/cardinal/ecs/storage/redis"
	"pkg.world.dev/world-engine/cardinal/ecs/store"
	"pkg.world.dev/world-engine/cardinal/events"
	"pkg.world.dev/world-engine/cardinal/shard"
	"pkg.world.dev/world-engine/cardinal/types/component"
	"pkg.world.dev/world-engine/cardinal/types/entity"
	"pkg.world.dev/world-engine/chain/x/shard/types"
	"pkg.world.dev/world-engine/sign"
)

// Namespace is a unique identifier for a world.
type Namespace string

func (n Namespace) String() string {
	return string(n)
}

type World struct {
	namespace              Namespace
<<<<<<< HEAD
	schemaStore            storage.SchemaStorage
	nonceStore             storage.NonceStorage
=======
	redisStorage           *redis.Storage
>>>>>>> 8d1350e1
	entityStore            store.IManager
	systems                []System
	systemLoggers          []*ecslog.Logger
	initSystem             System
	initSystemLogger       *ecslog.Logger
	systemNames            []string
	tick                   *atomic.Uint64
	nameToComponent        map[string]component.ComponentMetadata
	nameToQuery            map[string]Query
	registeredComponents   []component.ComponentMetadata
	registeredMessages     []message.Message
	registeredQueries      []Query
	isComponentsRegistered bool
	isEntitiesCreated      bool
	isMessagesRegistered   bool
	stateIsLoaded          bool

	evmTxReceipts map[string]EVMTxReceipt

	txQueue *message.TxQueue

	receiptHistory *receipt.History

	chain shard.QueryAdapter
	// isRecovering indicates that the world is recovering from the DA layer.
	// this is used to prevent ticks from submitting duplicate transactions the DA layer.
	isRecovering bool

	Logger *ecslog.Logger

	endGameLoopCh     chan bool
	isGameLoopRunning atomic.Bool

	nextComponentID component.TypeID

	eventHub events.EventHub

	// addChannelWaitingForNextTick accepts a channel which will be closed after a tick has been completed.
	addChannelWaitingForNextTick chan chan struct{}
}

var (
	ErrEntitiesCreatedBeforeLoadingGameState = errors.New("cannot create entities before loading game state")
	ErrMessageRegistrationMustHappenOnce     = errors.New(
		"message registration must happen exactly 1 time",
	)
	ErrStoreStateInvalid    = errors.New("saved world state is not valid")
	ErrDuplicateMessageName = errors.New("message names must be unique")
	ErrDuplicateQueryName   = errors.New("query names must be unique")
)

const (
	defaultReceiptHistorySize = 10
)

func (w *World) DoesWorldHaveAnEventHub() bool {
	return w.eventHub != nil
}

func (w *World) GetEventHub() events.EventHub {
	return w.eventHub
}

func (w *World) IsEntitiesCreated() bool {
	return w.isEntitiesCreated
}

func (w *World) SetEntitiesCreated(value bool) {
	w.isEntitiesCreated = value
}

func (w *World) SetEventHub(eventHub events.EventHub) {
	w.eventHub = eventHub
}

func (w *World) EmitEvent(event *events.Event) {
	w.eventHub.EmitEvent(event)
}

func (w *World) FlushEvents() {
	w.eventHub.FlushEvents()
}

func (w *World) IsRecovering() bool {
	return w.isRecovering
}

func (w *World) Namespace() Namespace {
	return w.namespace
}

func (w *World) StoreManager() store.IManager {
	return w.entityStore
}

func (w *World) TickStore() store.TickStorage {
	return w.entityStore
}

func (w *World) GetTxQueueAmount() int {
	return w.txQueue.GetAmountOfTxs()
}

func (w *World) RegisterSystem(s System) {
	w.RegisterSystemWithName(s, "")
}

func (w *World) RegisterSystems(systems ...System) {
	for _, system := range systems {
		w.RegisterSystemWithName(system, "")
	}
}

func (w *World) RegisterSystemWithName(system System, functionName string) {
	if w.stateIsLoaded {
		panic("cannot register systems after loading game state")
	}
	if functionName == "" {
		functionName = filepath.Base(runtime.FuncForPC(reflect.ValueOf(system).Pointer()).Name())
	}
	sysLogger := w.Logger.CreateSystemLogger(functionName)
	w.systemLoggers = append(w.systemLoggers, &sysLogger)
	w.systemNames = append(w.systemNames, functionName)
	// appends registeredSystem into the member system list in world.
	w.systems = append(w.systems, system)
	w.checkDuplicateSystemName()
}

func (w *World) checkDuplicateSystemName() {
	mappedNames := make(map[string]int, len(w.systemNames))
	for _, sysName := range w.systemNames {
		if sysName != "" {
			mappedNames[sysName]++
			if mappedNames[sysName] > 1 {
				w.Logger.Warn().Msgf("duplicate system registered: %s", sysName)
			}
		}
	}
}

func (w *World) AddInitSystem(system System) {
	logger := w.Logger.CreateSystemLogger("InitSystem")
	w.initSystemLogger = &logger
	w.initSystem = system
}

func RegisterComponent[T component.Component](world *World) error {
	if world.stateIsLoaded {
		panic("cannot register components after loading game state")
	}
	var t T
	_, err := world.GetComponentByName(t.Name())
	if err == nil {
		return eris.Errorf("component with name '%s' is already registered", t.Name())
	}
<<<<<<< HEAD
	c, err := metadata.NewComponentMetadata[T]()
	if err != nil {
		return eris.Wrap(err, "")
	}
=======
	c := component.NewComponentMetadata[T]()
>>>>>>> 8d1350e1
	err = c.SetID(world.nextComponentID)
	if err != nil {
		return err
	}
	world.registeredComponents = append(world.registeredComponents, c)

	storedSchema, err := world.schemaStore.GetSchema(c.Name())

	// if error is redis.Nil that means schema does not exist in the db, continue
	if err != nil {
		if !eris.Is(eris.Cause(err), redis.Nil) {
			return err
		}
	} else {
		valid, err := metadata.IsComponentValid(t, storedSchema)
		if err != nil {
			return err
		}
		if !valid {
			return eris.Errorf("Component: %s does not match the type stored in the db", c.Name())
		}
	}

	err = world.schemaStore.SetSchema(c.Name(), c.GetSchema())
	if err != nil {
		return err
	}
	world.nextComponentID++
	world.nameToComponent[t.Name()] = c
	world.isComponentsRegistered = true
	return nil
}

func MustRegisterComponent[T component.Component](world *World) {
	err := RegisterComponent[T](world)
	if err != nil {
		panic(err)
	}
}

func (w *World) GetComponentByName(name string) (component.ComponentMetadata, error) {
	componentType, exists := w.nameToComponent[name]
	if !exists {
		return nil, eris.Errorf(
			"component with name %s not found. Must register component before using",
			name,
		)
	}
	return componentType, nil
}

func RegisterQuery[Request any, Reply any](
	world *World,
	name string,
	handler func(wCtx WorldContext, req *Request) (*Reply, error),
	opts ...func() func(queryType *QueryType[Request, Reply]),
) error {
	if world.stateIsLoaded {
		panic("cannot register queries after loading game state")
	}

	if _, ok := world.nameToQuery[name]; ok {
		return eris.Errorf("query with name %s is already registered", name)
	}

	q, err := NewQueryType[Request, Reply](name, handler, opts...)
	if err != nil {
		return err
	}

	world.registeredQueries = append(world.registeredQueries, q)
	world.nameToQuery[q.Name()] = q

	return nil
}

func (w *World) GetQueryByName(name string) (Query, error) {
	if q, ok := w.nameToQuery[name]; ok {
		return q, nil
	}
	return nil, eris.Errorf("query with name %s not found", name)
}

func (w *World) RegisterMessages(txs ...message.Message) error {
	if w.stateIsLoaded {
		panic("cannot register messages after loading game state")
	}
	if w.isMessagesRegistered {
		return eris.Wrap(ErrMessageRegistrationMustHappenOnce, "")
	}
	w.isMessagesRegistered = true
	w.registerInternalMessages()
	w.registeredMessages = append(w.registeredMessages, txs...)

	seenTxNames := map[string]bool{}
	for i, t := range w.registeredMessages {
		name := t.Name()
		if seenTxNames[name] {
			return eris.Wrapf(ErrDuplicateMessageName, "duplicate tx %q", name)
		}
		seenTxNames[name] = true

		id := message.TypeID(i + 1)
		if err := t.SetID(id); err != nil {
			return err
		}
	}
	return nil
}

func (w *World) registerInternalMessages() {
	w.registeredMessages = append(
		w.registeredMessages,
		CreatePersonaMsg,
		AuthorizePersonaAddressMsg,
	)
}

func (w *World) ListQueries() []Query {
	return w.registeredQueries
}

func (w *World) ListMessages() ([]message.Message, error) {
	if !w.isMessagesRegistered {
		return nil, eris.New("cannot list messages until message registration occurs")
	}
	return w.registeredMessages, nil
}

// NewWorld creates a new world.
func NewWorld(
<<<<<<< HEAD
	engineStorage storage.EngineStorage,
=======
	storage *redis.Storage,
>>>>>>> 8d1350e1
	entityStore store.IManager,
	namespace Namespace,
	opts ...Option,
) (*World, error) {
	logger := &ecslog.Logger{
		&log.Logger,
	}
<<<<<<< HEAD
	nonceStore, ok := engineStorage.(storage.NonceStorage)
	if !ok {
		return nil, eris.New("object must implement storage.NonceStorage")
	}
	schemaStore, ok := engineStorage.(storage.SchemaStorage)
	if !ok {
		return nil, eris.New("object must implement storage.SchemaStorage")
	}
=======
>>>>>>> 8d1350e1
	entityStore.InjectLogger(logger)
	w := &World{
		redisStorage:      storage,
		entityStore:       entityStore,
		namespace:         namespace,
		tick:              &atomic.Uint64{},
		systems:           make([]System, 0),
		initSystem:        func(_ WorldContext) error { return nil },
		nameToComponent:   make(map[string]component.ComponentMetadata),
		nameToQuery:       make(map[string]Query),
		txQueue:           message.NewTxQueue(),
		Logger:            logger,
		isGameLoopRunning: atomic.Bool{},
		isEntitiesCreated: false,
		endGameLoopCh:     make(chan bool),
		nextComponentID:   1,
		evmTxReceipts:     make(map[string]EVMTxReceipt),

		addChannelWaitingForNextTick: make(chan chan struct{}),
	}
	w.isGameLoopRunning.Store(false)
	w.RegisterSystems(RegisterPersonaSystem, AuthorizePersonaAddressSystem)
	err := RegisterComponent[SignerComponent](w)
	if err != nil {
		return nil, err
	}
	opts = append([]Option{WithEventHub(events.CreateWebSocketEventHub())}, opts...)
	for _, opt := range opts {
		opt(w)
	}
	if w.receiptHistory == nil {
		w.receiptHistory = receipt.NewHistory(w.CurrentTick(), defaultReceiptHistorySize)
	}
	return w, nil
}

func (w *World) CurrentTick() uint64 {
	return w.tick.Load()
}

func (w *World) ReceiptHistorySize() uint64 {
	return w.receiptHistory.Size()
}

// Remove removes the given Entity from the world.
func (w *World) Remove(id entity.ID) error {
	return w.StoreManager().RemoveEntity(id)
}

// ConsumeEVMMsgResult consumes a tx result from an EVM originated Cardinal message.
// It will fetch the receipt from the map, and then delete ('consume') it from the map.
func (w *World) ConsumeEVMMsgResult(evmTxHash string) (EVMTxReceipt, bool) {
	r, ok := w.evmTxReceipts[evmTxHash]
	delete(w.evmTxReceipts, evmTxHash)
	return r, ok
}

// AddTransaction adds a transaction to the transaction queue. This should not be used directly.
// Instead, use a MessageType.AddToQueue to ensure type consistency. Returns the tick this transaction will be
// executed in.
func (w *World) AddTransaction(id message.TypeID, v any, sig *sign.Transaction) (
	tick uint64, txHash message.TxHash,
) {
	// TODO: There's no locking between getting the tick and adding the transaction, so there's no guarantee that this
	// transaction is actually added to the returned tick.
	tick = w.CurrentTick()
	txHash = w.txQueue.AddTransaction(id, v, sig)
	return tick, txHash
}

func (w *World) AddEVMTransaction(
	id message.TypeID,
	v any,
	sig *sign.Transaction,
	evmTxHash string,
) (
	tick uint64, txHash message.TxHash,
) {
	tick = w.CurrentTick()
	txHash = w.txQueue.AddEVMTransaction(id, v, sig, evmTxHash)
	return tick, txHash
}

const (
	warningThreshold = 100 * time.Millisecond
)

// Tick performs one game tick. This consists of taking a snapshot of all pending transactions, then calling
// each System in turn with the snapshot of transactions.
func (w *World) Tick(_ context.Context) error {
	nullSystemName := "No system is running."
	nameOfCurrentRunningSystem := nullSystemName
	defer func() {
		if panicValue := recover(); panicValue != nil {
			w.Logger.Error().
				Msgf("Tick: %d, Current running system: %s", w.CurrentTick(), nameOfCurrentRunningSystem)
			panic(panicValue)
		}
	}()
	startTime := time.Now()
	tickAsString := strconv.FormatUint(w.CurrentTick(), 10)
	w.Logger.Info().Str("tick", tickAsString).Msg("Tick started")
	if !w.stateIsLoaded {
		return eris.New("must load state before first tick")
	}
	txQueue := w.txQueue.CopyTransactions()

	if err := w.TickStore().StartNextTick(w.registeredMessages, txQueue); err != nil {
		return err
	}

	if w.CurrentTick() == 0 {
		wCtx := NewWorldContextForTick(w, txQueue, w.initSystemLogger)
		err := w.initSystem(wCtx)
		if err != nil {
			return err
		}
	}

	for i, sys := range w.systems {
		nameOfCurrentRunningSystem = w.systemNames[i]
		wCtx := NewWorldContextForTick(w, txQueue, w.systemLoggers[i])
		err := eris.Wrapf(sys(wCtx), "system %s generated an error", nameOfCurrentRunningSystem)
		nameOfCurrentRunningSystem = nullSystemName
		if err != nil {
			return err
		}
	}
	if w.eventHub != nil {
		// world can be optionally loaded with or without an eventHub. If there is one, on every tick it must flush events.
		w.eventHub.FlushEvents()
	}
	if err := w.TickStore().FinalizeTick(); err != nil {
		return err
	}
	w.setEvmResults(txQueue.GetEVMTxs())
	w.tick.Add(1)
	w.receiptHistory.NextTick()
	elapsedTime := time.Since(startTime)

	var logEvent *zerolog.Event
	message := "tick ended"
	if elapsedTime > warningThreshold {
		logEvent = w.Logger.Warn()
		message += fmt.Sprintf(", (warning: tick exceeded %dms)", warningThreshold.Milliseconds())
	} else {
		logEvent = w.Logger.Info()
	}
	logEvent.
		Int("tick_execution_time", int(elapsedTime.Milliseconds())).
		Str("tick", tickAsString).
		Msg(message)
	return nil
}

type EVMTxReceipt struct {
	ABIResult []byte
	Errs      []error
	EVMTxHash string
}

func (w *World) setEvmResults(txs []message.TxData) {
	// iterate over all EVM originated transactions
	for _, tx := range txs {
		// see if tx has a receipt. sometimes it won't because:
		// The system isn't using TxIterators && never explicitly called SetResult.
		rec, ok := w.receiptHistory.GetReceipt(tx.TxHash)
		if !ok {
			continue
		}
		evmRec := EVMTxReceipt{EVMTxHash: tx.EVMSourceTxHash}
		msg := w.getMessage(tx.MsgID)
		if rec.Result != nil {
			abiBz, err := msg.ABIEncode(rec.Result)
			if err != nil {
				rec.Errs = append(rec.Errs, err)
			}
			evmRec.ABIResult = abiBz
		}
		if len(rec.Errs) > 0 {
			evmRec.Errs = rec.Errs
		}
		w.evmTxReceipts[evmRec.EVMTxHash] = evmRec
	}
}

func (w *World) StartGameLoop(
	ctx context.Context,
	tickStart <-chan time.Time,
	tickDone chan<- uint64,
) {
	w.Logger.Info().Msg("Game loop started")
	w.Logger.LogWorld(w, zerolog.InfoLevel)
	//todo: add links to docs related to each warning
	if !w.isComponentsRegistered {
		w.Logger.Warn().Msg("No components registered.")
	}
	if !w.isMessagesRegistered {
		w.Logger.Warn().Msg("No messages registered.")
	}
	if len(w.registeredQueries) == 0 {
		w.Logger.Warn().Msg("No queries registered.")
	}
	if len(w.systems) == 0 {
		w.Logger.Warn().Msg("No systems registered.")
	}

	go func() {
		ok := w.isGameLoopRunning.CompareAndSwap(false, true)
		if !ok {
			// The game has already started
			return
		}
		var waitingChs []chan struct{}
	loop:
		for {
			select {
			case <-tickStart:
				w.tickTheWorld(ctx, tickDone)
				closeAllChannels(waitingChs)
				waitingChs = waitingChs[:0]
			case <-w.endGameLoopCh:
				w.drainChannelsWaitingForNextTick()
				w.drainEndLoopChannels()
				closeAllChannels(waitingChs)
				if w.GetTxQueueAmount() > 0 {
					// immediately tick if queue is not empty to process all txs if queue is not empty.
					w.tickTheWorld(ctx, tickDone)
				}
				break loop
			case ch := <-w.addChannelWaitingForNextTick:
				waitingChs = append(waitingChs, ch)
			}
		}
		w.isGameLoopRunning.Store(false)
	}()
}

func closeAllChannels(chs []chan struct{}) {
	for _, ch := range chs {
		close(ch)
	}
}

func (w *World) tickTheWorld(ctx context.Context, tickDone chan<- uint64) {
	currTick := w.CurrentTick()
	// this is the final point where errors bubble up and hit a panic. There are other places where this occurs
	// but this is the highest terminal point.
	// the panic may point you to here, (or the tick function) but the real stack trace is in the error message.
	if err := w.Tick(ctx); err != nil {
		bytes, err := json.Marshal(eris.ToJSON(err, true))
		if err != nil {
			panic(err)
		}
		w.Logger.Panic().Err(err).Str("tickError", "Error running Tick in Game Loop.").RawJSON("error", bytes)
	}
	if tickDone != nil {
		tickDone <- currTick
	}
}

// drainChannelsWaitingForNextTick continually closes any channels that are added to the
// addChannelWaitingForNextTick channel. This is used when the world is shut down; it ensures
// any calls to WaitForNextTick that happen after a shutdown will not block.
func (w *World) drainChannelsWaitingForNextTick() {
	go func() {
		for ch := range w.addChannelWaitingForNextTick {
			close(ch)
		}
	}()
}

func (w *World) drainEndLoopChannels() {
	go func() {
		for range w.endGameLoopCh { //nolint:revive // This pattern drains the channel until closed
		}
	}()
}

// WaitForNextTick blocks until at least one game tick has completed. It returns true if it successfully waited for a
// tick. False may be returned if the world was shut down while waiting for the next tick to complete.
func (w *World) WaitForNextTick() (success bool) {
	startTick := w.CurrentTick()
	ch := make(chan struct{})
	w.addChannelWaitingForNextTick <- ch
	<-ch
	return w.CurrentTick() > startTick
}

func (w *World) IsGameLoopRunning() bool {
	return w.isGameLoopRunning.Load()
}

func (w *World) Shutdown() {
	if !w.IsGameLoopRunning() {
		return
	}
	w.endGameLoopCh <- true
	for w.IsGameLoopRunning() { // Block until loop stops.
		time.Sleep(100 * time.Millisecond) //nolint:gomnd // its ok.
	}
	if w.eventHub != nil {
		w.eventHub.ShutdownEventHub()
	}
}

// recoverGameState checks the status of the last game tick. If the tick was incomplete (indicating
// a problem when running one of the Systems), the snapshotted state is recovered and the pending
// transactions for the incomplete tick are returned. A nil recoveredTxs indicates there are no pending
// transactions that need to be processed because the last tick was successful.
func (w *World) recoverGameState() (recoveredTxs *message.TxQueue, err error) {
	start, end, err := w.TickStore().GetTickNumbers()
	if err != nil {
		return nil, err
	}
	w.tick.Store(end)
	// We successfully completed the last tick. Everything is fine
	if start == end {
		//nolint:nilnil // its ok.
		return nil, nil
	}
	return w.TickStore().Recover(w.registeredMessages)
}

func (w *World) CheckComponentSchemas() error {
	var diffErr error
	for _, componentMetadata := range w.registeredComponents {
		storedSchema, err := w.schemaStore.GetSchema(componentMetadata.Name())
		if err != nil {
			if eris.Is(eris.Cause(err), redis.Nil) {
				// No component schemas have been saved, skip this operation return nil error.
				return nil
			}
			return err
		}
		currentSchema := componentMetadata.GetSchema()
		valid, err := metadata.IsSchemaValid(currentSchema, storedSchema)
		if err != nil {
			return err
		}
		if !valid {
			diffErr = errors.Join(
				diffErr,
				fmt.Errorf("%s has changed and does not match with the previous component", componentMetadata.Name()))
		}
	}
	return eris.Wrap(diffErr, "")
}

func (w *World) LoadGameState() error {
	if w.IsEntitiesCreated() {
		return eris.Wrap(ErrEntitiesCreatedBeforeLoadingGameState, "")
	}
	if w.stateIsLoaded {
		return eris.New("cannot load game state multiple times")
	}
	if !w.isMessagesRegistered {
		if err := w.RegisterMessages(); err != nil {
			return err
		}
	}

	if !w.isComponentsRegistered {
		err := RegisterComponent[SignerComponent](w)
		if err != nil {
			return err
		}
	}

	if err := w.entityStore.RegisterComponents(w.registeredComponents); err != nil {
		return err
	}

	w.stateIsLoaded = true
	recoveredTxs, err := w.recoverGameState()
	if err != nil {
		return err
	}

	if recoveredTxs != nil {
		w.txQueue = recoveredTxs
		if err = w.Tick(context.Background()); err != nil {
			return err
		}
	}
	w.receiptHistory.SetTick(w.CurrentTick())

	return nil
}

// RecoverFromChain will attempt to recover the state of the world based on historical transaction data.
// The function puts the world in a recovery state, and then queries all transaction batches under the world's
// namespace. The function will continuously ask the EVM base shard for batches, and run ticks for each batch returned.
//
//nolint:gocognit
func (w *World) RecoverFromChain(ctx context.Context) error {
	if w.chain == nil {
		return eris.Errorf(
			"chain adapter was nil. " +
				"be sure to use the `WithAdapter` option when creating the world",
		)
	}
	if w.CurrentTick() > 0 {
		return eris.Errorf(
			"world recovery should not occur in a world with existing state. please verify all " +
				"state has been cleared before running recovery",
		)
	}

	w.isRecovering = true
	defer func() {
		w.isRecovering = false
	}()
	namespace := w.Namespace().String()
	var nextKey []byte
	for {
		res, err := w.chain.QueryTransactions(
			ctx, &types.QueryTransactionsRequest{
				Namespace: namespace,
				Page: &types.PageRequest{
					Key: nextKey,
				},
			},
		)
		if err != nil {
			return err
		}
		for _, tickedTxs := range res.Epochs {
			target := tickedTxs.Epoch
			// tick up to target
			if target < w.CurrentTick() {
				return eris.Errorf(
					"got tx for tick %d, but world is at tick %d",
					target,
					w.CurrentTick(),
				)
			}
			for current := w.CurrentTick(); current != target; {
				if err = w.Tick(ctx); err != nil {
					return err
				}
				current = w.CurrentTick()
			}
			// we've now reached target. we need to inject the transactions and tick.
			transactions := tickedTxs.Txs
			for _, tx := range transactions {
				sp, err := w.decodeTransaction(tx.GameShardTransaction)
				if err != nil {
					return err
				}
				msg := w.getMessage(message.TypeID(tx.TxId))
				if msg == nil {
					return eris.Errorf("error recovering tx with ID %d: tx id not found", tx.TxId)
				}
				v, err := msg.Decode(sp.Body)
				if err != nil {
					return err
				}
				w.AddTransaction(message.TypeID(tx.TxId), v, w.protoTransactionToGo(sp))
			}
			// run the tick for this batch
			if err = w.Tick(ctx); err != nil {
				return err
			}
		}

		// if a page response was in the reply, that means there is more data to read.
		if res.Page != nil {
			// case where the next key is empty or nil, we don't want to continue the queries.
			if res.Page.Key == nil || len(res.Page.Key) == 0 {
				break
			}
			nextKey = res.Page.Key
		} else {
			// if the entire page reply is nil, then we are definitely done.
			break
		}
	}
	return nil
}

func (w *World) protoTransactionToGo(sp *shardv1.Transaction) *sign.Transaction {
	return &sign.Transaction{
		PersonaTag: sp.PersonaTag,
		Namespace:  sp.Namespace,
		Nonce:      sp.Nonce,
		Signature:  sp.Signature,
		Body:       sp.Body,
	}
}

func (w *World) decodeTransaction(bz []byte) (*shardv1.Transaction, error) {
	payload := new(shardv1.Transaction)
	err := proto.Unmarshal(bz, payload)
	return payload, eris.Wrap(err, "")
}

// getMessage iterates over the all registered messages and returns the message.Message associated with the
// message.TypeID.
func (w *World) getMessage(id message.TypeID) message.Message {
	for _, msg := range w.registeredMessages {
		if id == msg.ID() {
			return msg
		}
	}
	return nil
}

func (w *World) GetNonce(signerAddress string) (uint64, error) {
	return w.redisStorage.Nonce.GetNonce(signerAddress)
}

func (w *World) SetNonce(signerAddress string, nonce uint64) error {
	return w.redisStorage.Nonce.SetNonce(signerAddress, nonce)
}

func (w *World) AddMessageError(id message.TxHash, err error) {
	w.receiptHistory.AddError(id, err)
}

func (w *World) SetMessageResult(id message.TxHash, a any) {
	w.receiptHistory.SetResult(id, a)
}

func (w *World) GetTransactionReceipt(id message.TxHash) (any, []error, bool) {
	rec, ok := w.receiptHistory.GetReceipt(id)
	if !ok {
		return nil, nil, false
	}
	return rec.Result, rec.Errs, true
}

func (w *World) GetTransactionReceiptsForTick(tick uint64) ([]receipt.Receipt, error) {
	return w.receiptHistory.GetReceiptsForTick(tick)
}

func (w *World) GetComponents() []component.ComponentMetadata {
	return w.registeredComponents
}

func (w *World) GetSystemNames() []string {
	return w.systemNames
}

func (w *World) InjectLogger(logger *ecslog.Logger) {
	w.Logger = logger
	w.StoreManager().InjectLogger(logger)
}

func (w *World) NewSearch(filter Filterable) (*Search, error) {
	componentFilter, err := filter.ConvertToComponentFilter(w)
	if err != nil {
		return nil, err
	}
	return NewSearch(componentFilter), nil
}<|MERGE_RESOLUTION|>--- conflicted
+++ resolved
@@ -43,12 +43,7 @@
 
 type World struct {
 	namespace              Namespace
-<<<<<<< HEAD
-	schemaStore            storage.SchemaStorage
-	nonceStore             storage.NonceStorage
-=======
-	redisStorage           *redis.Storage
->>>>>>> 8d1350e1
+	redisStorage           *storage.Storage
 	entityStore            store.IManager
 	systems                []System
 	systemLoggers          []*ecslog.Logger
@@ -204,21 +199,17 @@
 	if err == nil {
 		return eris.Errorf("component with name '%s' is already registered", t.Name())
 	}
-<<<<<<< HEAD
-	c, err := metadata.NewComponentMetadata[T]()
+	c, err := component.NewComponentMetadata[T]()
 	if err != nil {
 		return eris.Wrap(err, "")
 	}
-=======
-	c := component.NewComponentMetadata[T]()
->>>>>>> 8d1350e1
 	err = c.SetID(world.nextComponentID)
 	if err != nil {
 		return err
 	}
 	world.registeredComponents = append(world.registeredComponents, c)
 
-	storedSchema, err := world.schemaStore.GetSchema(c.Name())
+	storedSchema, err := world.redisStorage.Schema.GetSchema(c.Name())
 
 	// if error is redis.Nil that means schema does not exist in the db, continue
 	if err != nil {
@@ -226,7 +217,7 @@
 			return err
 		}
 	} else {
-		valid, err := metadata.IsComponentValid(t, storedSchema)
+		valid, err := component.IsComponentValid(t, storedSchema)
 		if err != nil {
 			return err
 		}
@@ -235,7 +226,7 @@
 		}
 	}
 
-	err = world.schemaStore.SetSchema(c.Name(), c.GetSchema())
+	err = world.redisStorage.Schema.SetSchema(c.Name(), c.GetSchema())
 	if err != nil {
 		return err
 	}
@@ -343,11 +334,7 @@
 
 // NewWorld creates a new world.
 func NewWorld(
-<<<<<<< HEAD
-	engineStorage storage.EngineStorage,
-=======
-	storage *redis.Storage,
->>>>>>> 8d1350e1
+	storage *storage.Storage,
 	entityStore store.IManager,
 	namespace Namespace,
 	opts ...Option,
@@ -355,17 +342,6 @@
 	logger := &ecslog.Logger{
 		&log.Logger,
 	}
-<<<<<<< HEAD
-	nonceStore, ok := engineStorage.(storage.NonceStorage)
-	if !ok {
-		return nil, eris.New("object must implement storage.NonceStorage")
-	}
-	schemaStore, ok := engineStorage.(storage.SchemaStorage)
-	if !ok {
-		return nil, eris.New("object must implement storage.SchemaStorage")
-	}
-=======
->>>>>>> 8d1350e1
 	entityStore.InjectLogger(logger)
 	w := &World{
 		redisStorage:      storage,
@@ -693,7 +669,7 @@
 func (w *World) CheckComponentSchemas() error {
 	var diffErr error
 	for _, componentMetadata := range w.registeredComponents {
-		storedSchema, err := w.schemaStore.GetSchema(componentMetadata.Name())
+		storedSchema, err := w.redisStorage.Schema.GetSchema(componentMetadata.Name())
 		if err != nil {
 			if eris.Is(eris.Cause(err), redis.Nil) {
 				// No component schemas have been saved, skip this operation return nil error.
@@ -702,7 +678,7 @@
 			return err
 		}
 		currentSchema := componentMetadata.GetSchema()
-		valid, err := metadata.IsSchemaValid(currentSchema, storedSchema)
+		valid, err := component.IsSchemaValid(currentSchema, storedSchema)
 		if err != nil {
 			return err
 		}
