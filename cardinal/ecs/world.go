--- conflicted
+++ resolved
@@ -479,15 +479,9 @@
 	txQueue := &TransactionQueue{
 		queue: txs,
 	}
-<<<<<<< HEAD
 	initialTransactionAmount := len(txQueue.queue)
-	for _, sys := range w.systems {
-		if err := sys(w, txQueue); err != nil {
-=======
-
 	for i, sys := range w.systems {
 		if err := sys(w, txQueue, w.systemLoggers[i]); err != nil {
->>>>>>> c6fe07fa
 			return err
 		}
 	}
