package ecs

import (
	"context"
	"errors"
	"fmt"
	"path/filepath"
	"reflect"
	"runtime"
	"strconv"
	"time"

	shardv1 "buf.build/gen/go/argus-labs/world-engine/protocolbuffers/go/shard/v1"
	"github.com/rs/zerolog"
	"github.com/rs/zerolog/log"
	"google.golang.org/protobuf/proto"
	"pkg.world.dev/world-engine/cardinal/ecs/archetype"
	"pkg.world.dev/world-engine/cardinal/ecs/component"
	"pkg.world.dev/world-engine/cardinal/ecs/entity"
	"pkg.world.dev/world-engine/cardinal/ecs/filter"
	"pkg.world.dev/world-engine/cardinal/ecs/receipt"
	"pkg.world.dev/world-engine/cardinal/ecs/storage"
	"pkg.world.dev/world-engine/cardinal/ecs/transaction"
	"pkg.world.dev/world-engine/cardinal/shard"
	"pkg.world.dev/world-engine/chain/x/shard/types"
	"pkg.world.dev/world-engine/sign"
)

// Namespace is a unique identifier for a world.
type Namespace string

type World struct {
	namespace                Namespace
	store                    storage.WorldStorage
	storeManager             *StoreManager
	systems                  []System
	systemLoggers            []*Logger
	systemNames              []string
	tick                     uint64
	nameToComponent          map[string]IComponentType
	registeredComponents     []IComponentType
	registeredTransactions   []transaction.ITransaction
	registeredReads          []IRead
	isComponentsRegistered   bool
	isTransactionsRegistered bool
	stateIsLoaded            bool

	txQueue *transaction.TxQueue

	receiptHistory *receipt.History

	chain shard.ReadAdapter
	// isRecovering indicates that the world is recovering from the DA layer.
	// this is used to prevent ticks from submitting duplicate transactions the DA layer.
	isRecovering bool

	errs []error

	Logger *Logger
}

var (
	ErrorComponentRegistrationMustHappenOnce   = errors.New("component registration must happen exactly 1 time")
	ErrorTransactionRegistrationMustHappenOnce = errors.New("transaction registration must happen exactly 1 time")
	ErrorStoreStateInvalid                     = errors.New("saved world state is not valid")
	ErrorDuplicateTransactionName              = errors.New("transaction names must be unique")
	ErrorDuplicateReadName                     = errors.New("read names must be unique")
)

func (w *World) IsRecovering() bool {
	return w.isRecovering
}

func (w *World) StoreManager() *StoreManager {
	return w.storeManager
}

func (w *World) SetEntityLocation(id entity.ID, location entity.Location) error {
	err := w.store.EntityLocStore.SetLocation(id, location)
	if err != nil {
		return err
	}
	return nil
}

func (w *World) GetComponentsForArchetypeID(archID archetype.ID) []component.IComponentType {
	return w.store.ArchAccessor.Archetype(archID).Components()
}

func (w *World) GetArchetypeForComponents(componentTypes []component.IComponentType) archetype.ID {
	return w.getArchetypeForComponents(componentTypes)
}

func (w *World) Archetype(archID archetype.ID) storage.ArchetypeStorage {
	return w.store.ArchAccessor.Archetype(archID)
}

func (w *World) AddSystem(s System) {
	w.AddSystems(s)
}

func (w *World) AddSystems(s ...System) {
	if w.stateIsLoaded {
		panic("cannot register systems after loading game state")
	}
	for _, system := range s {
		// retrieves function name from system using a reflection trick
		functionName := filepath.Base(runtime.FuncForPC(reflect.ValueOf(system).Pointer()).Name())
		sysLogger := w.Logger.CreateSystemLogger(functionName)
		w.systemLoggers = append(w.systemLoggers, &sysLogger)
		w.systemNames = append(w.systemNames, functionName)
		// appends registeredSystem into the member system list in world.
		w.systems = append(w.systems, system)
	}
}

// RegisterComponents attempts to initialize the given slice of components with a WorldAccessor.
// This will give components the ability to access their own data.
func (w *World) RegisterComponents(components ...component.IComponentType) error {
	if w.stateIsLoaded {
		panic("cannot register components after loading game state")
	}
	if w.isComponentsRegistered {
		return ErrorComponentRegistrationMustHappenOnce
	}
	w.isComponentsRegistered = true
	w.registeredComponents = append(w.registeredComponents, SignerComp)
	w.registeredComponents = append(w.registeredComponents, components...)

	for i, c := range w.registeredComponents {
		id := component.TypeID(i + 1)
		if err := c.SetID(id); err != nil {
			return err
		}
	}

	for _, c := range w.registeredComponents {
		if _, ok := w.nameToComponent[c.Name()]; !ok {
			w.nameToComponent[c.Name()] = c
		} else {
			return errors.New("cannot register multiple components with the same name")
		}
	}

	return nil
}

func (w *World) GetComponentByName(name string) (IComponentType, bool) {
	componentType, exists := w.nameToComponent[name]
	return componentType, exists
}

func (w *World) RegisterReads(reads ...IRead) error {
	if w.stateIsLoaded {
		panic("cannot register reads after loading game state")
	}
	w.registeredReads = append(w.registeredReads, reads...)
	seenReadNames := map[string]struct{}{}
	for _, t := range w.registeredReads {
		name := t.Name()
		if _, ok := seenReadNames[name]; ok {
			return fmt.Errorf("duplicate read %q: %w", name, ErrorDuplicateReadName)
		}
		seenReadNames[name] = struct{}{}
	}
	return nil
}

func (w *World) RegisterTransactions(txs ...transaction.ITransaction) error {
	if w.stateIsLoaded {
		panic("cannot register transactions after loading game state")
	}
	if w.isTransactionsRegistered {
		return ErrorTransactionRegistrationMustHappenOnce
	}
	w.isTransactionsRegistered = true
	w.registerInternalTransactions()
	w.registeredTransactions = append(w.registeredTransactions, txs...)

	seenTxNames := map[string]bool{}
	for i, t := range w.registeredTransactions {
		name := t.Name()
		if seenTxNames[name] {
			return fmt.Errorf("duplicate tx %q: %w", name, ErrorDuplicateTransactionName)
		}
		seenTxNames[name] = true

		id := transaction.TypeID(i + 1)
		if err := t.SetID(id); err != nil {
			return err
		}
	}
	return nil
}

func (w *World) registerInternalTransactions() {
	w.registeredTransactions = append(w.registeredTransactions,
		CreatePersonaTx,
		AuthorizePersonaAddressTx,
	)
}

func (w *World) ListReads() []IRead {
	return w.registeredReads
}

func (w *World) ListTransactions() ([]transaction.ITransaction, error) {
	if !w.isTransactionsRegistered {
		return nil, errors.New("cannot list transactions until transaction registration occurs")
	}
	return w.registeredTransactions, nil
}

// NewWorld creates a new world.
func NewWorld(s storage.WorldStorage, opts ...Option) (*World, error) {
	logger := &Logger{
		&log.Logger,
	}
	w := &World{
		store:           s,
		storeManager:    NewStoreManager(s, logger),
		namespace:       "world",
		tick:            0,
		systems:         make([]System, 0),
		nameToComponent: make(map[string]IComponentType),
		txQueue:         transaction.NewTxQueue(),
		Logger:          logger,
	}
	w.AddSystems(RegisterPersonaSystem, AuthorizePersonaAddressSystem)
	for _, opt := range opts {
		opt(w)
	}
	if w.receiptHistory == nil {
		w.receiptHistory = receipt.NewHistory(w.CurrentTick(), 10)
	}
	return w, nil
}

func (w *World) CurrentTick() uint64 {
	return w.tick
}

func (w *World) ReceiptHistorySize() uint64 {
	return w.receiptHistory.Size()
}

<<<<<<< HEAD
func (w *World) CreateMany(num int, components ...component.IComponentType) ([]entity.ID, error) {
	return w.StoreManager().CreateManyEntities(num, components...)
=======
func (w *World) CreateMany(num int, components ...component.IComponentType) ([]storage.EntityID, error) {
	for _, comp := range components {
		if _, ok := w.nameToComponent[comp.Name()]; !ok {
			return nil, fmt.Errorf("%s was not registered, please register all components before using one to create an entity", comp.Name())
		}
	}

	archetypeID := w.getArchetypeForComponents(components)
	entities := make([]storage.EntityID, 0, num)
	for i := 0; i < num; i++ {
		e, err := w.createEntity(archetypeID)
		if err != nil {
			return nil, err
		}

		entities = append(entities, e)
	}
	return entities, nil
}

func (w *World) Create(components ...component.IComponentType) (storage.EntityID, error) {
	entities, err := w.CreateMany(1, components...)
	if err != nil {
		return 0, err
	}
	return entities[0], nil
}

func (w *World) createEntity(archetypeID storage.ArchetypeID) (storage.EntityID, error) {
	nextEntityID, err := w.nextEntity()
	if err != nil {
		return 0, err
	}
	archetype := w.store.ArchAccessor.Archetype(archetypeID)
	componentIndex, err := w.store.CompStore.PushComponents(archetype.Layout().Components(), archetypeID)
	if err != nil {
		return 0, err
	}
	err = w.store.EntityLocStore.Insert(nextEntityID, archetypeID, componentIndex)
	if err != nil {
		return 0, err
	}
	archetype.PushEntity(nextEntityID)
	w.Logger.LogEntity(w, zerolog.DebugLevel, nextEntityID)
	return nextEntityID, err
>>>>>>> 31927328
}

func (w *World) Create(components ...component.IComponentType) (entity.ID, error) {
	return w.StoreManager().CreateEntity(components...)
}

// Len return the number of entities in this world
func (w *World) Len() (int, error) {
	l, err := w.store.EntityLocStore.Len()
	if err != nil {
		return 0, err
	}
	return l, nil
}

// Remove removes the given Entity from the world
func (w *World) Remove(id entity.ID) error {
	return w.StoreManager().RemoveEntity(id)
}

// AddTransaction adds a transaction to the transaction queue. This should not be used directly.
// Instead, use a TransactionType.AddToQueue to ensure type consistency. Returns the tick this transaction will be
// executed in.
func (w *World) AddTransaction(id transaction.TypeID, v any, sig *sign.SignedPayload) (tick uint64, txHash transaction.TxHash) {
	// TODO: There's no locking between getting the tick and adding the transaction, so there's no guarantee that this
	// transaction is actually added to the returned tick.
	tick = w.CurrentTick()
	txHash = w.txQueue.AddTransaction(id, v, sig)
	return tick, txHash
}

// Tick performs one game tick. This consists of taking a snapshot of all pending transactions, then calling
// each System in turn with the snapshot of transactions.
func (w *World) Tick(ctx context.Context) error {
	nullSystemName := "No system  is running."
	nameOfCurrentRunningSystem := nullSystemName
	defer func() {
		if panicValue := recover(); panicValue != nil {
			w.Logger.Error().Msgf("Tick: %d, Current running system: %s", w.tick, nameOfCurrentRunningSystem)
			panic(panicValue)
		}
	}()
	startTime := time.Now()
	warningThreshold := 100 * time.Millisecond
	tickAsString := strconv.FormatUint(w.tick, 10)
	w.Logger.Info().Str("tick", tickAsString).Msg("Tick started")
	if !w.stateIsLoaded {
		return errors.New("must load state before first tick")
	}
	txQueue := w.txQueue.CopyTransaction()

	if err := w.store.TickStore.StartNextTick(w.registeredTransactions, txQueue); err != nil {
		return err
	}

	for i, sys := range w.systems {
		nameOfCurrentRunningSystem = w.systemNames[i]
		err := sys(w, txQueue, w.systemLoggers[i])
		nameOfCurrentRunningSystem = nullSystemName
		if err != nil {
			return err
		}
	}

	if err := w.saveArchetypeData(); err != nil {
		return err
	}

	if err := w.store.TickStore.FinalizeTick(); err != nil {
		return err
	}
	w.tick++
	w.receiptHistory.NextTick()
	elapsedTime := time.Since(startTime)

	var logEvent *zerolog.Event
	message := "tick ended"
	if elapsedTime > warningThreshold {
		logEvent = w.Logger.Warn()
		message = message + fmt.Sprintf(", (warning: tick exceeded %dms)", warningThreshold.Milliseconds())
	} else {
		logEvent = w.Logger.Info()
	}
	logEvent.
		Int("tick_execution_time", int(elapsedTime.Milliseconds())).
		Str("tick", tickAsString).
		Msg(message)
	return nil
}

func (w *World) StartGameLoop(ctx context.Context, loopInterval time.Duration) {
	w.Logger.Info().Msg("Game loop started")
	w.Logger.LogWorld(w, zerolog.InfoLevel)
	//todo: add links to docs related to each warning
	if !w.isComponentsRegistered {
		w.Logger.Warn().Msg("No components registered.")
	}
	if !w.isTransactionsRegistered {
		w.Logger.Warn().Msg("No transactions registered.")
	}
	if len(w.registeredReads) == 0 {
		w.Logger.Warn().Msg("No reads registered.")
	}
	if len(w.systems) == 0 {
		w.Logger.Warn().Msg("No systems registered.")
	}
	go func() {
		for range time.Tick(loopInterval) {
			if err := w.Tick(ctx); err != nil {
				w.Logger.Panic().Err(err).Msg("Error running Tick in Game Loop.")
			}
		}
	}()
}

type TxBatch struct {
	TxID transaction.TypeID `json:"tx_id,omitempty"`
	Txs  []any              `json:"txs,omitempty"`
}

const (
	storeArchetypeCompIdxKey  = "arch_component_index"
	storeArchetypeAccessorKey = "arch_accessor"
)

func (w *World) saveArchetypeData() error {
	if err := w.saveToKey(storeArchetypeAccessorKey, w.store.ArchAccessor); err != nil {
		return err
	}
	if err := w.saveToKey(storeArchetypeCompIdxKey, w.store.ArchCompIdxStore); err != nil {
		return err
	}
	return nil
}

func (w *World) saveToKey(key string, cm storage.ComponentMarshaler) error {
	buf, err := cm.Marshal()
	if err != nil {
		return err
	}
	return w.store.StateStore.Save(key, buf)
}

// recoverGameState checks the status of the last game tick. If the tick was incomplete (indicating
// a problem when running one of the Systems), the snapshotted state is recovered and the pending
// transactions for the incomplete tick are returned. A nil recoveredTxs indicates there are no pending
// transactions that need to be processed because the last tick was successful.
func (w *World) recoverGameState() (recoveredTxs *transaction.TxQueue, err error) {
	start, end, err := w.store.TickStore.GetTickNumbers()
	if err != nil {
		return nil, err
	}
	w.tick = end
	// We successfully completed the last tick. Everything is fine
	if start == end {
		return nil, nil
	}
	return w.store.TickStore.Recover(w.registeredTransactions)
}

func (w *World) LoadGameState() error {
	if w.stateIsLoaded {
		return errors.New("cannot load game state multiple times")
	}
	if !w.isTransactionsRegistered {
		if err := w.RegisterTransactions(); err != nil {
			return err
		}
	}
	if !w.isComponentsRegistered {
		if err := w.RegisterComponents(); err != nil {
			return err
		}
	}
	w.stateIsLoaded = true
	recoveredTxs, err := w.recoverGameState()
	if err != nil {
		return err
	}

	if err := w.loadFromKey(storeArchetypeAccessorKey, w.store.ArchAccessor, w.registeredComponents); err != nil {
		return err
	}
	if err := w.loadFromKey(storeArchetypeCompIdxKey, w.store.ArchCompIdxStore, w.registeredComponents); err != nil {
		return err
	}

	if recoveredTxs != nil {
		w.txQueue = recoveredTxs
		if err := w.Tick(context.Background()); err != nil {
			return err
		}
	}
	w.receiptHistory.SetTick(w.tick)

	return nil
}

func (w *World) loadFromKey(key string, cm storage.ComponentMarshaler, comps []IComponentType) error {
	buf, ok, err := w.store.StateStore.Load(key)
	if !ok {
		// There is no saved data for this key
		return nil
	} else if err != nil {
		return err
	}
	return cm.UnmarshalWithComps(buf, comps)
}

func (w *World) nextEntity() (entity.ID, error) {
	return w.store.EntityMgr.NewEntity()
}

func (w *World) insertArchetype(comps []IComponentType) archetype.ID {
	w.store.ArchCompIdxStore.Push(comps)
	archID := archetype.ID(w.store.ArchAccessor.Count())

	w.store.ArchAccessor.PushArchetype(archID, comps)
	w.Logger.Debug().Int("archetype_id", int(archID)).Msg("created")
	return archID
}

func (w *World) getArchetypeForComponents(components []component.IComponentType) archetype.ID {
	if len(components) == 0 {
		panic("entity must have at least one component")
	}
	if ii := w.store.ArchCompIdxStore.Search(filter.Exact(components...)); ii.HasNext() {
		return ii.Next()
	}
	if !w.noDuplicates(components) {
		panic(fmt.Sprintf("duplicate component types: %v", components))
	}
	return w.insertArchetype(components)
}

func (w *World) noDuplicates(components []component.IComponentType) bool {
	// check if there are duplicate values inside component slice
	for i := 0; i < len(components); i++ {
		for j := i + 1; j < len(components); j++ {
			if components[i] == components[j] {
				return false
			}
		}
	}
	return true
}

// RecoverFromChain will attempt to recover the state of the world based on historical transaction data.
// The function puts the world in a recovery state, and then queries all transaction batches under the world's
// namespace. The function will continuously ask the EVM base shard for batches, and run ticks for each batch returned.
func (w *World) RecoverFromChain(ctx context.Context) error {
	if w.chain == nil {
		return fmt.Errorf("chain adapter was nil. " +
			"be sure to use the `WithAdapter` option when creating the world")
	}
	if w.tick > 0 {
		return fmt.Errorf("world recovery should not occur in a world with existing state. please verify all " +
			"state has been cleared before running recovery")
	}

	w.isRecovering = true
	defer func() {
		w.isRecovering = false
	}()
	namespace := w.Namespace()
	var nextKey []byte
	for {
		res, err := w.chain.QueryTransactions(ctx, &types.QueryTransactionsRequest{
			Namespace: namespace,
			Page: &types.PageRequest{
				Key: nextKey,
			},
		})
		if err != nil {
			return err
		}
		for _, tickedTxs := range res.Epochs {
			target := tickedTxs.Epoch
			// tick up to target
			if target < w.CurrentTick() {
				return fmt.Errorf("got tx for tick %d, but world is at tick %d", target, w.CurrentTick())
			}
			for current := w.CurrentTick(); current != target; {
				if err := w.Tick(ctx); err != nil {
					return err
				}
				current = w.CurrentTick()
			}
			// we've now reached target. we need to inject the transactions and tick.
			transactions := tickedTxs.Txs
			for _, tx := range transactions {
				sp, err := w.decodeTransaction(tx.SignedPayload)
				if err != nil {
					return err
				}
				itx := w.getITx(transaction.TypeID(tx.TxId))
				if itx == nil {
					return fmt.Errorf("error recovering tx with ID %d: tx id not found", tx.TxId)
				}
				v, err := itx.Decode(sp.Body)
				if err != nil {
					return err
				}
				w.AddTransaction(transaction.TypeID(tx.TxId), v, w.protoSignedPayloadToGo(sp))
			}
			// run the tick for this batch
			if err := w.Tick(ctx); err != nil {
				return err
			}
		}

		// if a page response was in the reply, that means there is more data to read.
		if res.Page != nil {
			// case where the next key is empty or nil, we don't want to continue the queries.
			if res.Page.Key == nil || len(res.Page.Key) == 0 {
				break
			}
			nextKey = res.Page.Key
		} else {
			// if the entire page reply is nil, then we are definitely done.
			break
		}
	}
	return nil
}

func (w *World) protoSignedPayloadToGo(sp *shardv1.SignedPayload) *sign.SignedPayload {
	return &sign.SignedPayload{
		PersonaTag: sp.PersonaTag,
		Namespace:  sp.Namespace,
		Nonce:      sp.Nonce,
		Signature:  sp.Signature,
		Body:       sp.Body,
	}
}

func (w *World) decodeTransaction(bz []byte) (*shardv1.SignedPayload, error) {
	payload := new(shardv1.SignedPayload)
	err := proto.Unmarshal(bz, payload)
	return payload, err
}

// getITx iterates over the registered transactions and returns the ITransaction associated with the TypeID.
func (w *World) getITx(id transaction.TypeID) transaction.ITransaction {
	var itx transaction.ITransaction
	for _, tx := range w.registeredTransactions {
		if id == tx.ID() {
			itx = tx
			break
		}
	}
	return itx
}

// Namespace returns the world's namespace.
func (w *World) Namespace() string {
	return string(w.namespace)
}

func (w *World) LogError(err error) {
	w.errs = append(w.errs, err)
}

func (w *World) GetNonce(signerAddress string) (uint64, error) {
	return w.store.NonceStore.GetNonce(signerAddress)
}

func (w *World) SetNonce(signerAddress string, nonce uint64) error {
	return w.store.NonceStore.SetNonce(signerAddress, nonce)
}

func (w *World) AddTransactionError(id transaction.TxHash, err error) {
	w.receiptHistory.AddError(id, err)
}

func (w *World) SetTransactionResult(id transaction.TxHash, a any) {
	w.receiptHistory.SetResult(id, a)
}

func (w *World) GetTransactionReceipt(id transaction.TxHash) (any, []error, bool) {
	rec, ok := w.receiptHistory.GetReceipt(id)
	if !ok {
		return nil, nil, false
	}
	return rec.Result, rec.Errs, true
}

func (w *World) GetTransactionReceiptsForTick(tick uint64) ([]receipt.Receipt, error) {
	return w.receiptHistory.GetReceiptsForTick(tick)
}

func (w *World) GetComponents() []IComponentType {
	return w.registeredComponents
}

func (w *World) InjectLogger(logger *Logger) {
	w.Logger = logger
	w.StoreManager().InjectLogger(logger)
}<|MERGE_RESOLUTION|>--- conflicted
+++ resolved
@@ -244,56 +244,13 @@
 	return w.receiptHistory.Size()
 }
 
-<<<<<<< HEAD
 func (w *World) CreateMany(num int, components ...component.IComponentType) ([]entity.ID, error) {
-	return w.StoreManager().CreateManyEntities(num, components...)
-=======
-func (w *World) CreateMany(num int, components ...component.IComponentType) ([]storage.EntityID, error) {
 	for _, comp := range components {
 		if _, ok := w.nameToComponent[comp.Name()]; !ok {
 			return nil, fmt.Errorf("%s was not registered, please register all components before using one to create an entity", comp.Name())
 		}
 	}
-
-	archetypeID := w.getArchetypeForComponents(components)
-	entities := make([]storage.EntityID, 0, num)
-	for i := 0; i < num; i++ {
-		e, err := w.createEntity(archetypeID)
-		if err != nil {
-			return nil, err
-		}
-
-		entities = append(entities, e)
-	}
-	return entities, nil
-}
-
-func (w *World) Create(components ...component.IComponentType) (storage.EntityID, error) {
-	entities, err := w.CreateMany(1, components...)
-	if err != nil {
-		return 0, err
-	}
-	return entities[0], nil
-}
-
-func (w *World) createEntity(archetypeID storage.ArchetypeID) (storage.EntityID, error) {
-	nextEntityID, err := w.nextEntity()
-	if err != nil {
-		return 0, err
-	}
-	archetype := w.store.ArchAccessor.Archetype(archetypeID)
-	componentIndex, err := w.store.CompStore.PushComponents(archetype.Layout().Components(), archetypeID)
-	if err != nil {
-		return 0, err
-	}
-	err = w.store.EntityLocStore.Insert(nextEntityID, archetypeID, componentIndex)
-	if err != nil {
-		return 0, err
-	}
-	archetype.PushEntity(nextEntityID)
-	w.Logger.LogEntity(w, zerolog.DebugLevel, nextEntityID)
-	return nextEntityID, err
->>>>>>> 31927328
+	return w.StoreManager().CreateManyEntities(num, components...)
 }
 
 func (w *World) Create(components ...component.IComponentType) (entity.ID, error) {
