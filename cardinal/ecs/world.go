package ecs

import (
	"context"
	"encoding/json"
	"errors"
	"fmt"
	"path/filepath"
	"reflect"
	"runtime"
	"strconv"
	"sync/atomic"
	"time"

	"github.com/redis/go-redis/v9"
	"github.com/rotisserie/eris"
	"pkg.world.dev/world-engine/cardinal/ecs/message"
	"pkg.world.dev/world-engine/cardinal/ecs/storage/redis"

	"google.golang.org/protobuf/proto"

	shardv1 "pkg.world.dev/world-engine/rift/shard/v1"

	"github.com/rs/zerolog"
	"github.com/rs/zerolog/log"
	ecslog "pkg.world.dev/world-engine/cardinal/ecs/log"
	"pkg.world.dev/world-engine/cardinal/ecs/receipt"
<<<<<<< HEAD
	storage "pkg.world.dev/world-engine/cardinal/ecs/storage/redis"
=======
>>>>>>> 87e1d843
	"pkg.world.dev/world-engine/cardinal/ecs/store"
	"pkg.world.dev/world-engine/cardinal/events"
	"pkg.world.dev/world-engine/cardinal/shard"
	"pkg.world.dev/world-engine/cardinal/types/component"
	"pkg.world.dev/world-engine/cardinal/types/entity"
	"pkg.world.dev/world-engine/chain/x/shard/types"
	"pkg.world.dev/world-engine/sign"
)

// Namespace is a unique identifier for a world.
type Namespace string

func (n Namespace) String() string {
	return string(n)
}

type World struct {
	namespace              Namespace
<<<<<<< HEAD
	redisStorage           *storage.Storage
=======
	redisStorage           *redis.Storage
>>>>>>> 87e1d843
	entityStore            store.IManager
	systems                []System
	systemLoggers          []*ecslog.Logger
	initSystem             System
	initSystemLogger       *ecslog.Logger
	systemNames            []string
	tick                   *atomic.Uint64
	nameToComponent        map[string]component.ComponentMetadata
	nameToQuery            map[string]Query
	registeredComponents   []component.ComponentMetadata
	registeredMessages     []message.Message
	registeredQueries      []Query
	isComponentsRegistered bool
	isEntitiesCreated      bool
	isMessagesRegistered   bool
	stateIsLoaded          bool

	evmTxReceipts map[string]EVMTxReceipt

	txQueue *message.TxQueue

	receiptHistory *receipt.History

	chain shard.QueryAdapter
	// isRecovering indicates that the world is recovering from the DA layer.
	// this is used to prevent ticks from submitting duplicate transactions the DA layer.
	isRecovering atomic.Bool

	Logger *ecslog.Logger

	endGameLoopCh     chan bool
	isGameLoopRunning atomic.Bool

	nextComponentID component.TypeID

	eventHub events.EventHub

	// addChannelWaitingForNextTick accepts a channel which will be closed after a tick has been completed.
	addChannelWaitingForNextTick chan chan struct{}
}

var (
	ErrEntitiesCreatedBeforeLoadingGameState = errors.New("cannot create entities before loading game state")
	ErrMessageRegistrationMustHappenOnce     = errors.New(
		"message registration must happen exactly 1 time",
	)
	ErrStoreStateInvalid    = errors.New("saved world state is not valid")
	ErrDuplicateMessageName = errors.New("message names must be unique")
	ErrDuplicateQueryName   = errors.New("query names must be unique")
)

const (
	defaultReceiptHistorySize = 10
)

func (w *World) DoesWorldHaveAnEventHub() bool {
	return w.eventHub != nil
}

func (w *World) GetEventHub() events.EventHub {
	return w.eventHub
}

func (w *World) IsEntitiesCreated() bool {
	return w.isEntitiesCreated
}

func (w *World) SetEntitiesCreated(value bool) {
	w.isEntitiesCreated = value
}

func (w *World) SetEventHub(eventHub events.EventHub) {
	w.eventHub = eventHub
}

func (w *World) EmitEvent(event *events.Event) {
	w.eventHub.EmitEvent(event)
}

func (w *World) FlushEvents() {
	w.eventHub.FlushEvents()
}

func (w *World) IsRecovering() bool {
	return w.isRecovering.Load()
}

func (w *World) Namespace() Namespace {
	return w.namespace
}

func (w *World) StoreManager() store.IManager {
	return w.entityStore
}

func (w *World) TickStore() store.TickStorage {
	return w.entityStore
}

func (w *World) GetTxQueueAmount() int {
	return w.txQueue.GetAmountOfTxs()
}

func (w *World) RegisterSystem(s System) {
	w.RegisterSystemWithName(s, "")
}

func (w *World) RegisterSystems(systems ...System) {
	for _, system := range systems {
		w.RegisterSystemWithName(system, "")
	}
}

func (w *World) RegisterSystemWithName(system System, functionName string) {
	if w.stateIsLoaded {
		panic("cannot register systems after loading game state")
	}
	if functionName == "" {
		functionName = filepath.Base(runtime.FuncForPC(reflect.ValueOf(system).Pointer()).Name())
	}
	sysLogger := w.Logger.CreateSystemLogger(functionName)
	w.systemLoggers = append(w.systemLoggers, &sysLogger)
	w.systemNames = append(w.systemNames, functionName)
	// appends registeredSystem into the member system list in world.
	w.systems = append(w.systems, system)
	w.checkDuplicateSystemName()
}

func (w *World) checkDuplicateSystemName() {
	mappedNames := make(map[string]int, len(w.systemNames))
	for _, sysName := range w.systemNames {
		if sysName != "" {
			mappedNames[sysName]++
			if mappedNames[sysName] > 1 {
				w.Logger.Warn().Msgf("duplicate system registered: %s", sysName)
			}
		}
	}
}

func (w *World) AddInitSystem(system System) {
	logger := w.Logger.CreateSystemLogger("InitSystem")
	w.initSystemLogger = &logger
	w.initSystem = system
}

func RegisterComponent[T component.Component](world *World) error {
	if world.stateIsLoaded {
		panic("cannot register components after loading game state")
	}
	var t T
	_, err := world.GetComponentByName(t.Name())
	if err == nil {
		return eris.Errorf("component with name '%s' is already registered", t.Name())
	}
	c, err := component.NewComponentMetadata[T]()
	if err != nil {
		return eris.Wrap(err, "")
	}
	err = c.SetID(world.nextComponentID)
	if err != nil {
		return err
	}
	world.registeredComponents = append(world.registeredComponents, c)

	storedSchema, err := world.redisStorage.Schema.GetSchema(c.Name())

	// if error is redis.Nil that means schema does not exist in the db, continue
	if err != nil {
		if !eris.Is(eris.Cause(err), redis.Nil) {
			return err
		}
	} else {
		valid, err := component.IsComponentValid(t, storedSchema)
		if err != nil {
			return err
		}
		if !valid {
			return eris.Errorf("Component: %s does not match the type stored in the db", c.Name())
		}
	}

	err = world.redisStorage.Schema.SetSchema(c.Name(), c.GetSchema())
	if err != nil {
		return err
	}
	world.nextComponentID++
	world.nameToComponent[t.Name()] = c
	world.isComponentsRegistered = true
	return nil
}

func MustRegisterComponent[T component.Component](world *World) {
	err := RegisterComponent[T](world)
	if err != nil {
		panic(err)
	}
}

func (w *World) GetComponentByName(name string) (component.ComponentMetadata, error) {
	componentType, exists := w.nameToComponent[name]
	if !exists {
		return nil, eris.Errorf(
			"component with name %s not found. Must register component before using",
			name,
		)
	}
	return componentType, nil
}

func RegisterQuery[Request any, Reply any](
	world *World,
	name string,
	handler func(wCtx WorldContext, req *Request) (*Reply, error),
	opts ...func() func(queryType *QueryType[Request, Reply]),
) error {
	if world.stateIsLoaded {
		panic("cannot register queries after loading game state")
	}

	if _, ok := world.nameToQuery[name]; ok {
		return eris.Errorf("query with name %s is already registered", name)
	}

	q, err := NewQueryType[Request, Reply](name, handler, opts...)
	if err != nil {
		return err
	}

	world.registeredQueries = append(world.registeredQueries, q)
	world.nameToQuery[q.Name()] = q

	return nil
}

func (w *World) GetQueryByName(name string) (Query, error) {
	if q, ok := w.nameToQuery[name]; ok {
		return q, nil
	}
	return nil, eris.Errorf("query with name %s not found", name)
}

func (w *World) RegisterMessages(txs ...message.Message) error {
	if w.stateIsLoaded {
		panic("cannot register messages after loading game state")
	}
	if w.isMessagesRegistered {
		return eris.Wrap(ErrMessageRegistrationMustHappenOnce, "")
	}
	w.isMessagesRegistered = true
	w.registerInternalMessages()
	w.registeredMessages = append(w.registeredMessages, txs...)

	seenTxNames := map[string]bool{}
	for i, t := range w.registeredMessages {
		name := t.Name()
		if seenTxNames[name] {
			return eris.Wrapf(ErrDuplicateMessageName, "duplicate tx %q", name)
		}
		seenTxNames[name] = true

		id := message.TypeID(i + 1)
		if err := t.SetID(id); err != nil {
			return err
		}
	}
	return nil
}

func (w *World) registerInternalMessages() {
	w.registeredMessages = append(
		w.registeredMessages,
		CreatePersonaMsg,
		AuthorizePersonaAddressMsg,
	)
}

func (w *World) ListQueries() []Query {
	return w.registeredQueries
}

func (w *World) ListMessages() ([]message.Message, error) {
	if !w.isMessagesRegistered {
		return nil, eris.New("cannot list messages until message registration occurs")
	}
	return w.registeredMessages, nil
}

// NewWorld creates a new world.
func NewWorld(
<<<<<<< HEAD
	storage *storage.Storage,
=======
	storage *redis.Storage,
>>>>>>> 87e1d843
	entityStore store.IManager,
	namespace Namespace,
	opts ...Option,
) (*World, error) {
	logger := &ecslog.Logger{
		&log.Logger,
	}
	entityStore.InjectLogger(logger)
	w := &World{
		redisStorage:      storage,
		entityStore:       entityStore,
		namespace:         namespace,
		tick:              &atomic.Uint64{},
		systems:           make([]System, 0),
		initSystem:        func(_ WorldContext) error { return nil },
		nameToComponent:   make(map[string]component.ComponentMetadata),
		nameToQuery:       make(map[string]Query),
		txQueue:           message.NewTxQueue(),
		Logger:            logger,
		isGameLoopRunning: atomic.Bool{},
		isEntitiesCreated: false,
		endGameLoopCh:     make(chan bool),
		nextComponentID:   1,
		evmTxReceipts:     make(map[string]EVMTxReceipt),

		addChannelWaitingForNextTick: make(chan chan struct{}),
	}
	w.isGameLoopRunning.Store(false)
	w.RegisterSystems(RegisterPersonaSystem, AuthorizePersonaAddressSystem)
	err := RegisterComponent[SignerComponent](w)
	if err != nil {
		return nil, err
	}
	opts = append([]Option{WithEventHub(events.CreateWebSocketEventHub())}, opts...)
	for _, opt := range opts {
		opt(w)
	}
	if w.receiptHistory == nil {
		w.receiptHistory = receipt.NewHistory(w.CurrentTick(), defaultReceiptHistorySize)
	}
	return w, nil
}

func (w *World) CurrentTick() uint64 {
	return w.tick.Load()
}

func (w *World) ReceiptHistorySize() uint64 {
	return w.receiptHistory.Size()
}

// Remove removes the given Entity from the world.
func (w *World) Remove(id entity.ID) error {
	return w.StoreManager().RemoveEntity(id)
}

// ConsumeEVMMsgResult consumes a tx result from an EVM originated Cardinal message.
// It will fetch the receipt from the map, and then delete ('consume') it from the map.
func (w *World) ConsumeEVMMsgResult(evmTxHash string) (EVMTxReceipt, bool) {
	r, ok := w.evmTxReceipts[evmTxHash]
	delete(w.evmTxReceipts, evmTxHash)
	return r, ok
}

// AddTransaction adds a transaction to the transaction queue. This should not be used directly.
// Instead, use a MessageType.AddToQueue to ensure type consistency. Returns the tick this transaction will be
// executed in.
func (w *World) AddTransaction(id message.TypeID, v any, sig *sign.Transaction) (
	tick uint64, txHash message.TxHash,
) {
	// TODO: There's no locking between getting the tick and adding the transaction, so there's no guarantee that this
	// transaction is actually added to the returned tick.
	tick = w.CurrentTick()
	txHash = w.txQueue.AddTransaction(id, v, sig)
	return tick, txHash
}

func (w *World) AddEVMTransaction(
	id message.TypeID,
	v any,
	sig *sign.Transaction,
	evmTxHash string,
) (
	tick uint64, txHash message.TxHash,
) {
	tick = w.CurrentTick()
	txHash = w.txQueue.AddEVMTransaction(id, v, sig, evmTxHash)
	return tick, txHash
}

const (
	warningThreshold = 100 * time.Millisecond
)

// Tick performs one game tick. This consists of taking a snapshot of all pending transactions, then calling
// each System in turn with the snapshot of transactions.
func (w *World) Tick(_ context.Context) error {
	nullSystemName := "No system is running."
	nameOfCurrentRunningSystem := nullSystemName
	defer func() {
		if panicValue := recover(); panicValue != nil {
			w.Logger.Error().
				Msgf("Tick: %d, Current running system: %s", w.CurrentTick(), nameOfCurrentRunningSystem)
			panic(panicValue)
		}
	}()
	startTime := time.Now()
	tickAsString := strconv.FormatUint(w.CurrentTick(), 10)
	w.Logger.Info().Str("tick", tickAsString).Msg("Tick started")
	if !w.stateIsLoaded {
		return eris.New("must load state before first tick")
	}
	txQueue := w.txQueue.CopyTransactions()

	if err := w.TickStore().StartNextTick(w.registeredMessages, txQueue); err != nil {
		return err
	}

	if w.CurrentTick() == 0 {
		wCtx := NewWorldContextForTick(w, txQueue, w.initSystemLogger)
		err := w.initSystem(wCtx)
		if err != nil {
			return err
		}
	}

	for i, sys := range w.systems {
		nameOfCurrentRunningSystem = w.systemNames[i]
		wCtx := NewWorldContextForTick(w, txQueue, w.systemLoggers[i])
		err := eris.Wrapf(sys(wCtx), "system %s generated an error", nameOfCurrentRunningSystem)
		nameOfCurrentRunningSystem = nullSystemName
		if err != nil {
			return err
		}
	}
	if w.eventHub != nil {
		// world can be optionally loaded with or without an eventHub. If there is one, on every tick it must flush events.
		w.eventHub.FlushEvents()
	}
	if err := w.TickStore().FinalizeTick(); err != nil {
		return err
	}
	w.setEvmResults(txQueue.GetEVMTxs())
	w.tick.Add(1)
	w.receiptHistory.NextTick()
	elapsedTime := time.Since(startTime)

	var logEvent *zerolog.Event
	message := "tick ended"
	if elapsedTime > warningThreshold {
		logEvent = w.Logger.Warn()
		message += fmt.Sprintf(", (warning: tick exceeded %dms)", warningThreshold.Milliseconds())
	} else {
		logEvent = w.Logger.Info()
	}
	logEvent.
		Int("tick_execution_time", int(elapsedTime.Milliseconds())).
		Str("tick", tickAsString).
		Msg(message)
	return nil
}

type EVMTxReceipt struct {
	ABIResult []byte
	Errs      []error
	EVMTxHash string
}

func (w *World) setEvmResults(txs []message.TxData) {
	// iterate over all EVM originated transactions
	for _, tx := range txs {
		// see if tx has a receipt. sometimes it won't because:
		// The system isn't using TxIterators && never explicitly called SetResult.
		rec, ok := w.receiptHistory.GetReceipt(tx.TxHash)
		if !ok {
			continue
		}
		evmRec := EVMTxReceipt{EVMTxHash: tx.EVMSourceTxHash}
		msg := w.getMessage(tx.MsgID)
		if rec.Result != nil {
			abiBz, err := msg.ABIEncode(rec.Result)
			if err != nil {
				rec.Errs = append(rec.Errs, err)
			}
			evmRec.ABIResult = abiBz
		}
		if len(rec.Errs) > 0 {
			evmRec.Errs = rec.Errs
		}
		w.evmTxReceipts[evmRec.EVMTxHash] = evmRec
	}
}

func (w *World) StartGameLoop(
	ctx context.Context,
	tickStart <-chan time.Time,
	tickDone chan<- uint64,
) {
	w.Logger.Info().Msg("Game loop started")
	w.Logger.LogWorld(w, zerolog.InfoLevel)
	//todo: add links to docs related to each warning
	if !w.isComponentsRegistered {
		w.Logger.Warn().Msg("No components registered.")
	}
	if !w.isMessagesRegistered {
		w.Logger.Warn().Msg("No messages registered.")
	}
	if len(w.registeredQueries) == 0 {
		w.Logger.Warn().Msg("No queries registered.")
	}
	if len(w.systems) == 0 {
		w.Logger.Warn().Msg("No systems registered.")
	}

	go func() {
		ok := w.isGameLoopRunning.CompareAndSwap(false, true)
		if !ok {
			// The game has already started
			return
		}
		var waitingChs []chan struct{}
	loop:
		for {
			select {
			case <-tickStart:
				w.tickTheWorld(ctx, tickDone)
				closeAllChannels(waitingChs)
				waitingChs = waitingChs[:0]
			case <-w.endGameLoopCh:
				w.drainChannelsWaitingForNextTick()
				w.drainEndLoopChannels()
				closeAllChannels(waitingChs)
				if w.GetTxQueueAmount() > 0 {
					// immediately tick if queue is not empty to process all txs if queue is not empty.
					w.tickTheWorld(ctx, tickDone)
				}
				break loop
			case ch := <-w.addChannelWaitingForNextTick:
				waitingChs = append(waitingChs, ch)
			}
		}
		w.isGameLoopRunning.Store(false)
	}()
}

func closeAllChannels(chs []chan struct{}) {
	for _, ch := range chs {
		close(ch)
	}
}

func (w *World) tickTheWorld(ctx context.Context, tickDone chan<- uint64) {
	currTick := w.CurrentTick()
	// this is the final point where errors bubble up and hit a panic. There are other places where this occurs
	// but this is the highest terminal point.
	// the panic may point you to here, (or the tick function) but the real stack trace is in the error message.
	if err := w.Tick(ctx); err != nil {
		bytes, err := json.Marshal(eris.ToJSON(err, true))
		if err != nil {
			panic(err)
		}
		w.Logger.Panic().Err(err).Str("tickError", "Error running Tick in Game Loop.").RawJSON("error", bytes)
	}
	if tickDone != nil {
		tickDone <- currTick
	}
}

// drainChannelsWaitingForNextTick continually closes any channels that are added to the
// addChannelWaitingForNextTick channel. This is used when the world is shut down; it ensures
// any calls to WaitForNextTick that happen after a shutdown will not block.
func (w *World) drainChannelsWaitingForNextTick() {
	go func() {
		for ch := range w.addChannelWaitingForNextTick {
			close(ch)
		}
	}()
}

func (w *World) drainEndLoopChannels() {
	go func() {
		for range w.endGameLoopCh { //nolint:revive // This pattern drains the channel until closed
		}
	}()
}

// WaitForNextTick blocks until at least one game tick has completed. It returns true if it successfully waited for a
// tick. False may be returned if the world was shut down while waiting for the next tick to complete.
func (w *World) WaitForNextTick() (success bool) {
	startTick := w.CurrentTick()
	ch := make(chan struct{})
	w.addChannelWaitingForNextTick <- ch
	<-ch
	return w.CurrentTick() > startTick
}

func (w *World) IsGameLoopRunning() bool {
	return w.isGameLoopRunning.Load()
}

func (w *World) Shutdown() {
	if !w.IsGameLoopRunning() {
		return
	}
	w.endGameLoopCh <- true
	for w.IsGameLoopRunning() { // Block until loop stops.
		time.Sleep(100 * time.Millisecond) //nolint:gomnd // its ok.
	}
	if w.eventHub != nil {
		w.eventHub.ShutdownEventHub()
	}
}

// recoverGameState checks the status of the last game tick. If the tick was incomplete (indicating
// a problem when running one of the Systems), the snapshotted state is recovered and the pending
// transactions for the incomplete tick are returned. A nil recoveredTxs indicates there are no pending
// transactions that need to be processed because the last tick was successful.
func (w *World) recoverGameState() (recoveredTxs *message.TxQueue, err error) {
	start, end, err := w.TickStore().GetTickNumbers()
	if err != nil {
		return nil, err
	}
	w.tick.Store(end)
	// We successfully completed the last tick. Everything is fine
	if start == end {
		//nolint:nilnil // its ok.
		return nil, nil
	}
	return w.TickStore().Recover(w.registeredMessages)
}

func (w *World) CheckComponentSchemas() error {
	var diffErr error
	for _, componentMetadata := range w.registeredComponents {
		storedSchema, err := w.redisStorage.Schema.GetSchema(componentMetadata.Name())
		if err != nil {
			if eris.Is(eris.Cause(err), redis.Nil) {
				// No component schemas have been saved, skip this operation return nil error.
				return nil
			}
			return err
		}
		currentSchema := componentMetadata.GetSchema()
		valid, err := component.IsSchemaValid(currentSchema, storedSchema)
		if err != nil {
			return err
		}
		if !valid {
			diffErr = errors.Join(
				diffErr,
				fmt.Errorf("%s has changed and does not match with the previous component", componentMetadata.Name()))
		}
	}
	return eris.Wrap(diffErr, "")
}

func (w *World) LoadGameState() error {
	if w.IsEntitiesCreated() {
		return eris.Wrap(ErrEntitiesCreatedBeforeLoadingGameState, "")
	}
	if w.stateIsLoaded {
		return eris.New("cannot load game state multiple times")
	}
	if !w.isMessagesRegistered {
		if err := w.RegisterMessages(); err != nil {
			return err
		}
	}

	if !w.isComponentsRegistered {
		err := RegisterComponent[SignerComponent](w)
		if err != nil {
			return err
		}
	}

	if err := w.entityStore.RegisterComponents(w.registeredComponents); err != nil {
		return err
	}

	w.stateIsLoaded = true
	recoveredTxs, err := w.recoverGameState()
	if err != nil {
		return err
	}

	if recoveredTxs != nil {
		w.txQueue = recoveredTxs
		if err = w.Tick(context.Background()); err != nil {
			return err
		}
	}
	w.receiptHistory.SetTick(w.CurrentTick())

	return nil
}

// RecoverFromChain will attempt to recover the state of the world based on historical transaction data.
// The function puts the world in a recovery state, and then queries all transaction batches under the world's
// namespace. The function will continuously ask the EVM base shard for batches, and run ticks for each batch returned.
//
//nolint:gocognit
func (w *World) RecoverFromChain(ctx context.Context) error {
	if w.chain == nil {
		return eris.Errorf(
			"chain adapter was nil. " +
				"be sure to use the `WithAdapter` option when creating the world",
		)
	}
	if w.CurrentTick() > 0 {
		return eris.Errorf(
			"world recovery should not occur in a world with existing state. please verify all " +
				"state has been cleared before running recovery",
		)
	}

	w.isRecovering.Store(true)
	defer func() {
		w.isRecovering.Store(false)
	}()
	namespace := w.Namespace().String()
	var nextKey []byte
	for {
		res, err := w.chain.QueryTransactions(
			ctx, &types.QueryTransactionsRequest{
				Namespace: namespace,
				Page: &types.PageRequest{
					Key: nextKey,
				},
			},
		)
		if err != nil {
			return err
		}
		for _, tickedTxs := range res.Epochs {
			target := tickedTxs.Epoch
			// tick up to target
			if target < w.CurrentTick() {
				return eris.Errorf(
					"got tx for tick %d, but world is at tick %d",
					target,
					w.CurrentTick(),
				)
			}
			for current := w.CurrentTick(); current != target; {
				if err = w.Tick(ctx); err != nil {
					return err
				}
				current = w.CurrentTick()
			}
			// we've now reached target. we need to inject the transactions and tick.
			transactions := tickedTxs.Txs
			for _, tx := range transactions {
				sp, err := w.decodeTransaction(tx.GameShardTransaction)
				if err != nil {
					return err
				}
				msg := w.getMessage(message.TypeID(tx.TxId))
				if msg == nil {
					return eris.Errorf("error recovering tx with ID %d: tx id not found", tx.TxId)
				}
				v, err := msg.Decode(sp.Body)
				if err != nil {
					return err
				}
				w.AddTransaction(message.TypeID(tx.TxId), v, w.protoTransactionToGo(sp))
			}
			// run the tick for this batch
			if err = w.Tick(ctx); err != nil {
				return err
			}
		}

		// if a page response was in the reply, that means there is more data to read.
		if res.Page != nil {
			// case where the next key is empty or nil, we don't want to continue the queries.
			if res.Page.Key == nil || len(res.Page.Key) == 0 {
				break
			}
			nextKey = res.Page.Key
		} else {
			// if the entire page reply is nil, then we are definitely done.
			break
		}
	}
	return nil
}

func (w *World) protoTransactionToGo(sp *shardv1.Transaction) *sign.Transaction {
	return &sign.Transaction{
		PersonaTag: sp.PersonaTag,
		Namespace:  sp.Namespace,
		Nonce:      sp.Nonce,
		Signature:  sp.Signature,
		Body:       sp.Body,
	}
}

func (w *World) decodeTransaction(bz []byte) (*shardv1.Transaction, error) {
	payload := new(shardv1.Transaction)
	err := proto.Unmarshal(bz, payload)
	return payload, eris.Wrap(err, "")
}

// getMessage iterates over the all registered messages and returns the message.Message associated with the
// message.TypeID.
func (w *World) getMessage(id message.TypeID) message.Message {
	for _, msg := range w.registeredMessages {
		if id == msg.ID() {
			return msg
		}
	}
	return nil
}

func (w *World) GetNonce(signerAddress string) (uint64, error) {
	return w.redisStorage.Nonce.GetNonce(signerAddress)
}

func (w *World) SetNonce(signerAddress string, nonce uint64) error {
	return w.redisStorage.Nonce.SetNonce(signerAddress, nonce)
}

func (w *World) AddMessageError(id message.TxHash, err error) {
	w.receiptHistory.AddError(id, err)
}

func (w *World) SetMessageResult(id message.TxHash, a any) {
	w.receiptHistory.SetResult(id, a)
}

func (w *World) GetTransactionReceipt(id message.TxHash) (any, []error, bool) {
	rec, ok := w.receiptHistory.GetReceipt(id)
	if !ok {
		return nil, nil, false
	}
	return rec.Result, rec.Errs, true
}

func (w *World) GetTransactionReceiptsForTick(tick uint64) ([]receipt.Receipt, error) {
	return w.receiptHistory.GetReceiptsForTick(tick)
}

func (w *World) GetComponents() []component.ComponentMetadata {
	return w.registeredComponents
}

func (w *World) GetSystemNames() []string {
	return w.systemNames
}

func (w *World) InjectLogger(logger *ecslog.Logger) {
	w.Logger = logger
	w.StoreManager().InjectLogger(logger)
}

func (w *World) NewSearch(filter Filterable) (*Search, error) {
	componentFilter, err := filter.ConvertToComponentFilter(w)
	if err != nil {
		return nil, err
	}
	return NewSearch(componentFilter), nil
}<|MERGE_RESOLUTION|>--- conflicted
+++ resolved
@@ -15,7 +15,6 @@
 	"github.com/redis/go-redis/v9"
 	"github.com/rotisserie/eris"
 	"pkg.world.dev/world-engine/cardinal/ecs/message"
-	"pkg.world.dev/world-engine/cardinal/ecs/storage/redis"
 
 	"google.golang.org/protobuf/proto"
 
@@ -25,10 +24,7 @@
 	"github.com/rs/zerolog/log"
 	ecslog "pkg.world.dev/world-engine/cardinal/ecs/log"
 	"pkg.world.dev/world-engine/cardinal/ecs/receipt"
-<<<<<<< HEAD
 	storage "pkg.world.dev/world-engine/cardinal/ecs/storage/redis"
-=======
->>>>>>> 87e1d843
 	"pkg.world.dev/world-engine/cardinal/ecs/store"
 	"pkg.world.dev/world-engine/cardinal/events"
 	"pkg.world.dev/world-engine/cardinal/shard"
@@ -47,11 +43,7 @@
 
 type World struct {
 	namespace              Namespace
-<<<<<<< HEAD
 	redisStorage           *storage.Storage
-=======
-	redisStorage           *redis.Storage
->>>>>>> 87e1d843
 	entityStore            store.IManager
 	systems                []System
 	systemLoggers          []*ecslog.Logger
@@ -209,7 +201,7 @@
 	}
 	c, err := component.NewComponentMetadata[T]()
 	if err != nil {
-		return eris.Wrap(err, "")
+		return err
 	}
 	err = c.SetID(world.nextComponentID)
 	if err != nil {
@@ -342,11 +334,7 @@
 
 // NewWorld creates a new world.
 func NewWorld(
-<<<<<<< HEAD
 	storage *storage.Storage,
-=======
-	storage *redis.Storage,
->>>>>>> 87e1d843
 	entityStore store.IManager,
 	namespace Namespace,
 	opts ...Option,
