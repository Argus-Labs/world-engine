package ecs

import (
	"errors"
	"fmt"

	"pkg.world.dev/world-engine/cardinal/ecs/filter"
	"pkg.world.dev/world-engine/cardinal/ecs/storage"
)

// CreatePersonaTransaction allows for the associating of a persona tag with a signer address.
type CreatePersonaTransaction struct {
	PersonaTag    string
	SignerAddress string
}

type CreatePersonaTransactionResult struct {
	Success bool
}

// CreatePersonaTx is a concrete ECS transaction.
var CreatePersonaTx = NewTransactionType[CreatePersonaTransaction, CreatePersonaTransactionResult](
	"create-persona",
	WithTxEVMSupport[CreatePersonaTransaction, CreatePersonaTransactionResult],
)

type AuthorizePersonaAddress struct {
	PersonaTag string
	Address    string
}

type AuthorizePersonaAddressResult struct {
	Success bool
}

var AuthorizePersonaAddressTx = NewTransactionType[AuthorizePersonaAddress, AuthorizePersonaAddressResult](
	"authorize-persona-address",
)

// AuthorizePersonaAddressSystem enables users to authorize an address to a persona tag. This is mostly used so that
// users who want to interact with the game via smart contract can link their EVM address to their persona tag, enabling
// them to mutate their owned state from the context of the EVM.
func AuthorizePersonaAddressSystem(world *World, queue *TransactionQueue) error {
	txs := AuthorizePersonaAddressTx.In(queue)
	if len(txs) == 0 {
		return nil
	}
	personaTagToAddress, err := buildPersonaTagMapping(world)
	if err != nil {
		return err
	}
	for _, tx := range txs {
		if tx.Sig.PersonaTag != tx.Value.PersonaTag {
			AuthorizePersonaAddressTx.AddError(world, tx.TxHash, fmt.Errorf("signer does not match request"))
			AuthorizePersonaAddressTx.SetResult(world, tx.TxHash, AuthorizePersonaAddressResult{Success: false})
			continue
		}
		data, ok := personaTagToAddress[tx.Value.PersonaTag]
		if !ok {
			// This PersonaTag has not been registered.
			AuthorizePersonaAddressTx.AddError(world, tx.TxHash, fmt.Errorf("persona does not exist"))
			AuthorizePersonaAddressTx.SetResult(world, tx.TxHash, AuthorizePersonaAddressResult{Success: false})
			continue
		}
		err = SignerComp.Update(world, data.EntityID, func(component SignerComponent) SignerComponent {
			// check if this address already exists
			for _, addr := range component.AuthorizedAddresses {
				// if its already in the authorized addresses slice, just return the component.
				if addr == tx.Value.Address {
					return component
				}
			}
			component.AuthorizedAddresses = append(component.AuthorizedAddresses, tx.Value.Address)
			return component
		})
		if err != nil {
			AuthorizePersonaAddressTx.AddError(world, tx.TxHash, err)
			AuthorizePersonaAddressTx.SetResult(world, tx.TxHash, AuthorizePersonaAddressResult{Success: false})
			continue
		}
	}
	return nil
}

type SignerComponent struct {
	PersonaTag          string
	SignerAddress       string
	AuthorizedAddresses []string
}

// SignerComp is the concrete ECS component that pairs a persona tag to a signer address.
var SignerComp = NewComponentType[SignerComponent]()

<<<<<<< HEAD
type personaTagComponentData struct {
	SignerAddress string
	EntityID      storage.EntityID
}

func buildPersonaTagMapping(world *World) (map[string]personaTagComponentData, error) {
	personaTagToAddress := map[string]personaTagComponentData{}
=======
// RegisterPersonaSystem is an ecs.System that will associate persona tags with signature addresses. Each persona tag
// may have at most 1 signer, so additional attempts to register a signer with a persona tag will be ignored.
func RegisterPersonaSystem(world *World, queue *TransactionQueue, _ *Logger) error {
	createTxs := CreatePersonaTx.In(queue)
	if len(createTxs) == 0 {
		return nil
	}
	personaTagToAddress := map[string]string{}
>>>>>>> 9fd756d8
	var errs []error
	NewQuery(filter.Exact(SignerComp)).Each(world, func(id storage.EntityID) bool {
		sc, err := SignerComp.Get(world, id)
		if err != nil {
			errs = append(errs, err)
			return true
		}
		personaTagToAddress[sc.PersonaTag] = personaTagComponentData{
			SignerAddress: sc.SignerAddress,
			EntityID:      id,
		}
		return true
	})
	if len(errs) != 0 {
		return nil, errors.Join(errs...)
	}
	return personaTagToAddress, nil
}

// RegisterPersonaSystem is an ecs.System that will associate persona tags with signature addresses. Each persona tag
// may have at most 1 signer, so additional attempts to register a signer with a persona tag will be ignored.
func RegisterPersonaSystem(world *World, queue *TransactionQueue) error {
	createTxs := CreatePersonaTx.In(queue)
	if len(createTxs) == 0 {
		return nil
	}
	personaTagToAddress, err := buildPersonaTagMapping(world)
	if err != nil {
		return err
	}
	for _, txData := range createTxs {
		tx := txData.Value
		if _, ok := personaTagToAddress[tx.PersonaTag]; ok {
			// This PersonaTag has already been registered. Don't do anything
			continue
		}
		id, err := world.Create(SignerComp)
		if err != nil {
			CreatePersonaTx.AddError(world, txData.TxHash, err)
			continue
		}
		if err := SignerComp.Set(world, id, SignerComponent{
			PersonaTag:    tx.PersonaTag,
			SignerAddress: tx.SignerAddress,
		}); err != nil {
			CreatePersonaTx.AddError(world, txData.TxHash, err)
			continue
		}
		personaTagToAddress[tx.PersonaTag] = personaTagComponentData{
			SignerAddress: tx.SignerAddress,
			EntityID:      id,
		}
		CreatePersonaTx.SetResult(world, txData.TxHash, CreatePersonaTransactionResult{
			Success: true,
		})
	}

	return nil
}

var (
	ErrorPersonaTagHasNoSigner        = errors.New("persona tag does not have a signer")
	ErrorCreatePersonaTxsNotProcessed = errors.New("create persona txs have not been processed for the given tick")
)

// GetSignerForPersonaTag returns the signer address that has been registered for the given persona tag after the
// given tick. If the world's tick is less than or equal to the given tick, ErrorCreatePersonaTXsNotProcessed is returned.
// If the given personaTag has no signer address, ErrorPersonaTagHasNoSigner is returned.
func (w *World) GetSignerForPersonaTag(personaTag string, tick uint64) (addr string, err error) {
	if tick >= w.tick {
		return "", ErrorCreatePersonaTxsNotProcessed
	}
	var errs []error
	NewQuery(filter.Exact(SignerComp)).Each(w, func(id storage.EntityID) bool {
		sc, err := SignerComp.Get(w, id)
		if err != nil {
			errs = append(errs, err)
		}
		if sc.PersonaTag == personaTag {
			addr = sc.SignerAddress
			return false
		}
		return true
	})
	if len(errs) > 0 {
		return "", errors.Join(errs...)
	}

	if addr == "" {
		return "", ErrorPersonaTagHasNoSigner
	}
	return addr, nil
}<|MERGE_RESOLUTION|>--- conflicted
+++ resolved
@@ -91,7 +91,6 @@
 // SignerComp is the concrete ECS component that pairs a persona tag to a signer address.
 var SignerComp = NewComponentType[SignerComponent]()
 
-<<<<<<< HEAD
 type personaTagComponentData struct {
 	SignerAddress string
 	EntityID      storage.EntityID
@@ -99,16 +98,6 @@
 
 func buildPersonaTagMapping(world *World) (map[string]personaTagComponentData, error) {
 	personaTagToAddress := map[string]personaTagComponentData{}
-=======
-// RegisterPersonaSystem is an ecs.System that will associate persona tags with signature addresses. Each persona tag
-// may have at most 1 signer, so additional attempts to register a signer with a persona tag will be ignored.
-func RegisterPersonaSystem(world *World, queue *TransactionQueue, _ *Logger) error {
-	createTxs := CreatePersonaTx.In(queue)
-	if len(createTxs) == 0 {
-		return nil
-	}
-	personaTagToAddress := map[string]string{}
->>>>>>> 9fd756d8
 	var errs []error
 	NewQuery(filter.Exact(SignerComp)).Each(world, func(id storage.EntityID) bool {
 		sc, err := SignerComp.Get(world, id)
@@ -130,7 +119,7 @@
 
 // RegisterPersonaSystem is an ecs.System that will associate persona tags with signature addresses. Each persona tag
 // may have at most 1 signer, so additional attempts to register a signer with a persona tag will be ignored.
-func RegisterPersonaSystem(world *World, queue *TransactionQueue) error {
+func RegisterPersonaSystem(world *World, queue *TransactionQueue, _ *Logger) error {
 	createTxs := CreatePersonaTx.In(queue)
 	if len(createTxs) == 0 {
 		return nil
