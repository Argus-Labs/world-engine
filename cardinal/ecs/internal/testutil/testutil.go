--- conflicted
+++ resolved
@@ -11,11 +11,8 @@
 	"github.com/redis/go-redis/v9"
 
 	"pkg.world.dev/world-engine/assert"
-<<<<<<< HEAD
 	"pkg.world.dev/world-engine/cardinal/ecs"
 	"pkg.world.dev/world-engine/cardinal/ecs/gamestate"
-=======
->>>>>>> 541a65d4
 	storage "pkg.world.dev/world-engine/cardinal/ecs/storage/redis"
 	"pkg.world.dev/world-engine/sign"
 )
@@ -32,7 +29,6 @@
 	}, Namespace)
 }
 
-<<<<<<< HEAD
 // InitEngineWithRedis sets up an ecs.Engine using the given redis DB. ecs.NewECSEngineForTest is not used
 // because the test will re-use the incoming miniredis instance to initialize multiple engines.
 func InitEngineWithRedis(t *testing.T, s *miniredis.Miniredis) *ecs.Engine {
@@ -48,8 +44,6 @@
 	return w
 }
 
-=======
->>>>>>> 541a65d4
 // DumpRedis prints the contents of each key/value in the given miniredis instance.
 // For list keys, each item is printed to a separate line.
 func DumpRedis(t *testing.T, r *miniredis.Miniredis, label any) {
