// Package inmem is a helper package that allows for the creation of an *ecs.World object
// that uses an in-memory redis DB as the storage layer. This is useful for local development
// or for tests. Data will not be persisted between runs, so this is not suitable for any
// kind of prodcution or staging environemnts.
package inmem

import (
	"fmt"
	"github.com/alicebob/miniredis/v2"
	"log"
	"testing"

<<<<<<< HEAD
	"github.com/argus-labs/world-engine/cardinal/ecs"
	"github.com/argus-labs/world-engine/cardinal/ecs/storage"
=======
	"github.com/alicebob/miniredis/v2"

	"pkg.world.dev/world-engine/cardinal/ecs"
	"pkg.world.dev/world-engine/cardinal/ecs/storage"
>>>>>>> 1f4eaa30
)

// NewECSWorld creates an ecs.World that uses an in-memory redis DB as the storage
// layer. This is only suitable for local development. If you are creating an ecs.World for
// unit tests, use NewECSWorldForTest.
func NewECSWorld(opts ...ecs.Option) *ecs.World {
	// We manually set the start address to make the port deterministic
	s := miniredis.NewMiniRedis()
	err := s.StartAddr(":12345")
	if err != nil {
		panic("Unable to initialize in-memory redis")
	}
	log.Printf("Miniredis started at %s", s.Addr())

	w, err := newInMemoryWorld(s, opts...)
	if err != nil {
		panic(fmt.Sprintf("Unable to initialize world: %v", err))
	}

	return w
}

// NewECSWorldForTest creates an ecs.World suitable for running in tests. Relevant resources
// are automatically cleaned up at the completion of each test.
func NewECSWorldForTest(t testing.TB, opts ...ecs.Option) *ecs.World {
	s := miniredis.RunT(t)
	w, err := newInMemoryWorld(s, opts...)
	if err != nil {
		t.Fatalf("Unable to initialize world: %v", err)
	}
	return w
}

func newInMemoryWorld(s *miniredis.Miniredis, opts ...ecs.Option) (*ecs.World, error) {
	rs := storage.NewRedisStorage(storage.Options{
		Addr:     s.Addr(),
		Password: "", // no password set
		DB:       0,  // use default DB
	}, "in-memory-world")
	worldStorage := storage.NewWorldStorage(&rs)
	return ecs.NewWorld(worldStorage, opts...)
}<|MERGE_RESOLUTION|>--- conflicted
+++ resolved
@@ -6,19 +6,13 @@
 
 import (
 	"fmt"
-	"github.com/alicebob/miniredis/v2"
 	"log"
 	"testing"
 
-<<<<<<< HEAD
-	"github.com/argus-labs/world-engine/cardinal/ecs"
-	"github.com/argus-labs/world-engine/cardinal/ecs/storage"
-=======
 	"github.com/alicebob/miniredis/v2"
 
 	"pkg.world.dev/world-engine/cardinal/ecs"
 	"pkg.world.dev/world-engine/cardinal/ecs/storage"
->>>>>>> 1f4eaa30
 )
 
 // NewECSWorld creates an ecs.World that uses an in-memory redis DB as the storage
@@ -59,5 +53,6 @@
 		DB:       0,  // use default DB
 	}, "in-memory-world")
 	worldStorage := storage.NewWorldStorage(&rs)
+
 	return ecs.NewWorld(worldStorage, opts...)
 }