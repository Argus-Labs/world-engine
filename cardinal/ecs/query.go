--- conflicted
+++ resolved
@@ -56,24 +56,6 @@
 
 var _ IQuery = NewQueryType[struct{}, struct{}]("", nil)
 
-<<<<<<< HEAD
-// Each iterates over all entities that match the query.
-// If you would like to stop the iteration, return false to the callback. To continue iterating, return true.
-func (q *Query) Each(w *World, callback QueryCallBackFn) error {
-	result := q.evaluateQuery(w.Namespace(), w.StoreManager())
-	iter := storage.NewEntityIterator(0, w.StoreManager(), result)
-	for iter.HasNext() {
-		entities, err := iter.Next()
-		if err != nil {
-			return err
-		}
-		for _, id := range entities {
-			cont := callback(id)
-			if !cont {
-				return nil
-			}
-		}
-=======
 func NewQueryType[Request any, Reply any](
 	name string,
 	handler func(world *World, req Request) (Reply, error),
@@ -112,7 +94,6 @@
 	reqABI, err := GenerateABIType(req)
 	if err != nil {
 		return fmt.Errorf("error generating request ABI binding: %w", err)
->>>>>>> bd95ca6e
 	}
 	var rep Reply
 	repABI, err := GenerateABIType(rep)
@@ -124,19 +105,6 @@
 	return nil
 }
 
-<<<<<<< HEAD
-// Count returns the number of entities that match the query.
-func (q *Query) Count(w *World) (int, error) {
-	result := q.evaluateQuery(w.Namespace(), w.StoreManager())
-	iter := storage.NewEntityIterator(0, w.StoreManager(), result)
-	ret := 0
-	for iter.HasNext() {
-		entities, err := iter.Next()
-		if err != nil {
-			return 0, err
-		}
-		ret += len(entities)
-=======
 func (r *QueryType[req, rep]) Name() string {
 	return r.name
 }
@@ -149,26 +117,16 @@
 	request, ok := a.(req)
 	if !ok {
 		return nil, fmt.Errorf("cannot cast %T to this query request type %T", a, new(req))
->>>>>>> bd95ca6e
 	}
 	reply, err := r.handler(world, request)
 	return reply, err
 }
 
-<<<<<<< HEAD
-// First returns the first entity that matches the query.
-func (q *Query) First(w *World) (id entity.ID, err error) {
-	result := q.evaluateQuery(w.Namespace(), w.StoreManager())
-	iter := storage.NewEntityIterator(0, w.StoreManager(), result)
-	if !iter.HasNext() {
-		return storage.BadID, err
-=======
 func (r *QueryType[req, rep]) HandleQueryRaw(w *World, bz []byte) ([]byte, error) {
 	request := new(req)
 	err := json.Unmarshal(bz, request)
 	if err != nil {
 		return nil, fmt.Errorf("unable to unmarshal query request into type %T: %w", *request, err)
->>>>>>> bd95ca6e
 	}
 	res, err := r.handler(w, *request)
 	if err != nil {
