package ecs

import (
	"fmt"

	"pkg.world.dev/world-engine/cardinal/ecs/archetype"
	"pkg.world.dev/world-engine/cardinal/ecs/entity"
	"pkg.world.dev/world-engine/cardinal/ecs/filter"
	"pkg.world.dev/world-engine/cardinal/ecs/storage"
	"pkg.world.dev/world-engine/cardinal/ecs/store"
)

type cache struct {
	archetypes []archetype.ID
	seen       int
}

// Query represents a query for entities.
// It is used to filter entities based on their components.
// It receives arbitrary filters that are used to filter entities.
// It contains a cache that is used to avoid re-evaluating the query.
// So it is not recommended to create a new query every time you want
// to filter entities with the same query.
type Query struct {
	archMatches map[Namespace]*cache
	filter      filter.ComponentFilter
}

// NewQuery creates a new query.
// It receives arbitrary filters that are used to filter entities.
func NewQuery(filter filter.ComponentFilter) *Query {
	return &Query{
		archMatches: make(map[Namespace]*cache),
		filter:      filter,
	}
}

type QueryCallBackFn func(entity.ID) bool

// Each iterates over all entities that match the query.
// If you would like to stop the iteration, return false to the callback. To continue iterating, return true.
<<<<<<< HEAD
func (q *Query) Each(w *World, callback QueryCallBackFn) {
	result := q.evaluateQuery(w.GetNameSpace(), w.StoreManager())
=======
func (q *Query) Each(w *World, callback QueryCallBackFn) error {
	result := q.evaluateQuery(w.namespace, w.StoreManager())
>>>>>>> 4435287f
	iter := storage.NewEntityIterator(0, w.StoreManager(), result)
	for iter.HasNext() {
		entities, err := iter.Next()
		if err != nil {
			return err
		}
		for _, id := range entities {
			cont := callback(id)
			if !cont {
				return nil
			}
		}
	}
	return nil
}

// Count returns the number of entities that match the query.
<<<<<<< HEAD
func (q *Query) Count(w *World) int {
	result := q.evaluateQuery(w.GetNameSpace(), w.StoreManager())
=======
func (q *Query) Count(w *World) (int, error) {
	result := q.evaluateQuery(w.namespace, w.StoreManager())
>>>>>>> 4435287f
	iter := storage.NewEntityIterator(0, w.StoreManager(), result)
	ret := 0
	for iter.HasNext() {
		entities, err := iter.Next()
		if err != nil {
			return 0, err
		}
		ret += len(entities)
	}
	return ret, nil
}

// First returns the first entity that matches the query.
func (q *Query) First(w *World) (id entity.ID, err error) {
	result := q.evaluateQuery(w.GetNameSpace(), w.StoreManager())
	iter := storage.NewEntityIterator(0, w.StoreManager(), result)
	if !iter.HasNext() {
		return storage.BadID, err
	}
	for iter.HasNext() {
		entities, err := iter.Next()
		if err != nil {
			return 0, err
		}
		if len(entities) > 0 {
			return entities[0], nil
		}
	}
	return storage.BadID, err
}

func (q *Query) MustFirst(w *World) entity.ID {
	id, err := q.First(w)
	if err != nil {
		panic(fmt.Sprintf("no entity matches the query."))
	}
	return id
}

func (q *Query) evaluateQuery(namespace Namespace, sm store.IManager) []archetype.ID {
	if _, ok := q.archMatches[namespace]; !ok {
		q.archMatches[namespace] = &cache{
			archetypes: make([]archetype.ID, 0),
			seen:       0,
		}
	}
	cache := q.archMatches[namespace]
	for it := sm.SearchFrom(q.filter, cache.seen); it.HasNext(); {
		cache.archetypes = append(cache.archetypes, it.Next())
	}
	cache.seen = sm.ArchetypeCount()
	return cache.archetypes
}<|MERGE_RESOLUTION|>--- conflicted
+++ resolved
@@ -39,13 +39,8 @@
 
 // Each iterates over all entities that match the query.
 // If you would like to stop the iteration, return false to the callback. To continue iterating, return true.
-<<<<<<< HEAD
-func (q *Query) Each(w *World, callback QueryCallBackFn) {
+func (q *Query) Each(w *World, callback QueryCallBackFn) error {
 	result := q.evaluateQuery(w.GetNameSpace(), w.StoreManager())
-=======
-func (q *Query) Each(w *World, callback QueryCallBackFn) error {
-	result := q.evaluateQuery(w.namespace, w.StoreManager())
->>>>>>> 4435287f
 	iter := storage.NewEntityIterator(0, w.StoreManager(), result)
 	for iter.HasNext() {
 		entities, err := iter.Next()
@@ -63,13 +58,8 @@
 }
 
 // Count returns the number of entities that match the query.
-<<<<<<< HEAD
-func (q *Query) Count(w *World) int {
+func (q *Query) Count(w *World) (int, error) {
 	result := q.evaluateQuery(w.GetNameSpace(), w.StoreManager())
-=======
-func (q *Query) Count(w *World) (int, error) {
-	result := q.evaluateQuery(w.namespace, w.StoreManager())
->>>>>>> 4435287f
 	iter := storage.NewEntityIterator(0, w.StoreManager(), result)
 	ret := 0
 	for iter.HasNext() {
