package tests

import (
	"context"
<<<<<<< HEAD
	"github.com/argus-labs/world-engine/cardinal/ecs"
=======
	"errors"
	"reflect"
>>>>>>> 7434322f
	"testing"
	"time"

	"github.com/ethereum/go-ethereum/accounts/abi"

	"gotest.tools/v3/assert"

	"github.com/argus-labs/world-engine/cardinal/ecs/inmem"
	"github.com/argus-labs/world-engine/cardinal/ecs/storage"
)

type ScoreComponent struct {
	Score int
}

type ModifyScoreTx struct {
	PlayerID storage.EntityID
	Amount   int
}

type EmptyTxResult struct{}

func TestCanQueueTransactions(t *testing.T) {
	world := inmem.NewECSWorldForTest(t)

	// Create an entity with a score component
	score := ecs.NewComponentType[*ScoreComponent]()
	assert.NilError(t, world.RegisterComponents(score))
	modifyScoreTx := ecs.NewTransactionType[*ModifyScoreTx, *EmptyTxResult]("modify_score")
	assert.NilError(t, world.RegisterTransactions(modifyScoreTx))

	id, err := world.Create(score)
	assert.NilError(t, err)

	// Set up a system that allows for the modification of a player's score
	world.AddSystem(func(w *ecs.World, queue *ecs.TransactionQueue) error {
		modifyScore := modifyScoreTx.In(queue)
		for _, txData := range modifyScore {
			ms := txData.Value
			err := score.Update(w, ms.PlayerID, func(s *ScoreComponent) *ScoreComponent {
				s.Score += ms.Amount
				return s
			})
			if err != nil {
				return err
			}
		}
		return nil
	})
	assert.NilError(t, world.LoadGameState())

	modifyScoreTx.AddToQueue(world, &ModifyScoreTx{id, 100})

	assert.NilError(t, score.Set(world, id, &ScoreComponent{}))

	// Verify the score is 0
	s, err := score.Get(world, id)
	assert.NilError(t, err)
	assert.Equal(t, 0, s.Score)

	// Process a game tick
	assert.NilError(t, world.Tick(context.Background()))

	// Verify the score was updated
	s, err = score.Get(world, id)
	assert.NilError(t, err)
	assert.Equal(t, 100, s.Score)

	// Tick again, but no new modifyScoreTx was added to the queue
	assert.NilError(t, world.Tick(context.Background()))

	// Verify the score hasn't changed
	s, err = score.Get(world, id)
	assert.NilError(t, err)
	assert.Equal(t, 100, s.Score)
}

func TestSystemsAreExecutedDuringGameTick(t *testing.T) {
	world := inmem.NewECSWorldForTest(t)
	type CounterComponent struct {
		Count int
	}
	count := ecs.NewComponentType[CounterComponent]()
	assert.NilError(t, world.RegisterComponents(count))

	id, err := world.Create(count)
	assert.NilError(t, err)
	world.AddSystem(func(w *ecs.World, _ *ecs.TransactionQueue) error {
		return count.Update(w, id, func(c CounterComponent) CounterComponent {
			c.Count++
			return c
		})
	})
	assert.NilError(t, world.LoadGameState())

	for i := 0; i < 10; i++ {
		assert.NilError(t, world.Tick(context.Background()))
	}

	c, err := count.Get(world, id)
	assert.NilError(t, err)
	assert.Equal(t, 10, c.Count)
}

func TestTransactionAreAppliedToSomeEntities(t *testing.T) {
	world := inmem.NewECSWorldForTest(t)
	alphaScore := ecs.NewComponentType[ScoreComponent]()
	assert.NilError(t, world.RegisterComponents(alphaScore))

	modifyScoreTx := ecs.NewTransactionType[*ModifyScoreTx, *EmptyTxResult]("modify_score")
	assert.NilError(t, world.RegisterTransactions(modifyScoreTx))

	world.AddSystem(func(w *ecs.World, queue *ecs.TransactionQueue) error {
		modifyScores := modifyScoreTx.In(queue)
		for _, msData := range modifyScores {
			ms := msData.Value
			err := alphaScore.Update(w, ms.PlayerID, func(s ScoreComponent) ScoreComponent {
				s.Score += ms.Amount
				return s
			})
			assert.Check(t, err == nil)
		}
		return nil
	})
	assert.NilError(t, world.LoadGameState())

	ids, err := world.CreateMany(100, alphaScore)
	assert.NilError(t, err)
	// Entities at index 5, 10 and 50 will be updated with some values
	modifyScoreTx.AddToQueue(world, &ModifyScoreTx{
		PlayerID: ids[5],
		Amount:   105,
	})
	modifyScoreTx.AddToQueue(world, &ModifyScoreTx{
		PlayerID: ids[10],
		Amount:   110,
	})
	modifyScoreTx.AddToQueue(world, &ModifyScoreTx{
		PlayerID: ids[50],
		Amount:   150,
	})

	assert.NilError(t, world.Tick(context.Background()))

	for i, id := range ids {
		wantScore := 0
		if i == 5 {
			wantScore = 105
		} else if i == 10 {
			wantScore = 110
		} else if i == 50 {
			wantScore = 150
		}
		s, err := alphaScore.Get(world, id)
		assert.NilError(t, err)
		assert.Equal(t, wantScore, s.Score)
	}
}

// TestAddToQueueDuringTickDoesNotTimeout verifies that we can add a transaction to the transaction
// queue during a game tick, and the call does not block.
func TestAddToQueueDuringTickDoesNotTimeout(t *testing.T) {
	world := inmem.NewECSWorldForTest(t)

	modScore := ecs.NewTransactionType[*ModifyScoreTx, *EmptyTxResult]("modify_Score")
	assert.NilError(t, world.RegisterTransactions(modScore))

	inSystemCh := make(chan struct{})
	// This system will block forever. This will give us a never-ending game tick that we can use
	// to verify that the addition of more transactions doesn't block.
	world.AddSystem(func(*ecs.World, *ecs.TransactionQueue) error {
		<-inSystemCh
		select {}
		return nil
	})
	assert.NilError(t, world.LoadGameState())

	modScore.AddToQueue(world, &ModifyScoreTx{})

	// Start a tick in the background.
	go func() {
		assert.Check(t, nil == world.Tick(context.Background()))
	}()
	// Make sure we're actually in the System. It will now block forever.
	inSystemCh <- struct{}{}

	// Make sure we can call AddToQueue again in a reasonable amount of time
	timeout := time.After(500 * time.Millisecond)
	doneWithAddToQueue := make(chan struct{})
	go func() {
		modScore.AddToQueue(world, &ModifyScoreTx{})
		doneWithAddToQueue <- struct{}{}
	}()

	select {
	case <-doneWithAddToQueue:
	// happy path
	case <-timeout:
		t.Fatal("timeout while trying to AddToQueue")
	}
}

// TestTransactionsAreExecutedAtNextTick verifies that while a game tick is taking place, new transactions
// are added to some queue that is not processed until the NEXT tick.
func TestTransactionsAreExecutedAtNextTick(t *testing.T) {
	world := inmem.NewECSWorldForTest(t)
	modScoreTx := ecs.NewTransactionType[*ModifyScoreTx, *EmptyTxResult]("modify_score")
	assert.NilError(t, world.RegisterTransactions(modScoreTx))

	modScoreCountCh := make(chan int)

	// Create two system that report how many instances of the ModifyScoreTx exist in the
	// transaction queue. These counts should be the same for each tick.
	world.AddSystem(func(_ *ecs.World, queue *ecs.TransactionQueue) error {
		modScores := modScoreTx.In(queue)
		modScoreCountCh <- len(modScores)
		return nil
	})

	world.AddSystem(func(_ *ecs.World, queue *ecs.TransactionQueue) error {
		modScores := modScoreTx.In(queue)
		modScoreCountCh <- len(modScores)
		return nil
	})
	assert.NilError(t, world.LoadGameState())

	modScoreTx.AddToQueue(world, &ModifyScoreTx{})

	// Start the game tick. It will be blocked until we read from modScoreCountCh two times
	go func() {
		assert.Check(t, nil == world.Tick(context.Background()))
	}()

	// In the first system, we should see 1 modify score transaction
	count := <-modScoreCountCh
	assert.Equal(t, 1, count)

	// Add a transaction mid-tick.
	modScoreTx.AddToQueue(world, &ModifyScoreTx{})

	// The tick is still not over, so we should still only see 1 modify score transaction
	count = <-modScoreCountCh
	assert.Equal(t, 1, count)

	// The tick is over. Tick again, we should see 1 tick for both systems again. This transaction
	// was added in the middle of the last tick.
	go func() {
		assert.Check(t, nil == world.Tick(context.Background()))
	}()
	count = <-modScoreCountCh
	assert.Equal(t, 1, count)
	count = <-modScoreCountCh
	assert.Equal(t, 1, count)

	// In this final tick, we should see no modify score transactions
	go func() {
		assert.Check(t, nil == world.Tick(context.Background()))
	}()
	count = <-modScoreCountCh
	assert.Equal(t, 0, count)
	count = <-modScoreCountCh
	assert.Equal(t, 0, count)
}

// TestIdenticallyTypedTransactionCanBeDistinguished verifies that two transactions of the same type
// can be distinguished if they were added with different TransactionType[T]s
func TestIdenticallyTypedTransactionCanBeDistinguished(t *testing.T) {
	world := inmem.NewECSWorldForTest(t)
	type NewOwner struct {
		Name string
	}

	alpha := ecs.NewTransactionType[NewOwner, EmptyTxResult]("alpha_tx")
	beta := ecs.NewTransactionType[NewOwner, EmptyTxResult]("beta_tx")
	assert.NilError(t, world.RegisterTransactions(alpha, beta))

	alpha.AddToQueue(world, NewOwner{"alpha"})
	beta.AddToQueue(world, NewOwner{"beta"})

	world.AddSystem(func(_ *ecs.World, queue *ecs.TransactionQueue) error {
		newNames := alpha.In(queue)
		assert.Check(t, 1 == len(newNames), "expected 1 transaction, not %d", len(newNames))
		assert.Check(t, "alpha" == newNames[0].Value.Name)

		newNames = beta.In(queue)
		assert.Check(t, 1 == len(newNames), "expected 1 transaction, not %d", len(newNames))
		assert.Check(t, "beta" == newNames[0].Value.Name)
		return nil
	})
	assert.NilError(t, world.LoadGameState())

	assert.NilError(t, world.Tick(context.Background()))
}

func TestCannotRegisterDuplicateTransaction(t *testing.T) {
	tx := ecs.NewTransactionType[ModifyScoreTx, EmptyTxResult]("modify_score")
	world := inmem.NewECSWorldForTest(t)
	assert.Check(t, nil != world.RegisterTransactions(tx, tx))
}

func TestCannotCallRegisterTransactionsMultipleTimes(t *testing.T) {
	tx := ecs.NewTransactionType[ModifyScoreTx, EmptyTxResult]("modify_score")
	world := inmem.NewECSWorldForTest(t)
	assert.NilError(t, world.RegisterTransactions(tx))
	assert.Check(t, nil != world.RegisterTransactions(tx))
}

func TestCanEncodeDecodeEVMTransactions(t *testing.T) {
	// the tx we are going to test against
	type FooTx struct {
		X, Y uint64
		Name string
	}

	tx := FooTx{1, 2, "foo"}
	// set up the ITransaction.
<<<<<<< HEAD
	itx := ecs.NewTransactionType[FooTx]("FooTx", ecs.WithTxEVMSupport[FooTx])
	bz, err := itx.ABIEncode(tx)
	assert.NilError(t, err)
=======
	itx := ecs.NewTransactionType[FooTx, EmptyTxResult]("FooTx")
	itx.SetEVMType(&FooEvmTx)
>>>>>>> 7434322f

	// decode the evm bytes
	fooTx, err := itx.DecodeEVMBytes(bz)
	assert.NilError(t, err)

	// we should be able to cast back to our concrete Go struct.
	f, ok := fooTx.(FooTx)
	assert.Equal(t, ok, true)
	assert.DeepEqual(t, f, tx)
}

func TestCannotDecodeEVMBeforeSetEVM(t *testing.T) {
	type foo struct{}
	tx := ecs.NewTransactionType[foo, EmptyTxResult]("foo")
	_, err := tx.DecodeEVMBytes([]byte{})
	assert.ErrorContains(t, err, "EVM type is not set")
}

func TestCannotHaveDuplicateTransactionNames(t *testing.T) {
	type SomeTx struct {
		X, Y, Z int
	}
	type OtherTx struct {
		Alpha, Beta string
	}
	world := inmem.NewECSWorldForTest(t)
	alphaTx := ecs.NewTransactionType[SomeTx, EmptyTxResult]("name_match")
	betaTx := ecs.NewTransactionType[OtherTx, EmptyTxResult]("name_match")
	assert.ErrorIs(t, world.RegisterTransactions(alphaTx, betaTx), ecs.ErrorDuplicateTransactionName)
}

func TestCanGetTransactionErrorsAndResults(t *testing.T) {
	type MoveTx struct {
		DeltaX, DeltaY int
	}
	type MoveTxResult struct {
		EndX, EndY int
	}
	world := inmem.NewECSWorldForTest(t)

	// Each transaction now needs an input and an output
	moveTx := ecs.NewTransactionType[MoveTx, MoveTxResult]("move")
	assert.NilError(t, world.RegisterTransactions(moveTx))

	wantFirstError := errors.New("this is a transaction error")
	wantSecondError := errors.New("another transaction error")
	wantDeltaX, wantDeltaY := 99, 100

	world.AddSystem(func(world *ecs.World, queue *ecs.TransactionQueue) error {
		// This new TxsIn function returns a triplet of information:
		// 1) The transaction input
		// 2) An ID that uniquely identifies this specific transaction
		// 3) The signature
		// This function would replace both "In" and "TxsAndSigsIn"
		txs := moveTx.In(queue)
		assert.Equal(t, 1, len(txs), "expected 1 move transaction")
		tx := txs[0]
		// The input for the transaction is found at tx.Val
		assert.Equal(t, wantDeltaX, tx.Value.DeltaX)
		assert.Equal(t, wantDeltaY, tx.Value.DeltaY)

		// AddError will associate an error with the tx.ID. Multiple errors can be
		// associated with a transaction.
		moveTx.AddError(world, tx.ID, wantFirstError)
		moveTx.AddError(world, tx.ID, wantSecondError)

		// SetResult sets the output for the transaction. Only one output can be set
		// for a tx.ID (the last assigned result will clobber other results)
		moveTx.SetResult(world, tx.ID, MoveTxResult{42, 42})
		return nil
	})
	assert.NilError(t, world.LoadGameState())
	_ = moveTx.AddToQueue(world, MoveTx{99, 100})

	// Tick the game so the transaction is processed
	assert.NilError(t, world.Tick(context.Background()))

	tick := world.CurrentTick() - 1
	receipts, err := world.GetTransactionReceiptsForTick(tick)
	assert.NilError(t, err)
	assert.Equal(t, 1, len(receipts))
	r := receipts[0]
	assert.Equal(t, 2, len(r.Errs))
	assert.ErrorIs(t, wantFirstError, r.Errs[0])
	assert.ErrorIs(t, wantSecondError, r.Errs[1])
	got, ok := r.Result.(MoveTxResult)
	assert.Check(t, ok)
	assert.Equal(t, MoveTxResult{42, 42}, got)
}

func TestSystemCanFindErrorsFromEarlierSystem(t *testing.T) {
	type TxIn struct {
		Number int
	}
	type TxOut struct {
		Number int
	}
	world := inmem.NewECSWorldForTest(t)
	numTx := ecs.NewTransactionType[TxIn, TxOut]("number")
	world.RegisterTransactions(numTx)
	wantErr := errors.New("some transaction error")
	systemCalls := 0
	world.AddSystem(func(world *ecs.World, queue *ecs.TransactionQueue) error {
		systemCalls++
		txs := numTx.In(queue)
		assert.Equal(t, 1, len(txs))
		id := txs[0].ID
		_, _, ok := numTx.GetReceipt(world, id)
		assert.Check(t, !ok)
		numTx.AddError(world, id, wantErr)
		return nil
	})

	world.AddSystem(func(world *ecs.World, queue *ecs.TransactionQueue) error {
		systemCalls++
		txs := numTx.In(queue)
		assert.Equal(t, 1, len(txs))
		id := txs[0].ID
		_, errs, ok := numTx.GetReceipt(world, id)
		assert.Check(t, ok)
		assert.Equal(t, 1, len(errs))
		assert.ErrorIs(t, wantErr, errs[0])
		return nil
	})
	assert.NilError(t, world.LoadGameState())

	_ = numTx.AddToQueue(world, TxIn{100})

	assert.NilError(t, world.Tick(context.Background()))
	assert.Equal(t, 2, systemCalls)
}

func TestSystemCanClobberTransactionResult(t *testing.T) {
	type TxIn struct {
		Number int
	}
	type TxOut struct {
		Number int
	}
	world := inmem.NewECSWorldForTest(t)
	numTx := ecs.NewTransactionType[TxIn, TxOut]("number")
	world.RegisterTransactions(numTx)
	systemCalls := 0

	firstResult := TxOut{1234}
	secondResult := TxOut{5678}
	world.AddSystem(func(world *ecs.World, queue *ecs.TransactionQueue) error {
		systemCalls++
		txs := numTx.In(queue)
		assert.Equal(t, 1, len(txs))
		id := txs[0].ID
		_, _, ok := numTx.GetReceipt(world, id)
		assert.Check(t, !ok)
		numTx.SetResult(world, id, firstResult)
		return nil
	})

	world.AddSystem(func(world *ecs.World, queue *ecs.TransactionQueue) error {
		systemCalls++
		txs := numTx.In(queue)
		assert.Equal(t, 1, len(txs))
		id := txs[0].ID
		out, errs, ok := numTx.GetReceipt(world, id)
		assert.Check(t, ok)
		assert.Equal(t, 0, len(errs))
		assert.Equal(t, TxOut{1234}, out)
		numTx.SetResult(world, id, secondResult)
		return nil
	})
	assert.NilError(t, world.LoadGameState())

	_ = numTx.AddToQueue(world, TxIn{100})

	assert.NilError(t, world.Tick(context.Background()))

	prevTick := world.CurrentTick() - 1
	receipts, err := world.GetTransactionReceiptsForTick(prevTick)
	assert.NilError(t, err)
	assert.Equal(t, 1, len(receipts))
	r := receipts[0]
	assert.Equal(t, 0, len(r.Errs))
	gotResult, ok := r.Result.(TxOut)
	assert.Check(t, ok)
	assert.Equal(t, secondResult, gotResult)
}<|MERGE_RESOLUTION|>--- conflicted
+++ resolved
@@ -2,16 +2,10 @@
 
 import (
 	"context"
-<<<<<<< HEAD
+	"errors"
 	"github.com/argus-labs/world-engine/cardinal/ecs"
-=======
-	"errors"
-	"reflect"
->>>>>>> 7434322f
 	"testing"
 	"time"
-
-	"github.com/ethereum/go-ethereum/accounts/abi"
 
 	"gotest.tools/v3/assert"
 
@@ -324,14 +318,9 @@
 
 	tx := FooTx{1, 2, "foo"}
 	// set up the ITransaction.
-<<<<<<< HEAD
-	itx := ecs.NewTransactionType[FooTx]("FooTx", ecs.WithTxEVMSupport[FooTx])
+	itx := ecs.NewTransactionType[FooTx, EmptyTxResult]("FooTx", ecs.WithTxEVMSupport[FooTx, EmptyTxResult])
 	bz, err := itx.ABIEncode(tx)
 	assert.NilError(t, err)
-=======
-	itx := ecs.NewTransactionType[FooTx, EmptyTxResult]("FooTx")
-	itx.SetEVMType(&FooEvmTx)
->>>>>>> 7434322f
 
 	// decode the evm bytes
 	fooTx, err := itx.DecodeEVMBytes(bz)
@@ -431,7 +420,7 @@
 	}
 	world := inmem.NewECSWorldForTest(t)
 	numTx := ecs.NewTransactionType[TxIn, TxOut]("number")
-	world.RegisterTransactions(numTx)
+	assert.NilError(t, world.RegisterTransactions(numTx))
 	wantErr := errors.New("some transaction error")
 	systemCalls := 0
 	world.AddSystem(func(world *ecs.World, queue *ecs.TransactionQueue) error {
@@ -473,7 +462,7 @@
 	}
 	world := inmem.NewECSWorldForTest(t)
 	numTx := ecs.NewTransactionType[TxIn, TxOut]("number")
-	world.RegisterTransactions(numTx)
+	assert.NilError(t, world.RegisterTransactions(numTx))
 	systemCalls := 0
 
 	firstResult := TxOut{1234}
