package tests

import (
<<<<<<< HEAD
	"github.com/ethereum/go-ethereum/accounts/abi"
	"reflect"
=======
	"context"
>>>>>>> 82141ffe
	"testing"
	"time"

	"gotest.tools/v3/assert"

	"github.com/argus-labs/world-engine/cardinal/ecs"
	"github.com/argus-labs/world-engine/cardinal/ecs/inmem"
	"github.com/argus-labs/world-engine/cardinal/ecs/storage"
)

type ScoreComponent struct {
	Score int
}

type ModifyScoreTx struct {
	PlayerID storage.EntityID
	Amount   int
}

func TestCanQueueTransactions(t *testing.T) {
	world := inmem.NewECSWorldForTest(t)

	// Create an entity with a score component
	score := ecs.NewComponentType[*ScoreComponent]()
	assert.NilError(t, world.RegisterComponents(score))
	modifyScoreTx := ecs.NewTransactionType[*ModifyScoreTx]()
	assert.NilError(t, world.RegisterTransactions(modifyScoreTx))

	id, err := world.Create(score)
	assert.NilError(t, err)

	// Set up a system that allows for the modification of a player's score
	world.AddSystem(func(w *ecs.World, queue *ecs.TransactionQueue) error {
		modifyScore := modifyScoreTx.In(queue)
		for _, ms := range modifyScore {
			err := score.Update(w, ms.PlayerID, func(s *ScoreComponent) *ScoreComponent {
				s.Score += ms.Amount
				return s
			})
			if err != nil {
				return err
			}
		}
		return nil
	})
	assert.NilError(t, world.LoadGameState())

	modifyScoreTx.AddToQueue(world, &ModifyScoreTx{id, 100})

	assert.NilError(t, score.Set(world, id, &ScoreComponent{}))

	// Verify the score is 0
	s, err := score.Get(world, id)
	assert.NilError(t, err)
	assert.Equal(t, 0, s.Score)

	// Process a game tick
	assert.NilError(t, world.Tick(context.Background()))

	// Verify the score was updated
	s, err = score.Get(world, id)
	assert.NilError(t, err)
	assert.Equal(t, 100, s.Score)

	// Tick again, but no new modifyScoreTx was added to the queue
	assert.NilError(t, world.Tick(context.Background()))

	// Verify the score hasn't changed
	s, err = score.Get(world, id)
	assert.NilError(t, err)
	assert.Equal(t, 100, s.Score)
}

func TestSystemsAreExecutedDuringGameTick(t *testing.T) {
	world := inmem.NewECSWorldForTest(t)
	type CounterComponent struct {
		Count int
	}
	count := ecs.NewComponentType[CounterComponent]()
	assert.NilError(t, world.RegisterComponents(count))

	id, err := world.Create(count)
	assert.NilError(t, err)
	world.AddSystem(func(w *ecs.World, _ *ecs.TransactionQueue) error {
		return count.Update(w, id, func(c CounterComponent) CounterComponent {
			c.Count++
			return c
		})
	})
	assert.NilError(t, world.LoadGameState())

	for i := 0; i < 10; i++ {
		assert.NilError(t, world.Tick(context.Background()))
	}

	c, err := count.Get(world, id)
	assert.NilError(t, err)
	assert.Equal(t, 10, c.Count)
}

func TestTransactionAreAppliedToSomeEntities(t *testing.T) {
	world := inmem.NewECSWorldForTest(t)
	alphaScore := ecs.NewComponentType[ScoreComponent]()
	assert.NilError(t, world.RegisterComponents(alphaScore))

	modifyScoreTx := ecs.NewTransactionType[*ModifyScoreTx]()
	assert.NilError(t, world.RegisterTransactions(modifyScoreTx))

	world.AddSystem(func(w *ecs.World, queue *ecs.TransactionQueue) error {
		modifyScores := modifyScoreTx.In(queue)
		for _, ms := range modifyScores {
			err := alphaScore.Update(w, ms.PlayerID, func(s ScoreComponent) ScoreComponent {
				s.Score += ms.Amount
				return s
			})
			assert.Check(t, err == nil)
		}
		return nil
	})
	assert.NilError(t, world.LoadGameState())

	ids, err := world.CreateMany(100, alphaScore)
	assert.NilError(t, err)
	// Entities at index 5, 10 and 50 will be updated with some values
	modifyScoreTx.AddToQueue(world, &ModifyScoreTx{
		PlayerID: ids[5],
		Amount:   105,
	})
	modifyScoreTx.AddToQueue(world, &ModifyScoreTx{
		PlayerID: ids[10],
		Amount:   110,
	})
	modifyScoreTx.AddToQueue(world, &ModifyScoreTx{
		PlayerID: ids[50],
		Amount:   150,
	})

	assert.NilError(t, world.Tick(context.Background()))

	for i, id := range ids {
		wantScore := 0
		if i == 5 {
			wantScore = 105
		} else if i == 10 {
			wantScore = 110
		} else if i == 50 {
			wantScore = 150
		}
		s, err := alphaScore.Get(world, id)
		assert.NilError(t, err)
		assert.Equal(t, wantScore, s.Score)
	}
}

// TestAddToQueueDuringTickDoesNotTimeout verifies that we can add a transaction to the transaction
// queue during a game tick, and the call does not block.
func TestAddToQueueDuringTickDoesNotTimeout(t *testing.T) {
	world := inmem.NewECSWorldForTest(t)

	modScore := ecs.NewTransactionType[*ModifyScoreTx]()
	assert.NilError(t, world.RegisterTransactions(modScore))

	inSystemCh := make(chan struct{})
	// This system will block forever. This will give us a never-ending game tick that we can use
	// to verify that the addition of more transactions doesn't block.
	world.AddSystem(func(*ecs.World, *ecs.TransactionQueue) error {
		<-inSystemCh
		select {}
		return nil
	})
	assert.NilError(t, world.LoadGameState())

	modScore.AddToQueue(world, &ModifyScoreTx{})

	// Start a tick in the background.
	go func() {
		assert.Check(t, nil == world.Tick(context.Background()))
	}()
	// Make sure we're actually in the System. It will now block forever.
	inSystemCh <- struct{}{}

	// Make sure we can call AddToQueue again in a reasonable amount of time
	timeout := time.After(500 * time.Millisecond)
	doneWithAddToQueue := make(chan struct{})
	go func() {
		modScore.AddToQueue(world, &ModifyScoreTx{})
		doneWithAddToQueue <- struct{}{}
	}()

	select {
	case <-doneWithAddToQueue:
	// happy path
	case <-timeout:
		t.Fatal("timeout while trying to AddToQueue")
	}
}

// TestTransactionsAreExecutedAtNextTick verifies that while a game tick is taking place, new transactions
// are added to some queue that is not processed until the NEXT tick.
func TestTransactionsAreExecutedAtNextTick(t *testing.T) {
	world := inmem.NewECSWorldForTest(t)
	modScoreTx := ecs.NewTransactionType[*ModifyScoreTx]()
	assert.NilError(t, world.RegisterTransactions(modScoreTx))

	modScoreCountCh := make(chan int)

	// Create two system that report how many instances of the ModifyScoreTx exist in the
	// transaction queue. These counts should be the same for each tick.
	world.AddSystem(func(_ *ecs.World, queue *ecs.TransactionQueue) error {
		modScores := modScoreTx.In(queue)
		modScoreCountCh <- len(modScores)
		return nil
	})

	world.AddSystem(func(_ *ecs.World, queue *ecs.TransactionQueue) error {
		modScores := modScoreTx.In(queue)
		modScoreCountCh <- len(modScores)
		return nil
	})
	assert.NilError(t, world.LoadGameState())

	modScoreTx.AddToQueue(world, &ModifyScoreTx{})

	// Start the game tick. It will be blocked until we read from modScoreCountCh two times
	go func() {
		assert.Check(t, nil == world.Tick(context.Background()))
	}()

	// In the first system, we should see 1 modify score transaction
	count := <-modScoreCountCh
	assert.Equal(t, 1, count)

	// Add a transaction mid-tick.
	modScoreTx.AddToQueue(world, &ModifyScoreTx{})

	// The tick is still not over, so we should still only see 1 modify score transaction
	count = <-modScoreCountCh
	assert.Equal(t, 1, count)

	// The tick is over. Tick again, we should see 1 tick for both systems again. This transaction
	// was added in the middle of the last tick.
	go func() {
		assert.Check(t, nil == world.Tick(context.Background()))
	}()
	count = <-modScoreCountCh
	assert.Equal(t, 1, count)
	count = <-modScoreCountCh
	assert.Equal(t, 1, count)

	// In this final tick, we should see no modify score transactions
	go func() {
		assert.Check(t, nil == world.Tick(context.Background()))
	}()
	count = <-modScoreCountCh
	assert.Equal(t, 0, count)
	count = <-modScoreCountCh
	assert.Equal(t, 0, count)
}

// TestIdenticallyTypedTransactionCanBeDistinguished verifies that two transactions of the same type
// can be distinguished if they were added with different TransactionType[T]s
func TestIdenticallyTypedTransactionCanBeDistinguished(t *testing.T) {
	world := inmem.NewECSWorldForTest(t)
	type NewOwner struct {
		Name string
	}

	alpha := ecs.NewTransactionType[NewOwner]()
	beta := ecs.NewTransactionType[NewOwner]()
	assert.NilError(t, world.RegisterTransactions(alpha, beta))

	alpha.AddToQueue(world, NewOwner{"alpha"})
	beta.AddToQueue(world, NewOwner{"beta"})

	world.AddSystem(func(_ *ecs.World, queue *ecs.TransactionQueue) error {
		newNames := alpha.In(queue)
		assert.Check(t, 1 == len(newNames), "expected 1 transaction, not %d", len(newNames))
		assert.Check(t, "alpha" == newNames[0].Name)

		newNames = beta.In(queue)
		assert.Check(t, 1 == len(newNames), "expected 1 transaction, not %d", len(newNames))
		assert.Check(t, "beta" == newNames[0].Name)
		return nil
	})
	assert.NilError(t, world.LoadGameState())

	assert.NilError(t, world.Tick(context.Background()))
}

func TestCannotRegisterDuplicateTransaction(t *testing.T) {
	tx := ecs.NewTransactionType[ModifyScoreTx]()
	world := inmem.NewECSWorldForTest(t)
	assert.Check(t, nil != world.RegisterTransactions(tx, tx))
}

func TestCannotCallRegisterTransactionsMultipleTimes(t *testing.T) {
	tx := ecs.NewTransactionType[ModifyScoreTx]()
	world := inmem.NewECSWorldForTest(t)
	assert.NilError(t, world.RegisterTransactions(tx))
	assert.Check(t, nil != world.RegisterTransactions(tx))
}

func TestCanDecodeEVMTransactions(t *testing.T) {
	// the tx we are going to test against
	type FooTx struct {
		X, Y uint64
		Name string
	}

	// create the EVM binding. this bit can be code generated by Beam :D
	FooEvmTx, err := abi.NewType("tuple", "", []abi.ArgumentMarshaling{
		{Name: "X", Type: "uint64"},
		{Name: "Y", Type: "uint64"},
		{Name: "Name", Type: "string"},
	})
	assert.NilError(t, err)
	FooEvmTx.TupleType = reflect.TypeOf(FooTx{})

	// now we get the ABI encoded version of the struct. this gives us the equivalent of
	// calling abi.Encode on a solidity struct with the same types/fields.
	args := abi.Arguments{{Type: FooEvmTx}}
	tx := FooTx{1, 2, "foo"}
	bz, err := args.Pack(tx)
	assert.NilError(t, err)

	// set up the ITransaction.
	itx := ecs.NewTransactionType[FooTx]()
	itx.SetEVMType(&FooEvmTx)

	// decode the evm bytes
	fooTx, err := itx.DecodeEVMBytes(bz)
	assert.NilError(t, err)

	// we should be able to cast back to our concrete Go struct.
	f, ok := fooTx.(FooTx)
	assert.Equal(t, ok, true)
	assert.DeepEqual(t, f, tx)
}

func TestCannotDecodeEVMBeforeSetEVM(t *testing.T) {
	type foo struct{}
	tx := ecs.NewTransactionType[foo]()
	_, err := tx.DecodeEVMBytes([]byte{})
	assert.ErrorContains(t, err, "cannot call DecodeEVMBytes without setting via SetEVMType first")
}<|MERGE_RESOLUTION|>--- conflicted
+++ resolved
@@ -1,12 +1,9 @@
 package tests
 
 import (
-<<<<<<< HEAD
+	"context"
 	"github.com/ethereum/go-ethereum/accounts/abi"
 	"reflect"
-=======
-	"context"
->>>>>>> 82141ffe
 	"testing"
 	"time"
 
