--- conflicted
+++ resolved
@@ -25,23 +25,18 @@
 
 // Each executes the given callback function on every EntityID that matches this search. If any call to callback returns
 // falls, no more entities will be processed.
-<<<<<<< HEAD
-func (q *Search) Each(w *World, callback SearchCallBackFn) error {
-	return q.impl.Each(w.implWorld, func(eid entity.ID) bool {
-=======
-func (q *Search) Each(wCtx WorldContext, callback SearchCallBackFn) {
-	q.impl.Each(wCtx, func(eid entity.ID) bool {
->>>>>>> ada06156
+func (q *Search) Each(wCtx ECSWorldContext, callback SearchCallBackFn) error {
+	return q.impl.Each(wCtx, func(eid entity.ID) bool {
 		return callback(eid)
 	})
 }
 
 // Count returns the number of entities that match this search.
-func (q *Search) Count(wCtx WorldContext) (int, error) {
+func (q *Search) Count(wCtx ECSWorldContext) (int, error) {
 	return q.impl.Count(wCtx)
 }
 
 // First returns the first entity that matches this search.
-func (q *Search) First(wCtx WorldContext) (id EntityID, err error) {
+func (q *Search) First(wCtx ECSWorldContext) (id EntityID, err error) {
 	return q.impl.First(wCtx)
 }