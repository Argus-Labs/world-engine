--- conflicted
+++ resolved
@@ -33,7 +33,7 @@
 	assert.NilError(t, cardinal.RegisterComponent[Foo](world))
 
 	gotNumOfEntities := 0
-	err = cardinal.RegisterSystems(world, func(worldCtx cardinal.WorldContext) error {
+	err := cardinal.RegisterSystems(world, func(worldCtx cardinal.WorldContext) error {
 		q, err := worldCtx.NewSearch(cardinal.Exact(Foo{}))
 		assert.NilError(t, err)
 		err = q.Each(worldCtx, func(cardinal.EntityID) bool {
@@ -43,15 +43,12 @@
 		assert.NilError(t, err)
 		return nil
 	})
-<<<<<<< HEAD
-=======
 	assert.NilError(t, err)
 
->>>>>>> 9813fb67
 	doTick()
 	wantNumOfEntities := 10
 	wCtx := cardinal.TestingWorldToWorldContext(world)
-	_, err := cardinal.CreateMany(wCtx, wantNumOfEntities, Foo{})
+	_, err = cardinal.CreateMany(wCtx, wantNumOfEntities, Foo{})
 	assert.NilError(t, err)
 	doTick()
 	assert.Equal(t, world.CurrentTick(), uint64(2))
