package cardinal_test

import (
	"testing"
	"time"

	"gotest.tools/v3/assert"

	"pkg.world.dev/world-engine/cardinal"
<<<<<<< HEAD
=======
	"pkg.world.dev/world-engine/cardinal/ecs"
	"pkg.world.dev/world-engine/cardinal/test_utils"
>>>>>>> ada06156
)

type Foo struct{}

func (Foo) Name() string { return "foo" }

func TestCanQueryInsideSystem(t *testing.T) {
	test_utils.SetTestTimeout(t, 10*time.Second)

	nextTickCh := make(chan time.Time)
	tickDoneCh := make(chan uint64)

	world, err := cardinal.NewMockWorld(
		cardinal.WithTickChannel(nextTickCh),
		cardinal.WithTickDoneChannel(tickDoneCh))
	assert.NilError(t, err)
	assert.NilError(t, cardinal.RegisterComponent[Foo](world))

	wantNumOfEntities := 10
	world.Init(func(wCtx cardinal.WorldContext) {
		_, err = cardinal.CreateMany(wCtx, wantNumOfEntities, Foo{})
		assert.NilError(t, err)
	})
	gotNumOfEntities := 0
<<<<<<< HEAD
	cardinal.RegisterSystems(world, func(world *cardinal.World, queue *cardinal.TransactionQueue, logger *cardinal.Logger) error {
		q, err := world.NewSearch(cardinal.Exact(Foo{}))
		assert.NilError(t, err)
		err = q.Each(world, func(cardinal.EntityID) bool {
=======
	cardinal.RegisterSystems(world, func(wCtx cardinal.WorldContext) error {
		q, err := wCtx.NewSearch(ecs.Exact(Foo{}))
		assert.NilError(t, err)
		q.Each(wCtx, func(cardinal.EntityID) bool {
>>>>>>> ada06156
			gotNumOfEntities++
			return true
		})
		assert.NilError(t, err)
		return nil
	})
	go func() {
		_ = world.StartGame()
	}()
	for !world.IsGameRunning() {
		time.Sleep(time.Second) //starting game async, must wait until game is running before testing everything.
	}
	nextTickCh <- time.Now()
	<-tickDoneCh
	err = world.ShutDown()
	assert.Assert(t, err)
	assert.Equal(t, gotNumOfEntities, wantNumOfEntities)
}<|MERGE_RESOLUTION|>--- conflicted
+++ resolved
@@ -7,11 +7,7 @@
 	"gotest.tools/v3/assert"
 
 	"pkg.world.dev/world-engine/cardinal"
-<<<<<<< HEAD
-=======
-	"pkg.world.dev/world-engine/cardinal/ecs"
 	"pkg.world.dev/world-engine/cardinal/test_utils"
->>>>>>> ada06156
 )
 
 type Foo struct{}
@@ -31,22 +27,15 @@
 	assert.NilError(t, cardinal.RegisterComponent[Foo](world))
 
 	wantNumOfEntities := 10
-	world.Init(func(wCtx cardinal.WorldContext) {
+	world.Init(func(wCtx cardinal.ECSWorldContext) {
 		_, err = cardinal.CreateMany(wCtx, wantNumOfEntities, Foo{})
 		assert.NilError(t, err)
 	})
 	gotNumOfEntities := 0
-<<<<<<< HEAD
-	cardinal.RegisterSystems(world, func(world *cardinal.World, queue *cardinal.TransactionQueue, logger *cardinal.Logger) error {
-		q, err := world.NewSearch(cardinal.Exact(Foo{}))
+	cardinal.RegisterSystems(world, func(wCtx cardinal.ECSWorldContext) error {
+		q, err := wCtx.NewSearch(cardinal.Exact(Foo{}))
 		assert.NilError(t, err)
-		err = q.Each(world, func(cardinal.EntityID) bool {
-=======
-	cardinal.RegisterSystems(world, func(wCtx cardinal.WorldContext) error {
-		q, err := wCtx.NewSearch(ecs.Exact(Foo{}))
-		assert.NilError(t, err)
-		q.Each(wCtx, func(cardinal.EntityID) bool {
->>>>>>> ada06156
+		err = q.Each(wCtx, func(cardinal.EntityID) bool {
 			gotNumOfEntities++
 			return true
 		})
