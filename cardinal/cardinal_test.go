package cardinal_test

import (
<<<<<<< HEAD
	"os"
	"os/exec"
	"strconv"
=======
	"pkg.world.dev/world-engine/cardinal/testutils"
>>>>>>> afce70db
	"testing"
	"time"

	"gotest.tools/v3/assert"

	"github.com/gorilla/websocket"
	"pkg.world.dev/world-engine/cardinal"
)

type Foo struct{}

func (Foo) Name() string { return "foo" }

func TestCanQueryInsideSystem(t *testing.T) {
	testutils.SetTestTimeout(t, 10*time.Second)

	world, doTick := testutils.MakeWorldAndTicker(t)
	assert.NilError(t, cardinal.RegisterComponent[Foo](world))

	wantNumOfEntities := 10
	world.Init(func(worldCtx cardinal.WorldContext) {
		_, err := cardinal.CreateMany(worldCtx, wantNumOfEntities, Foo{})
		assert.NilError(t, err)
	})
	gotNumOfEntities := 0
	cardinal.RegisterSystems(world, func(worldCtx cardinal.WorldContext) error {
		q, err := worldCtx.NewSearch(cardinal.Exact(Foo{}))
		assert.NilError(t, err)
		err = q.Each(worldCtx, func(cardinal.EntityID) bool {
			gotNumOfEntities++
			return true
		})
		assert.NilError(t, err)
		return nil
	})

	doTick()

	err := world.ShutDown()
	assert.Assert(t, err)
	assert.Equal(t, gotNumOfEntities, wantNumOfEntities)
}

func TestShutdownViaSignal(t *testing.T) {
	//test_utils.SetTestTimeout(t, 10*time.Second) // If this test is frozen then it failed to shut down, create a failure with panic.
	world, err := cardinal.NewMockWorld()
	assert.NilError(t, cardinal.RegisterComponent[Foo](world))
	assert.NilError(t, err)
	wantNumOfEntities := 10
	world.Init(func(worldCtx cardinal.WorldContext) {
		_, err := cardinal.CreateMany(worldCtx, wantNumOfEntities, Foo{})
		assert.NilError(t, err)
	})
	go func() {
		err = world.StartGame()
		assert.NilError(t, err)
	}()
	for !world.IsGameRunning() {
		//wait until game loop is running
		time.Sleep(500 * time.Millisecond)
	}

	conn, _, err := websocket.DefaultDialer.Dial("ws://localhost:4040/events", nil)
	assert.NilError(t, err)
	finish := make(chan bool)
	go func() {
		_, _, err := conn.ReadMessage()
		assert.Assert(t, websocket.IsCloseError(err, websocket.CloseAbnormalClosure))
		finish <- true
	}()
	// Send a SIGINT signal.
	cmd := exec.Command("kill", "-INT", strconv.Itoa(os.Getpid()))
	err = cmd.Run()
	assert.NilError(t, err)

	for world.IsGameRunning() {
		//wait until game loop is not running
		time.Sleep(500 * time.Millisecond)
	}
	<-finish

}<|MERGE_RESOLUTION|>--- conflicted
+++ resolved
@@ -1,13 +1,9 @@
 package cardinal_test
 
 import (
-<<<<<<< HEAD
 	"os"
 	"os/exec"
 	"strconv"
-=======
-	"pkg.world.dev/world-engine/cardinal/testutils"
->>>>>>> afce70db
 	"testing"
 	"time"
 
@@ -15,6 +11,7 @@
 
 	"github.com/gorilla/websocket"
 	"pkg.world.dev/world-engine/cardinal"
+	"pkg.world.dev/world-engine/cardinal/testutils"
 )
 
 type Foo struct{}
@@ -52,7 +49,7 @@
 }
 
 func TestShutdownViaSignal(t *testing.T) {
-	//test_utils.SetTestTimeout(t, 10*time.Second) // If this test is frozen then it failed to shut down, create a failure with panic.
+	testutils.SetTestTimeout(t, 10*time.Second) // If this test is frozen then it failed to shut down, create a failure with panic.
 	world, err := cardinal.NewMockWorld()
 	assert.NilError(t, cardinal.RegisterComponent[Foo](world))
 	assert.NilError(t, err)
