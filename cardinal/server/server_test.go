package server_test

import (
	"bytes"
	"context"
	"encoding/json"
	"errors"
	"fmt"
	"io"
	"net/http"
	"os"
	"os/exec"
	"pkg.world.dev/world-engine/cardinal"
	"reflect"
	"strconv"
	"testing"
	"time"

	"pkg.world.dev/world-engine/cardinal/testutils"

	"github.com/gorilla/websocket"
	"pkg.world.dev/world-engine/cardinal/ecs/component"
	"pkg.world.dev/world-engine/cardinal/shard"
	"pkg.world.dev/world-engine/chain/x/shard/types"

	"gotest.tools/v3/assert"

	"github.com/ethereum/go-ethereum/common"
	"github.com/ethereum/go-ethereum/crypto"
	"pkg.world.dev/world-engine/cardinal/ecs"
	"pkg.world.dev/world-engine/cardinal/ecs/cql"
	"pkg.world.dev/world-engine/cardinal/server"
	"pkg.world.dev/world-engine/sign"
)

type SendEnergyTx struct {
	From, To string
	Amount   uint64
}

type SendEnergyTxResult struct{}

func TestHealthEndpoint(t *testing.T) {
	testutils.SetTestTimeout(t, 10*time.Second)
	w := testutils.NewTestWorld(t).Instance()
	assert.NilError(t, w.LoadGameState())
	testutils.MakeTestTransactionHandler(t, w, server.DisableSignatureVerification())
	resp, err := http.Get("http://localhost:4040/health")
	assert.NilError(t, err)
	assert.Equal(t, resp.StatusCode, 200)
	var healthResponse server.HealthReply
	err = json.NewDecoder(resp.Body).Decode(&healthResponse)
	assert.NilError(t, err)
	assert.Assert(t, healthResponse.IsServerRunning)
	assert.Assert(t, !healthResponse.IsGameLoopRunning)
	ctx := context.Background()
	w.StartGameLoop(ctx, time.Tick(1*time.Second), nil)
	isGameLoopRunning := false
	for !isGameLoopRunning {
		time.Sleep(200 * time.Millisecond)
		resp, err = http.Get("http://localhost:4040/health")
		assert.NilError(t, err)
		assert.Equal(t, resp.StatusCode, 200)
		err = json.NewDecoder(resp.Body).Decode(&healthResponse)
		assert.NilError(t, err)
		assert.Assert(t, healthResponse.IsServerRunning)
		isGameLoopRunning = healthResponse.IsGameLoopRunning
	}
}

type Alpha struct{}

func (Alpha) Name() string { return "alpha" }

type Beta struct{}

func (Beta) Name() string { return "beta" }

type Gamma struct{}

func (Gamma) Name() string { return "gamma" }

func TestDebugEndpoint(t *testing.T) {
	world := testutils.NewTestWorld(t).Instance()

	assert.NilError(t, ecs.RegisterComponent[Alpha](world))
	assert.NilError(t, ecs.RegisterComponent[Beta](world))
	assert.NilError(t, ecs.RegisterComponent[Gamma](world))

	assert.NilError(t, world.LoadGameState())
	ctx := context.Background()
	worldCtx := ecs.NewWorldContext(world)
	_, err := component.CreateMany(worldCtx, 10, Alpha{})
	assert.NilError(t, err)
	_, err = component.CreateMany(worldCtx, 10, Beta{})
	assert.NilError(t, err)
	_, err = component.CreateMany(worldCtx, 10, Gamma{})
	assert.NilError(t, err)
	_, err = component.CreateMany(worldCtx, 10, Alpha{}, Beta{})
	assert.NilError(t, err)
	_, err = component.CreateMany(worldCtx, 10, Alpha{}, Gamma{})
	assert.NilError(t, err)
	_, err = component.CreateMany(worldCtx, 10, Beta{}, Gamma{})
	assert.NilError(t, err)
	_, err = component.CreateMany(worldCtx, 10, Alpha{}, Beta{}, Gamma{})
	assert.NilError(t, err)
	err = world.Tick(ctx)
	assert.NilError(t, err)
	txh := testutils.MakeTestTransactionHandler(t, world, server.DisableSignatureVerification())
	resp := txh.Get("debug/state")
	assert.Equal(t, resp.StatusCode, 200)
	bz, err := io.ReadAll(resp.Body)
	assert.NilError(t, err)
	data := make([]json.RawMessage, 0)
	err = json.Unmarshal(bz, &data)
	assert.NilError(t, err)
	assert.Equal(t, len(data), 10*7)
}

func TestShutDownViaMethod(t *testing.T) {
	// If this test is frozen then it failed to shut down, create failure with panic.
	testutils.SetTestTimeout(t, 10*time.Second)
	w := testutils.NewTestWorld(t).Instance()
	assert.NilError(t, w.LoadGameState())
	txh := testutils.MakeTestTransactionHandler(t, w, server.DisableSignatureVerification())
	resp, err := http.Get("http://localhost:4040/health")
	assert.NilError(t, err)
	assert.Equal(t, resp.StatusCode, 200)
	ctx := context.Background()
	w.StartGameLoop(ctx, time.Tick(1*time.Second), nil)
	for !w.IsGameLoopRunning() {
		// wait until game loop is running.
		time.Sleep(1 * time.Millisecond)
	}
	gameObject := server.NewGameManager(w, txh.Handler)
	err = gameObject.Shutdown() // Should block until loop is down.
	assert.NilError(t, err)
	assert.Assert(t, !w.IsGameLoopRunning())
	_, err = http.Get("http://localhost:4040/health")
	assert.Check(t, err != nil)
}

func TestShutDownViaSignal(t *testing.T) {
	// If this test is frozen then it failed to shut down, create a failure with panic.
	testutils.SetTestTimeout(t, 10*time.Second)
	w := testutils.NewTestWorld(t).Instance()
	sendTx := ecs.NewMessageType[SendEnergyTx, SendEnergyTxResult]("sendTx")
	assert.NilError(t, w.RegisterMessages(sendTx))
	w.RegisterSystem(func(ecs.WorldContext) error {
		return nil
	})
	assert.NilError(t, w.LoadGameState())
	txh := testutils.MakeTestTransactionHandler(t, w, server.DisableSignatureVerification())
	resp, err := http.Get("http://localhost:4040/health")
	assert.NilError(t, err)
	assert.Equal(t, resp.StatusCode, 200)
	ctx := context.Background()
	w.StartGameLoop(ctx, time.Tick(1*time.Second), nil)
	for !w.IsGameLoopRunning() {
		// wait until game loop is running
		time.Sleep(500 * time.Millisecond)
	}
	_ = server.NewGameManager(w, txh.Handler)

	// Send a SIGINT signal.
	cmd := exec.Command("kill", "-INT", strconv.Itoa(os.Getpid()))
	err = cmd.Run()
	assert.NilError(t, err)

	// wait for game loop and server to shut down.
	for w.IsGameLoopRunning() {
		time.Sleep(500 * time.Millisecond)
	}
	_, err = http.Get("http://localhost:4040/health")
	assert.Check(t, err != nil) // Server must shutdown before game loop. So if the gameloop turned off
}

func TestIfServeSetEnvVarForPort(t *testing.T) {
	world := testutils.NewTestWorld(t).Instance()
	alphaTx := ecs.NewMessageType[SendEnergyTx, SendEnergyTxResult]("alpha")
	assert.NilError(t, world.RegisterMessages(alphaTx))
	txh, err := server.NewHandler(world, nil, server.DisableSignatureVerification())
	assert.NilError(t, err)
	t.Cleanup(func() {
		assert.NilError(t, txh.Close())
	})
	txh.Port = ""
	t.Setenv("CARDINAL_PORT", "1337")
	txh.Initialize()
	assert.Equal(t, txh.Port, "1337")
	txh.Port = ""
	t.Setenv("CARDINAL_PORT", "133asdfsdgdfdfgdf7")
	txh.Initialize()
	assert.Equal(t, txh.Port, "4040")
	t.Setenv("CARDINAL_PORT", "4555")
	txh.Port = "bad"
	txh.Initialize()
	assert.Equal(t, txh.Port, "4555")
}

func TestCanListTransactionEndpoints(t *testing.T) {
	w := testutils.NewTestWorld(t).Instance()
	alphaTx := ecs.NewMessageType[SendEnergyTx, SendEnergyTxResult]("alpha")
	betaTx := ecs.NewMessageType[SendEnergyTx, SendEnergyTxResult]("beta")
	gammaTx := ecs.NewMessageType[SendEnergyTx, SendEnergyTxResult]("gamma")
	assert.NilError(t, w.RegisterMessages(alphaTx, betaTx, gammaTx))
	txh := testutils.MakeTestTransactionHandler(t, w, server.DisableSignatureVerification(), server.WithCORS())
	client := &http.Client{}
	req, err := http.NewRequest(http.MethodPost, txh.MakeHTTPURL("query/http/endpoints"), nil)
	assert.NilError(t, err)
	req.Header.Set("Origin", "http://www.bullshit.com") // test CORS
	resp, err := client.Do(req)
	assert.NilError(t, err)
	v := resp.Header.Get("Access-Control-Allow-Origin")
	assert.Equal(t, v, "*")
	assert.Equal(t, resp.StatusCode, 200)
	var gotEndpoints map[string][]string
	assert.NilError(t, json.NewDecoder(resp.Body).Decode(&gotEndpoints))

	// Make sure the gotEndpoints contains alpha, beta and gamma. It's ok to have extra endpoints
	foundEndpoints := map[string]bool{
		"/tx/game/alpha": false,
		"/tx/game/beta":  false,
		"/tx/game/gamma": false,
	}

	for _, e := range gotEndpoints["txEndpoints"] {
		if _, ok := foundEndpoints[e]; ok {
			foundEndpoints[e] = true
		}
	}

	for endpoint, found := range foundEndpoints {
		assert.Check(t, found, "endpoint %q not found", endpoint)
	}
}

func mustReadBody(t *testing.T, resp *http.Response) string {
	buf, err := io.ReadAll(resp.Body)
	assert.NilError(t, err)
	return string(buf)
}

func TestHandleTransactionWithNoSignatureVerification(t *testing.T) {
	endpoint := "move"
	url := "tx/game/" + endpoint
	w := testutils.NewTestWorld(t).Instance()
	sendTx := ecs.NewMessageType[SendEnergyTx, SendEnergyTxResult](endpoint)
	assert.NilError(t, w.RegisterMessages(sendTx))
	count := 0
	w.RegisterSystem(func(wCtx ecs.WorldContext) error {
		txs := sendTx.In(wCtx)
		assert.Equal(t, 1, len(txs))
		tx := txs[0]
		assert.Equal(t, tx.Msg.From, "me")
		assert.Equal(t, tx.Msg.To, "you")
		assert.Equal(t, tx.Msg.Amount, uint64(420))
		count++
		return nil
	})
	assert.NilError(t, w.LoadGameState())

	tx := SendEnergyTx{
		From:   "me",
		To:     "you",
		Amount: 420,
	}
	bz, err := json.Marshal(tx)
	assert.NilError(t, err)
	payload := &sign.Transaction{
		PersonaTag: "meow",
		Namespace:  w.Namespace().String(),
		Nonce:      40,
		Signature:  "doesnt matter what goes in here",
		Body:       bz,
	}
	bogusSignatureBz, err := json.Marshal(payload)
	assert.NilError(t, err)

	txh := testutils.MakeTestTransactionHandler(t, w, server.DisableSignatureVerification())

	resp, err := http.Post(txh.MakeHTTPURL(url), "application/json", bytes.NewReader(bogusSignatureBz))
	assert.NilError(t, err)
	assert.Equal(t, 200, resp.StatusCode, "request failed with body: %v", mustReadBody(t, resp))

	assert.NilError(t, w.Tick(context.Background()))
	assert.Equal(t, 1, count)
	err = txh.Close()
	assert.NilError(t, err)
}

type garbageStructAlpha struct {
	Something int `json:"something"`
}

func (garbageStructAlpha) Name() string { return "alpha" }

type garbageStructBeta struct {
	Something int `json:"something"`
}

func (garbageStructBeta) Name() string { return "beta" }

func TestHandleSwaggerServer(t *testing.T) {
	w := testutils.NewTestWorld(t)
	world := w.Instance()

	sendTx := ecs.NewMessageType[SendEnergyTx, SendEnergyTxResult]("send-energy")
	assert.NilError(t, world.RegisterMessages(sendTx))
	world.RegisterSystem(func(ecs.WorldContext) error {
		return nil
	})

<<<<<<< HEAD
	assert.NilError(t, ecs.RegisterComponent[garbageStructAlpha](w))
	assert.NilError(t, ecs.RegisterComponent[garbageStructBeta](w))
=======
	assert.NilError(t, ecs.RegisterComponent[garbageStructAlpha](world))
	assert.NilError(t, ecs.RegisterComponent[garbageStructBeta](world))
	alphaCount := 75
	wCtx := ecs.NewWorldContext(world)
	_, err := component.CreateMany(wCtx, alphaCount, garbageStructAlpha{})
	assert.NilError(t, err)
	bothCount := 100
	_, err = component.CreateMany(wCtx, bothCount, garbageStructAlpha{}, garbageStructBeta{})
	assert.NilError(t, err)
>>>>>>> bad94d5c

	// Queue up a CreatePersona
	personaTag := "foobar"
	signerAddress := "xyzzy"
	ecs.CreatePersonaMsg.AddToQueue(world, ecs.CreatePersona{
		PersonaTag:    personaTag,
		SignerAddress: signerAddress,
	})
	authorizedPersonaAddress := ecs.AuthorizePersonaAddress{
		Address: signerAddress,
	}
	ecs.AuthorizePersonaAddressMsg.AddToQueue(world, authorizedPersonaAddress, &sign.Transaction{PersonaTag: personaTag})
	// PersonaTag registration doesn't take place until the relevant system is run during a game tick.

	// create readers
	type FooRequest struct {
		ID string
	}
	type FooReply struct {
		Name string
		Age  uint64
	}

	expectedReply := FooReply{
		Name: "Chad",
		Age:  22,
	}
	fooQueryHandler := func(wCtx cardinal.WorldContext, req *FooRequest,
	) (*FooReply, error) {
		return &expectedReply, nil
	}
	assert.NilError(t, cardinal.RegisterQuery[FooRequest, FooReply](w, "foo", fooQueryHandler))

	txh := testutils.MakeTestTransactionHandler(t, world, server.DisableSignatureVerification())

	// Test /query/http/endpoints
	expectedEndpointResult := server.EndpointsResult{
		TxEndpoints: []string{
			"/tx/persona/create-persona", "/tx/game/authorize-persona-address", "/tx/game/send-energy"},
		QueryEndpoints: []string{
			"/query/game/foo", "/query/http/endpoints", "/query/persona/signer",
			"/query/receipt/list", "/query/game/cql",
		},
	}
	resp1, err := http.Post(txh.MakeHTTPURL("query/http/endpoints"), "application/json", nil)
	assert.NilError(t, err)
	defer resp1.Body.Close()
	var endpointResult server.EndpointsResult
	err = json.NewDecoder(resp1.Body).Decode(&endpointResult)
	assert.NilError(t, err)
	assert.Assert(t, reflect.DeepEqual(endpointResult, expectedEndpointResult))

	// Test /query/persona/signer
	gotQueryPersonaSignerResponse := server.QueryPersonaSignerResponse{}
	expectedQueryPersonaSignerResponse := server.QueryPersonaSignerResponse{
		Status:        personaTag,
		SignerAddress: signerAddress,
	}
	queryPersonaRequest := server.QueryPersonaSignerRequest{
		PersonaTag: personaTag,
		Tick:       0,
	}
	queryPersonaRequestData, err := json.Marshal(queryPersonaRequest)
	assert.NilError(t, err)
	req, err := http.NewRequest(
		http.MethodPost,
		txh.MakeHTTPURL("query/persona/signer"),
		bytes.NewBuffer(queryPersonaRequestData),
	)
	assert.NilError(t, err)
	req.Header.Set("Content-Type", "application/json")
	req.Header.Set("Content-Length", strconv.Itoa(len(queryPersonaRequestData)))
	req.Header.Set("Accept", "application/json")
	client := http.Client{}
	ctx := context.Background()
	err = world.LoadGameState()
	assert.NilError(t, err)
<<<<<<< HEAD

	wCtx := ecs.NewWorldContext(w)
	alphaCount := 75
	_, err = component.CreateMany(wCtx, alphaCount, garbageStructAlpha{})
	assert.NilError(t, err)
	bothCount := 100
	_, err = component.CreateMany(wCtx, bothCount, garbageStructAlpha{}, garbageStructBeta{})
	assert.NilError(t, err)

	err = w.Tick(ctx)
=======
	err = world.Tick(ctx)
>>>>>>> bad94d5c
	assert.NilError(t, err)
	resp2, err := client.Do(req)
	assert.NilError(t, err)
	defer resp2.Body.Close()
	err = json.NewDecoder(resp2.Body).Decode(&gotQueryPersonaSignerResponse)
	assert.NilError(t, err)
	reflect.DeepEqual(gotQueryPersonaSignerResponse, expectedQueryPersonaSignerResponse)

	// Test /query/game/foo
	fooRequest := FooRequest{ID: "1"}
	fooData, err := json.Marshal(fooRequest)
	if err != nil {
		assert.NilError(t, err)
	}
	resp3, err := http.Post(txh.MakeHTTPURL("query/game/foo"), "application/json", bytes.NewBuffer(fooData))
	if err != nil {
		assert.NilError(t, err)
	}
	defer resp3.Body.Close()
	actualFooReply := FooReply{
		Name: "",
		Age:  0,
	}
	err = json.NewDecoder(resp3.Body).Decode(&actualFooReply)
	if err != nil {
		assert.NilError(t, err)
	}
	assert.DeepEqual(t, actualFooReply, expectedReply)
	personaAddressJSON, err := json.Marshal(authorizedPersonaAddress)
	assert.NilError(t, err)
	// tx/game/authorize-persona-address
	signedTxPayload := sign.Transaction{
		PersonaTag: personaTag,
		Namespace:  "some_namespace",
		Nonce:      100,
		// this bogus signature is OK because DisableSignatureVerification was used
		Signature: common.Bytes2Hex([]byte{1, 2, 3, 4}),
		Body:      personaAddressJSON,
	}
	signedTxJSON, err := json.Marshal(signedTxPayload)
	assert.NilError(t, err)
	gotTxReply := server.TransactionReply{}
	resp4, err := http.Post(txh.MakeHTTPURL("tx/game/authorize-persona-address"), "application/json",
		bytes.NewBuffer(signedTxJSON))
	assert.NilError(t, err)
	err = json.NewDecoder(resp4.Body).Decode(&gotTxReply)
	assert.NilError(t, err)
	assert.Check(t, gotTxReply.Tick > 0)
	assert.Check(t, gotTxReply.TxHash != "")

	resp5, err := http.Post(txh.MakeHTTPURL("tx/game/dsakjsdlfksdj"), "application/json",
		bytes.NewBuffer(signedTxJSON))
	assert.NilError(t, err)
	assert.Equal(t, resp5.StatusCode, 404)
	resp6, err := http.Post(txh.MakeHTTPURL("query/game/sdsdfsdfsdf"), "application/json",
		bytes.NewBuffer(signedTxJSON))
	assert.NilError(t, err)
	assert.Equal(t, resp6.StatusCode, 404)

	// Test query/game/cql
	for _, v := range []struct {
		cql            string
		expectedStatus int
		amount         int
	}{
		{cql: "CONTAINS(alpha) & CONTAINS(beta)", expectedStatus: 200, amount: bothCount},
		{cql: "CONTAINS(alpha) | CONTAINS(beta)", expectedStatus: 200, amount: bothCount + alphaCount},
		{cql: "CONTAINS(beta)", expectedStatus: 200, amount: bothCount},
		{cql: "EXACT(alpha)", expectedStatus: 200, amount: alphaCount},
		{cql: "EXACT(beta)", expectedStatus: 200, amount: 0},
		{cql: "!(CONTAINS(alpha) | CONTAINS(beta))", expectedStatus: 200, amount: 1},
		{cql: "!CONTAINS(alpha) & CONTAINS(beta)", expectedStatus: 200, amount: 0},
	} {
		jsonQuery := struct{ CQL string }{v.cql}
		jsonQueryBytes, err := json.Marshal(jsonQuery)
		assert.NilError(t, err)
		resp7, err := http.Post(txh.MakeHTTPURL("query/game/cql"), "application/json", bytes.NewBuffer(jsonQueryBytes))
		assert.NilError(t, err)
		assert.Equal(t, resp7.StatusCode, v.expectedStatus)
		var entities []cql.QueryResponse
		err = json.NewDecoder(resp7.Body).Decode(&entities)
		assert.NilError(t, err)
		assert.Equal(t, len(entities), v.amount)
	}

	jsonQuery := struct{ CQL string }{"blah"}
	jsonQueryBytes, err := json.Marshal(jsonQuery)
	assert.NilError(t, err)
	resp8, err := http.Post(txh.MakeHTTPURL("query/game/cql"), "application/json", bytes.NewBuffer(jsonQueryBytes))
	assert.NilError(t, err)
	assert.Equal(t, resp8.StatusCode, 422)
}

func TestHandleWrappedTransactionWithNoSignatureVerification(t *testing.T) {
	endpoint := "move"
	url := fmt.Sprintf("tx/game/%s", endpoint)
	count := 0
	w := testutils.NewTestWorld(t).Instance()
	sendTx := ecs.NewMessageType[SendEnergyTx, SendEnergyTxResult](endpoint)
	assert.NilError(t, w.RegisterMessages(sendTx))
	w.RegisterSystem(func(wCtx ecs.WorldContext) error {
		txs := sendTx.In(wCtx)
		assert.Equal(t, 1, len(txs))
		tx := txs[0]
		assert.Equal(t, tx.Msg.From, "me")
		assert.Equal(t, tx.Msg.To, "you")
		assert.Equal(t, tx.Msg.Amount, uint64(420))
		count++
		return nil
	})
	txh := testutils.MakeTestTransactionHandler(t, w, server.DisableSignatureVerification())
	tx := SendEnergyTx{
		From:   "me",
		To:     "you",
		Amount: 420,
	}
	bz, err := json.Marshal(tx)
	assert.NilError(t, err)
	signedTx := sign.Transaction{
		PersonaTag: "some_persona",
		Namespace:  "some_namespace",
		Nonce:      100,
		// this bogus signature is OK because DisableSignatureVerification was used
		Signature: common.Bytes2Hex([]byte{1, 2, 3, 4}),
		Body:      bz,
	}

	bz, err = json.Marshal(&signedTx)
	assert.NilError(t, err)
	_, err = http.Post(txh.MakeHTTPURL(url), "application/json", bytes.NewReader(bz))
	assert.NilError(t, err)

	assert.NilError(t, w.LoadGameState())
	assert.NilError(t, w.Tick(context.Background()))
	assert.Equal(t, 1, count)
	err = txh.Close()
	assert.NilError(t, err)
}

func TestCanCreateAndVerifyPersonaSigner(t *testing.T) {
	urlSet := []string{"tx/persona/create-persona", "query/persona/signer"}
	world := testutils.NewTestWorld(t).Instance()
	tx := ecs.NewMessageType[SendEnergyTx, SendEnergyTxResult]("some_tx")
	assert.NilError(t, world.RegisterMessages(tx))
	assert.NilError(t, world.LoadGameState())
	assert.NilError(t, world.Tick(context.Background()))
	txh := testutils.MakeTestTransactionHandler(t, world)

	personaTag := "CoolMage"
	privateKey, err := crypto.GenerateKey()
	assert.NilError(t, err)
	signerAddr := crypto.PubkeyToAddress(privateKey.PublicKey).Hex()

	createPersonaTx := ecs.CreatePersona{
		PersonaTag:    personaTag,
		SignerAddress: signerAddr,
	}

	systemTx, err := sign.NewSystemTransaction(privateKey, world.Namespace().String(), 100, createPersonaTx)
	assert.NilError(t, err)

	bz, err := systemTx.Marshal()
	assert.NilError(t, err)

	resp, err := http.Post(txh.MakeHTTPURL(urlSet[0]), "application/json", bytes.NewReader(bz))
	assert.NilError(t, err)
	body := mustReadBody(t, resp)
	assert.Equal(t, 200, resp.StatusCode, "request failed with body: %s", body)

	var txReply server.TransactionReply
	assert.NilError(t, json.Unmarshal([]byte(body), &txReply))
	assert.Equal(t, txReply.Tick, world.CurrentTick())
	tick := txReply.Tick

	// postQueryPersonaSigner is a helper that makes a request to the query-persona-signer endpoint and returns
	// the response
	postQueryPersonaSigner := func(personaTag string, tick uint64) server.QueryPersonaSignerResponse {
		bz, err = json.Marshal(server.QueryPersonaSignerRequest{
			PersonaTag: personaTag,
			Tick:       tick,
		})
		assert.NilError(t, err)
		resp, err = http.Post(txh.MakeHTTPURL(urlSet[1]), "application/json", bytes.NewReader(bz))
		assert.NilError(t, err)
		assert.Equal(t, resp.StatusCode, 200)
		var queryPersonaSignerResponse server.QueryPersonaSignerResponse
		assert.NilError(t, json.NewDecoder(resp.Body).Decode(&queryPersonaSignerResponse))
		return queryPersonaSignerResponse
	}

	// Check some random person tag against a tick far in the past. This should be available.
	personaSignerResp := postQueryPersonaSigner("some_other_persona_tag", 0)
	assert.Equal(t, personaSignerResp.Status, "available")

	// If the game tick matches the passed in game tick, there hasn't been enough time to process the create_persona_tx.
	personaSignerResp = postQueryPersonaSigner(personaTag, tick)
	assert.Equal(t, personaSignerResp.Status, "unknown")

	// Tick the game state so that the persona can actually be registered
	assert.NilError(t, world.Tick(context.Background()))

	// The persona tag should now be registered with our signer address.
	personaSignerResp = postQueryPersonaSigner(personaTag, tick)
	assert.Equal(t, personaSignerResp.Status, "assigned")
	assert.Equal(t, personaSignerResp.SignerAddress, signerAddr)
	err = txh.Close()
	assert.NilError(t, err)
}

func TestSigVerificationChecksNamespace(t *testing.T) {
	url := "tx/persona/create-persona"
	w := testutils.NewTestWorld(t)
	world := w.Instance()
	assert.NilError(t, world.LoadGameState())
	privateKey, err := crypto.GenerateKey()
	assert.NilError(t, err)

	txh := testutils.MakeTestTransactionHandler(t, world)

	personaTag := "some_dude"
	signerAddr := crypto.PubkeyToAddress(privateKey.PublicKey).Hex()

	createPersonaTx := ecs.CreatePersona{
		PersonaTag:    personaTag,
		SignerAddress: signerAddr,
	}
	sigPayload, err := sign.NewTransaction(privateKey, personaTag, "bad_namespace", 100, createPersonaTx)
	assert.NilError(t, err)

	bz, err := sigPayload.Marshal()
	assert.NilError(t, err)
	resp, err := http.Post(txh.MakeHTTPURL(url), "application/json", bytes.NewReader(bz))
	assert.NilError(t, err)
	// This should fail because the namespace does not match the world's namespace
	assert.Equal(t, resp.StatusCode, 401)

	// The namespace now matches the world
	sigPayload, err = sign.NewSystemTransaction(privateKey, world.Namespace().String(), 100, createPersonaTx)
	assert.NilError(t, err)
	bz, err = sigPayload.Marshal()
	assert.NilError(t, err)
	resp, err = http.Post(txh.MakeHTTPURL(url), "application/json", bytes.NewReader(bz))
	assert.NilError(t, err)
	assert.Equal(t, resp.StatusCode, 200)
	txh.Close()
}

func TestSigVerificationChecksNonce(t *testing.T) {
	url := "tx/persona/create-persona"
	world := testutils.NewTestWorld(t).Instance()
	assert.NilError(t, world.LoadGameState())
	privateKey, err := crypto.GenerateKey()
	assert.NilError(t, err)

	txh := testutils.MakeTestTransactionHandler(t, world)

	personaTag := "some_dude"
	signerAddr := crypto.PubkeyToAddress(privateKey.PublicKey).Hex()
	namespace := world.Namespace().String()

	createPersonaTx := ecs.CreatePersona{
		PersonaTag:    personaTag,
		SignerAddress: signerAddr,
	}
	sigPayload, err := sign.NewSystemTransaction(privateKey, namespace, 100, createPersonaTx)
	assert.NilError(t, err)
	bz, err := sigPayload.Marshal()
	assert.NilError(t, err)

	// Register a persona. This should succeed
	resp, err := http.Post(txh.MakeHTTPURL(url), "application/json", bytes.NewReader(bz))
	assert.NilError(t, err)
	assert.Equal(t, resp.StatusCode, 200)

	// Repeat the request. Since the nonce is the same, this should fail
	resp, err = http.Post(txh.MakeHTTPURL(url), "application/json", bytes.NewReader(bz))
	assert.NilError(t, err)
	assert.Equal(t, resp.StatusCode, 401)

	// Using an old nonce should fail
	sigPayload, err = sign.NewSystemTransaction(privateKey, namespace, 50, createPersonaTx)
	assert.NilError(t, err)
	bz, err = sigPayload.Marshal()
	assert.NilError(t, err)
	resp, err = http.Post(txh.MakeHTTPURL(url), "application/json", bytes.NewReader(bz))
	assert.NilError(t, err)
	assert.Equal(t, resp.StatusCode, 401)

	// But increasing the nonce should work
	sigPayload, err = sign.NewSystemTransaction(privateKey, namespace, 101, createPersonaTx)
	assert.NilError(t, err)
	bz, err = sigPayload.Marshal()
	assert.NilError(t, err)
	resp, err = http.Post(txh.MakeHTTPURL(url), "application/json", bytes.NewReader(bz))
	assert.NilError(t, err)
	assert.Equal(t, resp.StatusCode, 200)
	err = txh.Close()
	assert.NilError(t, err)
}

// TestCanListQueries tests that we can list the available queries in the handler.
func TestCanListQueries(t *testing.T) {
	w := testutils.NewTestWorld(t)
	world := w.Instance()
	type FooRequest struct {
		Foo  int    `json:"foo,omitempty"`
		Meow string `json:"bar,omitempty"`
	}

	type FooResponse struct {
		Meow string `json:"meow,omitempty"`
	}

	handleFooQuery := func(wCtx cardinal.WorldContext, req *FooRequest,
	) (*FooResponse, error) {
		return &FooResponse{Meow: req.Meow}, nil
	}
	handleBarQuery := func(wCtx cardinal.WorldContext, req *FooRequest,
	) (*FooResponse, error) {
		return &FooResponse{Meow: req.Meow}, nil
	}
	handleBazQuery := func(wCtx cardinal.WorldContext, req *FooRequest,
	) (*FooResponse, error) {
		return &FooResponse{Meow: req.Meow}, nil
	}

	assert.NilError(t, cardinal.RegisterQuery[FooRequest, FooResponse](w, "foo", handleFooQuery))
	assert.NilError(t, cardinal.RegisterQuery[FooRequest, FooResponse](w, "bar", handleBarQuery))
	assert.NilError(t, cardinal.RegisterQuery[FooRequest, FooResponse](w, "baz", handleBazQuery))
	assert.NilError(t, world.LoadGameState())

	txh := testutils.MakeTestTransactionHandler(t, world, server.DisableSignatureVerification())

	resp, err := http.Post(txh.MakeHTTPURL("query/http/endpoints"), "application/json", nil)
	assert.NilError(t, err)
	assert.Equal(t, resp.StatusCode, 200)
	var gotEndpoints map[string][]string
	assert.NilError(t, json.NewDecoder(resp.Body).Decode(&gotEndpoints))

	endpoints := []string{
		"/query/game/foo",
		"/query/game/bar",
		"/query/game/baz",
		"/query/http/endpoints",
		"/query/persona/signer",
		"/query/receipt/list",
		"/query/game/cql",
	}
	assert.Equal(t, len(endpoints), len(gotEndpoints["queryEndpoints"]))
	for i, e := range gotEndpoints["queryEndpoints"] {
		assert.Equal(t, e, endpoints[i])
	}
}

// TestQueryEncodeDecode tests that query requests/responses are properly marshalled/unmarshalled in the context of
// http communication. We do not necessarily need to test anything w/r/t world storage, as what users decide to do
// within the context of their query requests are up to them, and not necessarily required for this feature to provably
// work.
func TestQueryEncodeDecode(t *testing.T) {
	// setup this read business stuff
	type FooRequest struct {
		Foo  int    `json:"foo,omitempty"`
		Meow string `json:"bar,omitempty"`
	}
	type FooResponse struct {
		Meow string `json:"meow,omitempty"`
	}

	handleFooQuery := func(wCtx cardinal.WorldContext, req *FooRequest) (*FooResponse, error) {
		return &FooResponse{Meow: req.Meow}, nil
	}

	url := "query/game/" + "foo"
	// set up the world, register the queries, load.
	w := testutils.NewTestWorld(t)
	world := w.Instance()
	assert.NilError(t, cardinal.RegisterQuery[FooRequest, FooResponse](w, "foo", handleFooQuery))
	assert.NilError(t, world.LoadGameState())

	// make our test tx handler
	txh := testutils.MakeTestTransactionHandler(t, world, server.DisableSignatureVerification())

	// now we set up a request, and marshal it to json to send to the handler
	req := FooRequest{Foo: 12, Meow: "hello"}
	bz, err := json.Marshal(req)
	assert.NilError(t, err)

	res, err := http.Post(txh.MakeHTTPURL(url), "application/json", bytes.NewReader(bz))
	assert.NilError(t, err)

	buf, err := io.ReadAll(res.Body)
	assert.NilError(t, err)

	var fooRes FooResponse
	err = json.Unmarshal(buf, &fooRes)
	assert.NilError(t, err)

	assert.Equal(t, fooRes.Meow, req.Meow)
	err = txh.Close()
	assert.NilError(t, err)
}

func TestMalformedRequestToGetTransactionReceiptsProducesError(t *testing.T) {
	url := "query/receipts/list"
	world := testutils.NewTestWorld(t).Instance()
	assert.NilError(t, world.LoadGameState())
	txh := testutils.MakeTestTransactionHandler(t, world, server.DisableSignatureVerification())
	res := txh.Post(url, map[string]any{
		"missing_start_tick": 0,
	})
	assert.Check(t, 400 <= res.StatusCode && res.StatusCode <= 499)
	err := txh.Close()
	assert.NilError(t, err)
}

func TestTransactionReceiptReturnCorrectTickWindows(t *testing.T) {
	url := "query/receipts/list"

	historySize := uint64(10)
	world := testutils.NewTestWorld(t, cardinal.WithReceiptHistorySize(int(historySize))).Instance()

	assert.NilError(t, world.LoadGameState())
	txh := testutils.MakeTestTransactionHandler(t, world, server.DisableSignatureVerification())

	// getReceipts is a helper that hits the txReceiptsEndpoint endpoint.
	getReceipts := func(start uint64) server.ListTxReceiptsReply {
		res := txh.Post(url, server.ListTxReceiptsRequest{
			StartTick: start,
		})
		assert.Equal(t, 200, res.StatusCode)
		var reply server.ListTxReceiptsReply
		assert.NilError(t, json.NewDecoder(res.Body).Decode(&reply))
		return reply
	}
	tick := world.CurrentTick()
	// Attempting to get receipt data for the current tick should return no valid ticks as the
	// transactions have not yet been processed.
	reply := getReceipts(tick)
	tickCount := reply.EndTick - reply.StartTick
	assert.Equal(t, uint64(0), tickCount)

	// Attempting to get ticks in the future should also produce no valid ticks.
	reply = getReceipts(tick + 10000)
	tickCount = reply.EndTick - reply.StartTick
	assert.Equal(t, uint64(0), tickCount)

	// Tick once
	ctx := context.Background()
	assert.NilError(t, world.Tick(ctx))

	// The world ticked one time, so we should find 1 valid tick.
	reply = getReceipts(tick)
	tickCount = reply.EndTick - reply.StartTick
	assert.Equal(t, uint64(1), tickCount)
	assert.Equal(t, tick, reply.StartTick)

	// tick a bunch so that the tick history becomes fully populated
	jumpAhead := historySize * 2
	for i := uint64(0); i < jumpAhead; i++ {
		assert.NilError(t, world.Tick(ctx))
	}

	reply = getReceipts(tick)
	// We should find at most historySize valid ticks
	tickCount = reply.EndTick - reply.StartTick
	// EndTick is not actually included in the results. e.g. if StartTick and EndTick are equal,
	// tickCount will be 0, meaning no ticks are included in the results.
	assert.Equal(t, historySize, tickCount-1)
	// We jumped ahead quite a bit, so the returned StartTick should be ahead of the tick we asked for
	wantStartTick := tick + jumpAhead - historySize
	assert.Equal(t, wantStartTick, reply.StartTick)

	// Another way to figure out what StartTick should be is to subtract historySize from the current tick.
	// This is the oldest tick available to us.
	wantStartTick = world.CurrentTick() - historySize - 1
	assert.Equal(t, wantStartTick, reply.StartTick)

	// assuming wantStartTick is the oldest tick we can ask for if we ask for 3 ticks after that we
	// should get the remaining of historySize.
	tick = wantStartTick + 3
	reply = getReceipts(tick)
	tickCount = reply.EndTick - reply.StartTick - 1
	assert.Equal(t, historySize-3, tickCount)
	err := txh.Close()
	assert.NilError(t, err)
}
func TestCanGetTransactionReceiptsSwagger(t *testing.T) {
	receiptEndpoint := "query/receipts/list"
	// IncRequest in a transaction that increments the given number by 1.
	type IncRequest struct {
		Number int
	}
	type IncReply struct {
		Number int
	}

	// DupeRequest is a transaction that appends a copy of the given string to itself.
	type DupeRequest struct {
		Str string
	}
	type DupeReply struct {
		Str string
	}

	// ErrRequest is a transaction that will produce an error
	type ErrRequest struct{}
	type ErrReply struct{}

	incTx := ecs.NewMessageType[IncRequest, IncReply]("increment")
	dupeTx := ecs.NewMessageType[DupeRequest, DupeReply]("duplicate")
	errTx := ecs.NewMessageType[ErrRequest, ErrReply]("error")

	world := testutils.NewTestWorld(t).Instance()

	assert.NilError(t, world.RegisterMessages(incTx, dupeTx, errTx))
	// System to handle incrementing numbers
	world.RegisterSystem(func(wCtx ecs.WorldContext) error {
		for _, tx := range incTx.In(wCtx) {
			incTx.SetResult(wCtx, tx.Hash, IncReply{
				Number: tx.Msg.Number + 1,
			})
		}
		return nil
	})
	// System to handle duplicating strings
	world.RegisterSystem(func(wCtx ecs.WorldContext) error {
		for _, tx := range dupeTx.In(wCtx) {
			dupeTx.SetResult(wCtx, tx.Hash, DupeReply{
				Str: tx.Msg.Str + tx.Msg.Str,
			})
		}
		return nil
	})
	wantError := errors.New("some error")
	// System to handle error production
	world.RegisterSystem(func(wCtx ecs.WorldContext) error {
		for _, tx := range errTx.In(wCtx) {
			errTx.AddError(wCtx, tx.Hash, wantError)
			errTx.AddError(wCtx, tx.Hash, wantError)
		}
		return nil
	})
	assert.NilError(t, world.LoadGameState())

	// World setup is done. First check that there are no transactions.
	ctx := context.Background()
	assert.NilError(t, world.Tick(ctx))

	txh := testutils.MakeTestTransactionHandler(t, world, server.DisableSignatureVerification())

	// We're going to be getting the list of receipts a lot, so make a helper to fetch the receipts
	getReceipts := func(start uint64) server.ListTxReceiptsReply {
		res := txh.Post(receiptEndpoint, server.ListTxReceiptsRequest{
			StartTick: start,
		})
		assert.Equal(t, 200, res.StatusCode)

		var txReceipts server.ListTxReceiptsReply
		assert.NilError(t, json.NewDecoder(res.Body).Decode(&txReceipts))
		return txReceipts
	}

	txReceipts := getReceipts(0)
	// Receipts should start out empty
	assert.Equal(t, uint64(0), txReceipts.StartTick)
	assert.Equal(t, 0, len(txReceipts.Receipts))

	nonce := uint64(0)
	privateKey, err := crypto.GenerateKey()
	assert.NilError(t, err)
	nextSig := func() *sign.Transaction {
		var sig *sign.Transaction
		sig, err = sign.NewTransaction(privateKey, "my-persona-tag", "namespace", nonce,
			`{"data": "stuff"}`)
		assert.NilError(t, err)
		nonce++
		return sig
	}

	incID := incTx.AddToQueue(world, IncRequest{99}, nextSig())
	dupeID := dupeTx.AddToQueue(world, DupeRequest{"foobar"}, nextSig())
	errID := errTx.AddToQueue(world, ErrRequest{}, nextSig())
	assert.Check(t, incID != dupeID)
	assert.Check(t, dupeID != errID)
	assert.Check(t, errID != incID)

	wantTick := world.CurrentTick()
	assert.NilError(t, world.Tick(ctx))

	txReceipts = getReceipts(0)
	assert.Equal(t, uint64(0), txReceipts.StartTick)
	assert.Equal(t, uint64(2), txReceipts.EndTick)
	assert.Equal(t, 3, len(txReceipts.Receipts))

	foundInc, foundDupe, foundErr := false, false, false
	for _, r := range txReceipts.Receipts {
		assert.Equal(t, wantTick, r.Tick)
		if len(r.Errors) > 0 {
			foundErr = true
			assert.Equal(t, 2, len(r.Errors))
			assert.Equal(t, wantError.Error(), r.Errors[0])
			assert.Equal(t, wantError.Error(), r.Errors[1])
			continue
		}
		m, ok := r.Result.(map[string]any)
		assert.Check(t, ok)
		if _, ok = m["Number"]; ok {
			foundInc = true
			var num float64
			num, ok = m["Number"].(float64)
			assert.Check(t, ok)
			assert.Equal(t, 100, int(num))
		} else if _, ok := m["Str"]; ok {
			foundDupe = true
			var str string
			str, ok = m["Str"].(string)
			assert.Check(t, ok)
			assert.Equal(t, "foobarfoobar", str)
		} else {
			assert.Assert(t, false, "unknown transaction result", r.Result)
		}
	}

	assert.Check(t, foundInc)
	assert.Check(t, foundDupe)
	assert.Check(t, foundErr)

	err = txh.Close()
	assert.NilError(t, err)
}

func TestTransactionIDIsReturned(t *testing.T) {
	swaggerCreatePersonURL := "tx/persona/create-persona"
	swaggerUrls := []string{swaggerCreatePersonURL, "tx/game/move"}
	urls := swaggerUrls
	type MoveTx struct{}

	w := testutils.NewTestWorld(t)
	world := w.Instance()

	moveTx := ecs.NewMessageType[MoveTx, MoveTx]("move")
	assert.NilError(t, world.RegisterMessages(moveTx))
	assert.NilError(t, world.LoadGameState())
	ctx := context.Background()
	// Preemptive tick so the tick isn't the zero value
	assert.NilError(t, world.Tick(ctx))
	privateKey, err := crypto.GenerateKey()
	assert.NilError(t, err)
	txh := testutils.MakeTestTransactionHandler(t, world)

	personaTag := "clifford_the_big_red_dog"
	signerAddr := crypto.PubkeyToAddress(privateKey.PublicKey).Hex()
	namespace := world.Namespace().String()
	nonce := uint64(99)

	createPersonaTx := ecs.CreatePersona{
		PersonaTag:    personaTag,
		SignerAddress: signerAddr,
	}

	sigPayload, err := sign.NewSystemTransaction(privateKey, namespace, nonce, createPersonaTx)
	assert.NilError(t, err)
	bz, err := sigPayload.Marshal()
	assert.NilError(t, err)

	resp, err := http.Post(txh.MakeHTTPURL(urls[0]), "application/json", bytes.NewReader(bz))
	assert.NilError(t, err)
	assert.Equal(t, 200, resp.StatusCode)

	var txReply server.TransactionReply
	assert.NilError(t, json.NewDecoder(resp.Body).Decode(&txReply))

	// The hash field should not be empty
	assert.Check(t, txReply.TxHash != "")
	// The tick should equal the current tick
	assert.Equal(t, world.CurrentTick(), txReply.Tick)

	assert.NilError(t, world.Tick(ctx))

	// Also check to make sure transaction IDs are returned for other kinds of transactions
	nonce++
	emptyData := map[string]any{}
	sigPayload, err = sign.NewTransaction(privateKey, personaTag, namespace, nonce, emptyData)
	assert.NilError(t, err)

	bz, err = sigPayload.Marshal()
	assert.NilError(t, err)

	resp, err = http.Post(txh.MakeHTTPURL(urls[1]), "application/json", bytes.NewReader(bz))
	assert.NilError(t, err)
	assert.Equal(t, 200, resp.StatusCode)
	assert.NilError(t, json.NewDecoder(resp.Body).Decode(&txReply))

	// The hash field should not be empty
	assert.Check(t, txReply.TxHash != "")
	// The tick should equal the current tick
	assert.Equal(t, world.CurrentTick(), txReply.Tick)
	txh.Close()
}

var _ shard.Adapter = &adapterMock{}

type adapterMock struct {
	called int
	hold   chan bool
}

func (a *adapterMock) Submit(_ context.Context, _ *sign.Transaction, _, _ uint64) error {
	a.called++
	return nil
}

func (a *adapterMock) QueryTransactions(_ context.Context, _ *types.QueryTransactionsRequest) (
	*types.QueryTransactionsResponse, error) {
	<-a.hold
	//nolint:nilnil // its ok. its a mock.
	return nil, nil
}

func TestTransactionsSubmittedToChain(t *testing.T) {
	createPersonaEndpoint := "tx/persona/create-persona"
	moveEndpoint := "tx/game/move"
	type MoveTx struct {
		Direction string
	}
	w := testutils.NewTestWorld(t)
	world := w.Instance()

	moveTx := ecs.NewMessageType[MoveTx, MoveTx]("move")
	assert.NilError(t, world.RegisterMessages(moveTx))
	assert.NilError(t, world.LoadGameState())
	adapter := adapterMock{}
	txh := testutils.MakeTestTransactionHandler(t, world, server.WithAdapter(&adapter),
		server.DisableSignatureVerification())

	privateKey, err := crypto.GenerateKey()
	assert.NilError(t, err)
	personaTag := "clifford_the_big_red_dog"
	signerAddr := crypto.PubkeyToAddress(privateKey.PublicKey).Hex()
	sigPayload, err := sign.NewSystemTransaction(privateKey, world.Namespace().String(), 1,
		ecs.CreatePersona{
			PersonaTag:    personaTag,
			SignerAddress: signerAddr,
		})
	assert.NilError(t, err)
	bz, err := sigPayload.Marshal()
	assert.NilError(t, err)

	resp, err := http.Post(txh.MakeHTTPURL(createPersonaEndpoint), "application/json", bytes.NewReader(bz))
	assert.NilError(t, err)
	assert.Equal(t, 200, resp.StatusCode)
	assert.Equal(t, adapter.called, 1)

	sigPayload, err = sign.NewTransaction(privateKey, personaTag, world.Namespace().String(), 2,
		MoveTx{Direction: "up"})
	assert.NilError(t, err)
	bz, err = sigPayload.Marshal()
	assert.NilError(t, err)
	resp, err = http.Post(txh.MakeHTTPURL(moveEndpoint), "application/json", bytes.NewReader(bz))
	assert.NilError(t, err)
	assert.Equal(t, 200, resp.StatusCode)
	assert.Equal(t, adapter.called, 2)
}

func TestTransactionNotSubmittedWhenRecovering(t *testing.T) {
	moveEndpoint := "tx/game/move"
	type MoveTx struct {
		Direction string
	}
	holdChan := make(chan bool)
	adapter := adapterMock{hold: holdChan}
	w := testutils.NewTestWorld(t, cardinal.WithAdapter(&adapter))
	world := w.Instance()

	go func() {
		err := world.RecoverFromChain(context.Background())
		assert.NilError(t, err)
	}()
	moveTx := ecs.NewMessageType[MoveTx, MoveTx]("move")
	err := world.RegisterMessages(moveTx)
	assert.NilError(t, err)
	assert.NilError(t, world.LoadGameState())
	txh := testutils.MakeTestTransactionHandler(t, world, server.WithAdapter(&adapter),
		server.DisableSignatureVerification())

	privateKey, err := crypto.GenerateKey()
	assert.NilError(t, err)
	personaTag := "clifford_the_big_red_dog"

	sigPayload, err := sign.NewTransaction(privateKey, personaTag, world.Namespace().String(), 2,
		MoveTx{Direction: "up"})
	assert.NilError(t, err)
	bz, err := sigPayload.Marshal()
	assert.NilError(t, err)
	resp, err := http.Post(txh.MakeHTTPURL(moveEndpoint), "application/json", bytes.NewReader(bz))
	assert.NilError(t, err)
	assert.Equal(t, 500, resp.StatusCode)
	bz, err = io.ReadAll(resp.Body)
	assert.NilError(t, err)
	assert.ErrorContains(t, errors.New(string(bz)), "game world is recovering state")
}

func TestWebSocket(t *testing.T) {
	w := testutils.NewTestWorld(t)
	world := w.Instance()
	assert.NilError(t, w.Instance().LoadGameState())
	txh := testutils.MakeTestTransactionHandler(t, world, server.DisableSignatureVerification())
	url := txh.MakeWebSocketURL("echo")
	dial, _, err := websocket.DefaultDialer.Dial(url, nil)
	assert.NilError(t, err)
	messageToSend := "test"
	err = dial.WriteMessage(websocket.TextMessage, []byte(messageToSend))
	assert.NilError(t, err)
	messageType, message, err := dial.ReadMessage()
	assert.NilError(t, err)
	assert.Equal(t, messageType, websocket.TextMessage)
	assert.Equal(t, string(message), messageToSend)
	err = dial.Close()
	assert.NilError(t, err)
}<|MERGE_RESOLUTION|>--- conflicted
+++ resolved
@@ -10,11 +10,12 @@
 	"net/http"
 	"os"
 	"os/exec"
-	"pkg.world.dev/world-engine/cardinal"
 	"reflect"
 	"strconv"
 	"testing"
 	"time"
+
+	"pkg.world.dev/world-engine/cardinal"
 
 	"pkg.world.dev/world-engine/cardinal/testutils"
 
@@ -311,20 +312,8 @@
 		return nil
 	})
 
-<<<<<<< HEAD
-	assert.NilError(t, ecs.RegisterComponent[garbageStructAlpha](w))
-	assert.NilError(t, ecs.RegisterComponent[garbageStructBeta](w))
-=======
 	assert.NilError(t, ecs.RegisterComponent[garbageStructAlpha](world))
 	assert.NilError(t, ecs.RegisterComponent[garbageStructBeta](world))
-	alphaCount := 75
-	wCtx := ecs.NewWorldContext(world)
-	_, err := component.CreateMany(wCtx, alphaCount, garbageStructAlpha{})
-	assert.NilError(t, err)
-	bothCount := 100
-	_, err = component.CreateMany(wCtx, bothCount, garbageStructAlpha{}, garbageStructBeta{})
-	assert.NilError(t, err)
->>>>>>> bad94d5c
 
 	// Queue up a CreatePersona
 	personaTag := "foobar"
@@ -402,9 +391,8 @@
 	ctx := context.Background()
 	err = world.LoadGameState()
 	assert.NilError(t, err)
-<<<<<<< HEAD
-
-	wCtx := ecs.NewWorldContext(w)
+
+	wCtx := ecs.NewWorldContext(world)
 	alphaCount := 75
 	_, err = component.CreateMany(wCtx, alphaCount, garbageStructAlpha{})
 	assert.NilError(t, err)
@@ -412,10 +400,7 @@
 	_, err = component.CreateMany(wCtx, bothCount, garbageStructAlpha{}, garbageStructBeta{})
 	assert.NilError(t, err)
 
-	err = w.Tick(ctx)
-=======
 	err = world.Tick(ctx)
->>>>>>> bad94d5c
 	assert.NilError(t, err)
 	resp2, err := client.Do(req)
 	assert.NilError(t, err)
