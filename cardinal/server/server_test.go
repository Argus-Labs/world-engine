package server

import (
	"bytes"
	"context"
	"encoding/json"
	"errors"
	"fmt"
	"io"
	"net/http"
	"os"
	"os/exec"
	"reflect"
	"strconv"
	"testing"
	"time"

	"github.com/gorilla/websocket"
	"pkg.world.dev/world-engine/cardinal/shard"
	"pkg.world.dev/world-engine/chain/x/shard/types"

	"gotest.tools/v3/assert"

	"github.com/ethereum/go-ethereum/common"
	"github.com/ethereum/go-ethereum/crypto"
	"pkg.world.dev/world-engine/cardinal/ecs"
	"pkg.world.dev/world-engine/cardinal/ecs/cql"
	"pkg.world.dev/world-engine/cardinal/ecs/log"
	"pkg.world.dev/world-engine/cardinal/ecs/transaction"
	"pkg.world.dev/world-engine/sign"
)

type SendEnergyTx struct {
	From, To string
	Amount   uint64
}

type SendEnergyTxResult struct{}

// testTransactionHandler is a helper struct that can start an HTTP server on port 4040 with the given world.
type testTransactionHandler struct {
	*Handler
	t    *testing.T
	host string
}

func (t *testTransactionHandler) makeHttpURL(path string) string {
	return "http://" + t.host + "/" + path
}

func (t *testTransactionHandler) makeWebSocketURL(path string) string {
	return "ws://" + t.host + "/" + path
}

func (t *testTransactionHandler) post(path string, payload any) *http.Response {
	bz, err := json.Marshal(payload)
	assert.NilError(t.t, err)

	res, err := http.Post(t.makeHttpURL(path), "application/json", bytes.NewReader(bz))
	assert.NilError(t.t, err)
	return res
}

func testSocketEchoRoute(t *testing.T, httpHandler *testTransactionHandler, timesToTest int) {
	path := "/event"
	urlString := httpHandler.makeURL(path)
	c, _, err := websocket.DefaultDialer.Dial(urlString, nil)
	assert.NilError(t, err)
	originalMessage := []byte("testing\n")
	err = c.WriteMessage(websocket.TextMessage, originalMessage)
	assert.NilError(t, err)
	for i := 0; i < timesToTest; i++ {
		messageType, message, err := c.ReadMessage()
		assert.NilError(t, err)
		assert.Equal(t, messageType, websocket.TextMessage)
		assert.Equal(t, originalMessage, message)
	}
	err = c.Close()
	assert.NilError(t, err)
}

func makeTestTransactionHandler(t *testing.T, world *ecs.World, opts ...Option) *testTransactionHandler {
	port := "4040"
	opts = append(opts, WithPort(port))
	txh, err := NewHandler(world, nil, opts...)
	assert.NilError(t, err)

	//add test websocket handler.
	txh.mux.HandleFunc("/echo", Echo)

	healthPath := "/health"
	t.Cleanup(func() {
		assert.NilError(t, txh.Close())
	})

	go func() {
		err = txh.Serve()
		// ErrServerClosed is returned from txh.Serve after txh.Close is called. This is
		// normal.
		if err != http.ErrServerClosed {
			assert.NilError(t, err)
		}
	}()
	gameObject := NewGameManager(world, txh)
	t.Cleanup(func() {
		_ = gameObject.Shutdown()
	})

	host := "localhost:" + port
	healthURL := host + healthPath
	start := time.Now()
	for {
		assert.Check(t, time.Since(start) < time.Second, "timeout while waiting for a healthy server")

		resp, err := http.Get("http://" + healthURL)
		if err == nil && resp.StatusCode == 200 {
			// the health check endpoint was successfully queried.
			break
		}
	}

	return &testTransactionHandler{
		Handler: txh,
		t:       t,
		host:    host,
	}
}

// TODO this function is duplicated in cardinal_test.go. Please eventually move both of these functions
// into a utils package that lives outside of cardinal.
func setTestTimeout(t *testing.T, timeout time.Duration) {
	if _, ok := t.Deadline(); ok {
		// A deadline has already been set. Don't add an additional deadline.
		return
	}
	success := make(chan bool)
	t.Cleanup(func() {
		success <- true
	})
	go func() {
		select {
		case <-success:
			// test was successful. Do nothing
		case <-time.After(timeout):
			//assert.Check(t, false, "test timed out")
			panic("test timed out")
		}
	}()
}

func TestHealthEndpoint(t *testing.T) {
	setTestTimeout(t, 10*time.Second)
	w := ecs.NewTestWorld(t)
	assert.NilError(t, w.LoadGameState())
	makeTestTransactionHandler(t, w, DisableSignatureVerification())
	resp, err := http.Get("http://localhost:4040/health")
	assert.NilError(t, err)
	assert.Equal(t, resp.StatusCode, 200)
	var healthResponse HealthResponse
	err = json.NewDecoder(resp.Body).Decode(&healthResponse)
	assert.NilError(t, err)
	assert.Assert(t, healthResponse.IsServerRunning)
	assert.Assert(t, !healthResponse.IsGameLoopRunning)
	ctx := context.Background()
	w.StartGameLoop(ctx, time.Tick(1*time.Second), nil)
	isGameLoopRunning := false
	for !isGameLoopRunning {
		time.Sleep(200 * time.Millisecond)
		resp, err = http.Get("http://localhost:4040/health")
		assert.NilError(t, err)
		assert.Equal(t, resp.StatusCode, 200)
		err = json.NewDecoder(resp.Body).Decode(&healthResponse)
		assert.Assert(t, healthResponse.IsServerRunning)
		isGameLoopRunning = healthResponse.IsGameLoopRunning
	}
}

func TestShutDownViaMethod(t *testing.T) {
	setTestTimeout(t, 10*time.Second) // If this test is frozen then it failed to shut down, create failure with panic.
	w := ecs.NewTestWorld(t)
	assert.NilError(t, w.LoadGameState())
	txh := makeTestTransactionHandler(t, w, DisableSignatureVerification())
	resp, err := http.Get("http://localhost:4040/health")
	assert.Equal(t, resp.StatusCode, 200)
	ctx := context.Background()
	w.StartGameLoop(ctx, time.Tick(1*time.Second), nil)
	for !w.IsGameLoopRunning() {
		//wait until game loop is running.
		time.Sleep(1 * time.Millisecond)
	}
	gameObject := NewGameManager(w, txh.Handler)
	err = gameObject.Shutdown() //Should block until loop is down.
	assert.NilError(t, err)
	assert.Assert(t, !w.IsGameLoopRunning())
	_, err = http.Get("http://localhost:4040/health")
	assert.Check(t, err != nil)
}

func TestShutDownViaSignal(t *testing.T) {
	setTestTimeout(t, 10*time.Second) // If this test is frozen then it failed to shut down, create a failure with panic.
	w := ecs.NewTestWorld(t)
	sendTx := ecs.NewTransactionType[SendEnergyTx, SendEnergyTxResult]("sendTx")
	assert.NilError(t, w.RegisterTransactions(sendTx))
	w.AddSystem(func(world *ecs.World, queue *transaction.TxQueue, _ *log.Logger) error {
		return nil
	})
	assert.NilError(t, w.LoadGameState())
	txh := makeTestTransactionHandler(t, w, DisableSignatureVerification())
	resp, err := http.Get("http://localhost:4040/health")
	assert.Equal(t, resp.StatusCode, 200)
	ctx := context.Background()
	w.StartGameLoop(ctx, time.Tick(1*time.Second), nil)
	for !w.IsGameLoopRunning() {
		//wait until game loop is running
		time.Sleep(500 * time.Millisecond)
	}
	_ = NewGameManager(w, txh.Handler)

	// Send a SIGINT signal.
	cmd := exec.Command("kill", "-INT", strconv.Itoa(os.Getpid()))
	err = cmd.Run()
	assert.NilError(t, err)

	//wait for game loop and server to shut down.
	for w.IsGameLoopRunning() {
		time.Sleep(500 * time.Millisecond)
	}
	_, err = http.Get("http://localhost:4040/health")
	assert.Check(t, err != nil) //Server must shutdown before game loop. So if the gameloop turned off

}

func TestIfServeSetEnvVarForPort(t *testing.T) {
	world := ecs.NewTestWorld(t)
	alphaTx := ecs.NewTransactionType[SendEnergyTx, SendEnergyTxResult]("alpha")
	assert.NilError(t, world.RegisterTransactions(alphaTx))
	txh, err := NewHandler(world, nil, DisableSignatureVerification())
	assert.NilError(t, err)
	t.Cleanup(func() {
		assert.NilError(t, txh.Close())
	})
	txh.port = ""
	err = os.Setenv("CARDINAL_PORT", "1337")
	assert.NilError(t, err)
	txh.initialize()
	assert.Equal(t, txh.port, "1337")
	txh.port = ""
	err = os.Setenv("CARDINAL_PORT", "133asdfsdgdfdfgdf7")
	assert.NilError(t, err)
	txh.initialize()
	assert.Equal(t, txh.port, "4040")
	err = os.Setenv("CARDINAL_PORT", "4555")
	txh.port = "bad"
	txh.initialize()
	assert.Equal(t, txh.port, "4555")
}

func TestCanListTransactionEndpoints(t *testing.T) {
	w := ecs.NewTestWorld(t)
	alphaTx := ecs.NewTransactionType[SendEnergyTx, SendEnergyTxResult]("alpha")
	betaTx := ecs.NewTransactionType[SendEnergyTx, SendEnergyTxResult]("beta")
	gammaTx := ecs.NewTransactionType[SendEnergyTx, SendEnergyTxResult]("gamma")
	assert.NilError(t, w.RegisterTransactions(alphaTx, betaTx, gammaTx))
	txh := makeTestTransactionHandler(t, w, DisableSignatureVerification())

	resp, err := http.Post(txh.makeHttpURL("query/http/endpoints"), "application/json", nil)
	assert.NilError(t, err)
	assert.Equal(t, resp.StatusCode, 200)
	var gotEndpoints map[string][]string
	assert.NilError(t, json.NewDecoder(resp.Body).Decode(&gotEndpoints))

	// Make sure the gotEndpoints contains alpha, beta and gamma. It's ok to have extra endpoints
	foundEndpoints := map[string]bool{
		"/tx/game/alpha": false,
		"/tx/game/beta":  false,
		"/tx/game/gamma": false,
	}

	for _, e := range gotEndpoints["tx_endpoints"] {
		if _, ok := foundEndpoints[e]; ok {
			foundEndpoints[e] = true
		}
	}

	for endpoint, found := range foundEndpoints {
		assert.Check(t, found, "endpoint %q not found", endpoint)
	}
}

func mustReadBody(t *testing.T, resp *http.Response) string {
	buf, err := io.ReadAll(resp.Body)
	assert.NilError(t, err)
	return string(buf)
}

func TestHandleTransactionWithNoSignatureVerification(t *testing.T) {
	endpoint := "move"
	url := "tx/game/" + endpoint
	w := ecs.NewTestWorld(t)
	sendTx := ecs.NewTransactionType[SendEnergyTx, SendEnergyTxResult](endpoint)
	assert.NilError(t, w.RegisterTransactions(sendTx))
	count := 0
	w.AddSystem(func(world *ecs.World, queue *transaction.TxQueue, _ *log.Logger) error {
		txs := sendTx.In(queue)
		assert.Equal(t, 1, len(txs))
		tx := txs[0]
		assert.Equal(t, tx.Value.From, "me")
		assert.Equal(t, tx.Value.To, "you")
		assert.Equal(t, tx.Value.Amount, uint64(420))
		count++
		return nil
	})
	assert.NilError(t, w.LoadGameState())

	tx := SendEnergyTx{
		From:   "me",
		To:     "you",
		Amount: 420,
	}
	bz, err := json.Marshal(tx)
	assert.NilError(t, err)
	payload := &sign.SignedPayload{
		PersonaTag: "meow",
		Namespace:  w.Namespace(),
		Nonce:      40,
		Signature:  "doesnt matter what goes in here",
		Body:       bz,
	}
	bogusSignatureBz, err := json.Marshal(payload)
	assert.NilError(t, err)

	txh := makeTestTransactionHandler(t, w, DisableSignatureVerification())

	resp, err := http.Post(txh.makeHttpURL(url), "application/json", bytes.NewReader(bogusSignatureBz))
	assert.NilError(t, err)
	assert.Equal(t, 200, resp.StatusCode, "request failed with body: %v", mustReadBody(t, resp))

	assert.NilError(t, w.Tick(context.Background()))
	assert.Equal(t, 1, count)
	err = txh.Close()
	assert.NilError(t, err)
}

type garbageStructAlpha struct {
	Something int `json:"something"`
}

func (garbageStructAlpha) Name() string { return "alpha" }

type garbageStructBeta struct {
	Something int `json:"something"`
}

func (garbageStructBeta) Name() string { return "beta" }

func TestHandleSwaggerServer(t *testing.T) {
	w := ecs.NewTestWorld(t)
	sendTx := ecs.NewTransactionType[SendEnergyTx, SendEnergyTxResult]("send-energy")
	assert.NilError(t, w.RegisterTransactions(sendTx))
	w.AddSystem(func(world *ecs.World, queue *transaction.TxQueue, _ *log.Logger) error {
		return nil
	})

	assert.NilError(t, ecs.RegisterComponent[garbageStructAlpha](w))
	assert.NilError(t, ecs.RegisterComponent[garbageStructBeta](w))
	alphaCount := 75
	_, err := ecs.CreateMany(w, alphaCount, garbageStructAlpha{})
	assert.NilError(t, err)
	bothCount := 100
	_, err = ecs.CreateMany(w, bothCount, garbageStructAlpha{}, garbageStructBeta{})
	assert.NilError(t, err)

	// Queue up a CreatePersonaTx
	personaTag := "foobar"
	signerAddress := "xyzzy"
	ecs.CreatePersonaTx.AddToQueue(w, ecs.CreatePersonaTransaction{
		PersonaTag:    personaTag,
		SignerAddress: signerAddress,
	})
	authorizedPersonaAddress := ecs.AuthorizePersonaAddress{
		PersonaTag: personaTag,
		Address:    signerAddress,
	}
	ecs.AuthorizePersonaAddressTx.AddToQueue(w, authorizedPersonaAddress, &sign.SignedPayload{PersonaTag: personaTag})
	// PersonaTag registration doesn't take place until the relevant system is run during a game tick.

	//create readers
	type FooRequest struct {
		ID string
	}
	type FooReply struct {
		Name string
		Age  uint64
	}

	expectedReply := FooReply{
		Name: "Chad",
		Age:  22,
	}
	fooRead := ecs.NewReadType[FooRequest, FooReply]("foo", func(world *ecs.World, req FooRequest) (FooReply, error) {
		return expectedReply, nil
	})
	assert.NilError(t, w.RegisterReads(fooRead))

	txh := makeTestTransactionHandler(t, w, DisableSignatureVerification())

	tx := SendEnergyTx{
		From:   "me",
		To:     "you",
		Amount: 420,
	}
	bz, err := json.Marshal(tx)
	assert.NilError(t, err)
	signedTx := sign.SignedPayload{
		PersonaTag: "some_persona",
		Namespace:  "some_namespace",
		Nonce:      100,
		// this bogus signature is OK because DisableSignatureVerification was used
		Signature: common.Bytes2Hex([]byte{1, 2, 3, 4}),
		Body:      bz,
	}

	bz, err = signedTx.Marshal()
	assert.NilError(t, err)

	//Test /query/http/endpoints
	expectedEndpointResult := EndpointsResult{
		TxEndpoints:    []string{"/tx/persona/create-persona", "/tx/persona/authorize-persona-address", "/tx/game/send-energy"},
		QueryEndpoints: []string{"/query/game/foo", "/query/http/endpoints", "/query/persona/signer", "/query/receipt/list", "/query/game/cql"},
	}
	resp1, err := http.Post(txh.makeHttpURL("query/http/endpoints"), "application/json", nil)
	assert.NilError(t, err)
	defer resp1.Body.Close()
	var endpointResult EndpointsResult
	err = json.NewDecoder(resp1.Body).Decode(&endpointResult)
	assert.NilError(t, err)
	assert.Assert(t, reflect.DeepEqual(endpointResult, expectedEndpointResult))

	//Test /query/persona/signer
	gotReadPersonaSignerResponse := ReadPersonaSignerResponse{}
	expectedReadPersonaSignerResponse := ReadPersonaSignerResponse{Status: personaTag, SignerAddress: signerAddress}
	readPersonaRequest := ReadPersonaSignerRequest{
		PersonaTag: personaTag,
		Tick:       0,
	}
	readPersonaRequestData, err := json.Marshal(readPersonaRequest)
	assert.NilError(t, err)
	req, err := http.NewRequest("POST", txh.makeHttpURL("query/persona/signer"), bytes.NewBuffer(readPersonaRequestData))
	req.Header.Set("Content-Type", "application/json")
	req.Header.Set("Content-Length", strconv.Itoa(len(readPersonaRequestData)))
	req.Header.Set("Accept", "application/json")
	client := http.Client{}
	ctx := context.Background()
	err = w.LoadGameState()
	assert.NilError(t, err)
	err = w.Tick(ctx)
	assert.NilError(t, err)
	resp2, err := client.Do(req)
	assert.NilError(t, err)
	defer resp2.Body.Close()
	err = json.NewDecoder(resp2.Body).Decode(&gotReadPersonaSignerResponse)
	assert.NilError(t, err)
	reflect.DeepEqual(gotReadPersonaSignerResponse, expectedReadPersonaSignerResponse)

	//Test /query/game/foo
	fooRequest := FooRequest{ID: "1"}
	fooData, err := json.Marshal(fooRequest)
	if err != nil {
		assert.NilError(t, err)
	}
	resp3, err := http.Post(txh.makeHttpURL("query/game/foo"), "application/json", bytes.NewBuffer(fooData))
	if err != nil {
		assert.NilError(t, err)
	}
	defer resp3.Body.Close()
	actualFooReply := FooReply{
		Name: "",
		Age:  0,
	}
	err = json.NewDecoder(resp3.Body).Decode(&actualFooReply)
	if err != nil {
		assert.NilError(t, err)
	}
	assert.DeepEqual(t, actualFooReply, expectedReply)
	personaAddressJson, err := json.Marshal(authorizedPersonaAddress)
	assert.NilError(t, err)
	// tx/persona/authorize-persona-address
	signedTxPayload := sign.SignedPayload{
		PersonaTag: personaTag,
		Namespace:  "some_namespace",
		Nonce:      100,
		// this bogus signature is OK because DisableSignatureVerification was used
		Signature: common.Bytes2Hex([]byte{1, 2, 3, 4}),
		Body:      personaAddressJson,
	}
	signedTxJson, err := json.Marshal(signedTxPayload)
	assert.NilError(t, err)
	expectedTxReply := TransactionReply{
		TxHash: "0xe12ef0d6e60ae35db0291878a9b2b1cf82fb9a5fb7c3fc50ce6f8cf49300a7c2",
		Tick:   1,
	}
	gotTxReply := TransactionReply{}
	resp4, err := http.Post(txh.makeHttpURL("tx/persona/authorize-persona-address"), "application/json", bytes.NewBuffer(signedTxJson))
	assert.NilError(t, err)
	err = json.NewDecoder(resp4.Body).Decode(&gotTxReply)
	assert.NilError(t, err)
	assert.DeepEqual(t, gotTxReply, expectedTxReply)

	resp5, err := http.Post(txh.makeHttpURL("tx/game/dsakjsdlfksdj"), "application/json", bytes.NewBuffer(signedTxJson))
	assert.NilError(t, err)
	assert.Equal(t, resp5.StatusCode, 404)
	resp6, err := http.Post(txh.makeHttpURL("query/game/sdsdfsdfsdf"), "application/json", bytes.NewBuffer(signedTxJson))
	assert.NilError(t, err)
	assert.Equal(t, resp6.StatusCode, 404)

	//test query/game/cql
	for _, v := range []struct {
		cql            string
		expectedStatus int
		amount         int
	}{
		{cql: "CONTAINS(alpha) & CONTAINS(beta)", expectedStatus: 200, amount: bothCount},
		{cql: "CONTAINS(alpha) | CONTAINS(beta)", expectedStatus: 200, amount: bothCount + alphaCount},
		{cql: "CONTAINS(beta)", expectedStatus: 200, amount: bothCount},
		{cql: "EXACT(alpha)", expectedStatus: 200, amount: alphaCount},
		{cql: "EXACT(beta)", expectedStatus: 200, amount: 0},
		{cql: "!(CONTAINS(alpha) | CONTAINS(beta))", expectedStatus: 200, amount: 1},
		{cql: "!CONTAINS(alpha) & CONTAINS(beta)", expectedStatus: 200, amount: 0},
	} {
		jsonQuery := struct{ CQL string }{v.cql}
		jsonQueryBytes, err := json.Marshal(jsonQuery)
		assert.NilError(t, err)
		resp7, err := http.Post(txh.makeHttpURL("query/game/cql"), "application/json", bytes.NewBuffer(jsonQueryBytes))
		assert.NilError(t, err)
		assert.Equal(t, resp7.StatusCode, v.expectedStatus)
		var entities []cql.QueryResponse
		err = json.NewDecoder(resp7.Body).Decode(&entities)
		assert.Equal(t, len(entities), v.amount)
	}

	jsonQuery := struct{ CQL string }{"blah"}
	jsonQueryBytes, err := json.Marshal(jsonQuery)
	assert.NilError(t, err)
	resp8, err := http.Post(txh.makeHttpURL("query/game/cql"), "application/json", bytes.NewBuffer(jsonQueryBytes))
	assert.NilError(t, err)
	assert.Equal(t, resp8.StatusCode, 422)
}

func TestHandleWrappedTransactionWithNoSignatureVerification(t *testing.T) {
	endpoint := "move"
	url := fmt.Sprintf("tx/game/%s", endpoint)
	count := 0
	w := ecs.NewTestWorld(t)
	sendTx := ecs.NewTransactionType[SendEnergyTx, SendEnergyTxResult](endpoint)
	assert.NilError(t, w.RegisterTransactions(sendTx))
	w.AddSystem(func(world *ecs.World, queue *transaction.TxQueue, _ *log.Logger) error {
		txs := sendTx.In(queue)
		assert.Equal(t, 1, len(txs))
		tx := txs[0]
		assert.Equal(t, tx.Value.From, "me")
		assert.Equal(t, tx.Value.To, "you")
		assert.Equal(t, tx.Value.Amount, uint64(420))
		count++
		return nil
	})
	txh := makeTestTransactionHandler(t, w, DisableSignatureVerification())
	tx := SendEnergyTx{
		From:   "me",
		To:     "you",
		Amount: 420,
	}
	bz, err := json.Marshal(tx)
	assert.NilError(t, err)
	signedTx := sign.SignedPayload{
		PersonaTag: "some_persona",
		Namespace:  "some_namespace",
		Nonce:      100,
		// this bogus signature is OK because DisableSignatureVerification was used
		Signature: common.Bytes2Hex([]byte{1, 2, 3, 4}),
		Body:      bz,
	}

	bz, err = json.Marshal(&signedTx)
	assert.NilError(t, err)
	_, err = http.Post(txh.makeHttpURL(url), "application/json", bytes.NewReader(bz))
	assert.NilError(t, err)

	assert.NilError(t, w.LoadGameState())
	assert.NilError(t, w.Tick(context.Background()))
	assert.Equal(t, 1, count)
	err = txh.Close()
	assert.NilError(t, err)
}

func TestCanCreateAndVerifyPersonaSigner(t *testing.T) {

	urlSet := []string{"tx/persona/create-persona", "query/persona/signer"}
	world := ecs.NewTestWorld(t)
	tx := ecs.NewTransactionType[SendEnergyTx, SendEnergyTxResult]("some_tx")
	assert.NilError(t, world.RegisterTransactions(tx))
	assert.NilError(t, world.LoadGameState())
	assert.NilError(t, world.Tick(context.Background()))
	txh := makeTestTransactionHandler(t, world)

	personaTag := "CoolMage"
	privateKey, err := crypto.GenerateKey()
	assert.NilError(t, err)
	signerAddr := crypto.PubkeyToAddress(privateKey.PublicKey).Hex()

	createPersonaTx := ecs.CreatePersonaTransaction{
		PersonaTag:    personaTag,
		SignerAddress: signerAddr,
	}

	signedPayload, err := sign.NewSystemSignedPayload(privateKey, world.Namespace(), 100, createPersonaTx)
	assert.NilError(t, err)

	bz, err := signedPayload.Marshal()
	assert.NilError(t, err)

	resp, err := http.Post(txh.makeHttpURL(urlSet[0]), "application/json", bytes.NewReader(bz))
	assert.NilError(t, err)
	body := mustReadBody(t, resp)
	assert.Equal(t, 200, resp.StatusCode, "request failed with body: %s", body)

	var txReply TransactionReply
	assert.NilError(t, json.Unmarshal([]byte(body), &txReply))
	assert.Equal(t, txReply.Tick, world.CurrentTick())
	tick := txReply.Tick

	// postReadPersonaSigner is a helper that makes a request to the read-persona-signer endpoint and returns the response
	postReadPersonaSigner := func(personaTag string, tick uint64) ReadPersonaSignerResponse {
		bz, err = json.Marshal(ReadPersonaSignerRequest{
			PersonaTag: personaTag,
			Tick:       tick,
		})
		assert.NilError(t, err)
		resp, err = http.Post(txh.makeHttpURL(urlSet[1]), "application/json", bytes.NewReader(bz))
		assert.NilError(t, err)
		assert.Equal(t, resp.StatusCode, 200)
		var readPersonaSignerResponse ReadPersonaSignerResponse
		assert.NilError(t, json.NewDecoder(resp.Body).Decode(&readPersonaSignerResponse))
		return readPersonaSignerResponse
	}

	// Check some random person tag against a tick far in the past. This should be available.
	personaSignerResp := postReadPersonaSigner("some_other_persona_tag", 0)
	assert.Equal(t, personaSignerResp.Status, "available")

	// If the game tick matches the passed in game tick, there hasn't been enough time to process the create_persona_tx.
	personaSignerResp = postReadPersonaSigner(personaTag, tick)
	assert.Equal(t, personaSignerResp.Status, "unknown")

	// Tick the game state so that the persona can actually be registered
	assert.NilError(t, world.Tick(context.Background()))

	// The persona tag should now be registered with our signer address.
	personaSignerResp = postReadPersonaSigner(personaTag, tick)
	assert.Equal(t, personaSignerResp.Status, "assigned")
	assert.Equal(t, personaSignerResp.SignerAddress, signerAddr)
	err = txh.Close()
	assert.NilError(t, err)
}

func TestSigVerificationChecksNamespace(t *testing.T) {
	url := "tx/persona/create-persona"
	world := ecs.NewTestWorld(t)
	assert.NilError(t, world.LoadGameState())
	privateKey, err := crypto.GenerateKey()
	assert.NilError(t, err)

	txh := makeTestTransactionHandler(t, world)

	personaTag := "some_dude"
	signerAddr := crypto.PubkeyToAddress(privateKey.PublicKey).Hex()

	createPersonaTx := ecs.CreatePersonaTransaction{
		PersonaTag:    personaTag,
		SignerAddress: signerAddr,
	}
	sigPayload, err := sign.NewSignedPayload(privateKey, personaTag, "bad_namespace", 100, createPersonaTx)
	assert.NilError(t, err)

	bz, err := sigPayload.Marshal()
	assert.NilError(t, err)
	resp, err := http.Post(txh.makeHttpURL(url), "application/json", bytes.NewReader(bz))
	assert.NilError(t, err)
	// This should fail because the namespace does not match the world's namespace
	assert.Equal(t, resp.StatusCode, 401)

	// The namespace now matches the world
	sigPayload, err = sign.NewSystemSignedPayload(privateKey, world.Namespace(), 100, createPersonaTx)
	assert.NilError(t, err)
	bz, err = sigPayload.Marshal()
	assert.NilError(t, err)
	resp, err = http.Post(txh.makeHttpURL(url), "application/json", bytes.NewReader(bz))
	assert.Equal(t, resp.StatusCode, 200)
	txh.Close()
}

func TestSigVerificationChecksNonce(t *testing.T) {
	url := "tx/persona/create-persona"
	world := ecs.NewTestWorld(t)
	assert.NilError(t, world.LoadGameState())
	privateKey, err := crypto.GenerateKey()
	assert.NilError(t, err)

	txh := makeTestTransactionHandler(t, world)

	personaTag := "some_dude"
	signerAddr := crypto.PubkeyToAddress(privateKey.PublicKey).Hex()
	namespace := world.Namespace()

	createPersonaTx := ecs.CreatePersonaTransaction{
		PersonaTag:    personaTag,
		SignerAddress: signerAddr,
	}
	sigPayload, err := sign.NewSystemSignedPayload(privateKey, namespace, 100, createPersonaTx)
	assert.NilError(t, err)
	bz, err := sigPayload.Marshal()
	assert.NilError(t, err)

	// Register a persona. This should succeed
	resp, err := http.Post(txh.makeHttpURL(url), "application/json", bytes.NewReader(bz))
	assert.NilError(t, err)
	assert.Equal(t, resp.StatusCode, 200)

	// Repeat the request. Since the nonce is the same, this should fail
	resp, err = http.Post(txh.makeHttpURL(url), "application/json", bytes.NewReader(bz))
	assert.NilError(t, err)
	assert.Equal(t, resp.StatusCode, 401)

	// Using an old nonce should fail
	sigPayload, err = sign.NewSystemSignedPayload(privateKey, namespace, 50, createPersonaTx)
	assert.NilError(t, err)
	bz, err = sigPayload.Marshal()
	assert.NilError(t, err)
	resp, err = http.Post(txh.makeHttpURL(url), "application/json", bytes.NewReader(bz))
	assert.NilError(t, err)
	assert.Equal(t, resp.StatusCode, 401)

	// But increasing the nonce should work
	sigPayload, err = sign.NewSystemSignedPayload(privateKey, namespace, 101, createPersonaTx)
	assert.NilError(t, err)
	bz, err = sigPayload.Marshal()
	assert.NilError(t, err)
	resp, err = http.Post(txh.makeHttpURL(url), "application/json", bytes.NewReader(bz))
	assert.NilError(t, err)
	assert.Equal(t, resp.StatusCode, 200)
	err = txh.Close()
	assert.NilError(t, err)
}

// TestCanListReads tests that we can list the available queries in the handler.
func TestCanListReads(t *testing.T) {
	world := ecs.NewTestWorld(t)
	type FooRequest struct {
		Foo  int    `json:"foo,omitempty"`
		Meow string `json:"bar,omitempty"`
	}

	type FooResponse struct {
		Meow string `json:"meow,omitempty"`
	}

	fooRead := ecs.NewReadType[FooRequest, FooResponse]("foo", func(world *ecs.World, req FooRequest) (FooResponse, error) {
		return FooResponse{Meow: req.Meow}, nil
	})
	barRead := ecs.NewReadType[FooRequest, FooResponse]("bar", func(world *ecs.World, req FooRequest) (FooResponse, error) {

		return FooResponse{Meow: req.Meow}, nil
	})
	bazRead := ecs.NewReadType[FooRequest, FooResponse]("baz", func(world *ecs.World, req FooRequest) (FooResponse, error) {
		return FooResponse{Meow: req.Meow}, nil
	})

	assert.NilError(t, world.RegisterReads(fooRead, barRead, bazRead))
	assert.NilError(t, world.LoadGameState())

	txh := makeTestTransactionHandler(t, world, DisableSignatureVerification())

	resp, err := http.Post(txh.makeHttpURL("query/http/endpoints"), "application/json", nil)
	assert.NilError(t, err)
	assert.Equal(t, resp.StatusCode, 200)
	var gotEndpoints map[string][]string
	assert.NilError(t, json.NewDecoder(resp.Body).Decode(&gotEndpoints))

	endpoints := []string{
		"/query/game/foo",
		"/query/game/bar",
		"/query/game/baz",
		"/query/http/endpoints",
		"/query/persona/signer",
		"/query/receipt/list",
		"/query/game/cql",
	}
	assert.Equal(t, len(endpoints), len(gotEndpoints["query_endpoints"]))
	for i, e := range gotEndpoints["query_endpoints"] {
		assert.Equal(t, e, endpoints[i])
	}
}

// TestReadEncodeDecode tests that read requests/responses are properly marshalled/unmarshalled in the context of http communication.
// We do not necessarily need to test anything w/r/t world storage, as what users decide to do within the context
// of their read requests are up to them, and not necessarily required for this feature to provably work.
func TestReadEncodeDecode(t *testing.T) {
	// setup this read business stuff
	endpoint := "foo"
	type FooRequest struct {
		Foo  int    `json:"foo,omitempty"`
		Meow string `json:"bar,omitempty"`
	}

	type FooResponse struct {
		Meow string `json:"meow,omitempty"`
	}
	fq := ecs.NewReadType[FooRequest, FooResponse](endpoint, func(world *ecs.World, req FooRequest) (FooResponse, error) {
		return FooResponse{Meow: req.Meow}, nil
	})

	url := "query/game/" + endpoint
	// set up the world, register the reads, load.
	world := ecs.NewTestWorld(t)
	assert.NilError(t, world.RegisterReads(fq))
	assert.NilError(t, world.LoadGameState())

	// make our test tx handler
	txh := makeTestTransactionHandler(t, world, DisableSignatureVerification())

	// now we set up a request, and marshal it to json to send to the handler
	req := FooRequest{Foo: 12, Meow: "hello"}
	bz, err := json.Marshal(req)
	assert.NilError(t, err)

	res, err := http.Post(txh.makeHttpURL(url), "application/json", bytes.NewReader(bz))
	assert.NilError(t, err)

	buf, err := io.ReadAll(res.Body)
	assert.NilError(t, err)

	var fooRes FooResponse
	err = json.Unmarshal(buf, &fooRes)
	assert.NilError(t, err)

	assert.Equal(t, fooRes.Meow, req.Meow)
	err = txh.Close()
	assert.NilError(t, err)
}

func TestMalformedRequestToGetTransactionReceiptsProducesError(t *testing.T) {
	url := "query/receipts/list"
	world := ecs.NewTestWorld(t)
	assert.NilError(t, world.LoadGameState())
	txh := makeTestTransactionHandler(t, world, DisableSignatureVerification())
	res := txh.post(url, map[string]any{
		"missing_start_tick": 0,
	})
	assert.Check(t, 400 <= res.StatusCode && res.StatusCode <= 499)
	err := txh.Close()
	assert.NilError(t, err)
}

func TestTransactionReceiptReturnCorrectTickWindows(t *testing.T) {
	url := "query/receipts/list"

	historySize := uint64(10)
	world := ecs.NewTestWorld(t, ecs.WithReceiptHistorySize(int(historySize)))
	assert.NilError(t, world.LoadGameState())
	txh := makeTestTransactionHandler(t, world, DisableSignatureVerification())

	// getReceipts is a helper that hits the txReceiptsEndpoint endpoint.
	getReceipts := func(start uint64) ListTxReceiptsReply {
		res := txh.post(url, ListTxReceiptsRequest{
			StartTick: start,
		})
		assert.Equal(t, 200, res.StatusCode)
		var reply ListTxReceiptsReply
		assert.NilError(t, json.NewDecoder(res.Body).Decode(&reply))
		return reply
	}
	tick := world.CurrentTick()
	// Attempting to get receipt data for the current tick should return no valid ticks as the
	// transactions have not yet been processed.
	reply := getReceipts(tick)
	tickCount := reply.EndTick - reply.StartTick
	assert.Equal(t, uint64(0), tickCount)

	// Attempting to get ticks in the future should also produce no valid ticks.
	reply = getReceipts(tick + 10000)
	tickCount = reply.EndTick - reply.StartTick
	assert.Equal(t, uint64(0), tickCount)

	// Tick once
	ctx := context.Background()
	assert.NilError(t, world.Tick(ctx))

	// The world ticked one time, so we should find 1 valid tick.
	reply = getReceipts(tick)
	tickCount = reply.EndTick - reply.StartTick
	assert.Equal(t, uint64(1), tickCount)
	assert.Equal(t, tick, reply.StartTick)

	// tick a bunch so that the tick history becomes fully populated
	jumpAhead := historySize * 2
	for i := uint64(0); i < jumpAhead; i++ {
		assert.NilError(t, world.Tick(ctx))
	}

	reply = getReceipts(tick)
	// We should find at most historySize valid ticks
	tickCount = reply.EndTick - reply.StartTick
	// EndTick is not actually included in the results. e.g. if StartTick and EndTick are equal,
	// tickCount will be 0, meaning no ticks are included in the results.
	assert.Equal(t, historySize, tickCount-1)
	// We jumped ahead quite a bit, so the returned StartTick should be ahead of the tick we asked for
	wantStartTick := tick + jumpAhead - historySize
	assert.Equal(t, wantStartTick, reply.StartTick)

	// Another way to figure out what StartTick should be is to subtract historySize from the current tick.
	// This is the oldest tick available to us.
	wantStartTick = world.CurrentTick() - historySize - 1
	assert.Equal(t, wantStartTick, reply.StartTick)

	// assuming wantStartTick is the oldest tick we can ask for if we ask for 3 ticks after that we
	// should get the remaining of historySize.
	tick = wantStartTick + 3
	reply = getReceipts(tick)
	tickCount = reply.EndTick - reply.StartTick - 1
	assert.Equal(t, historySize-3, tickCount)
	err := txh.Close()
	assert.NilError(t, err)
}
func TestCanGetTransactionReceiptsSwagger(t *testing.T) {
	receiptEndpoint := "query/receipts/list"
	// IncRequest in a transaction that increments the given number by 1.
	type IncRequest struct {
		Number int
	}
	type IncReply struct {
		Number int
	}

	// DupeRequest is a transaction that appends a copy of the given string to itself.
	type DupeRequest struct {
		Str string
	}
	type DupeReply struct {
		Str string
	}

	// ErrRequest is a transaction that will produce an error
	type ErrRequest struct{}
	type ErrReply struct{}

	incTx := ecs.NewTransactionType[IncRequest, IncReply]("increment")
	dupeTx := ecs.NewTransactionType[DupeRequest, DupeReply]("duplicate")
	errTx := ecs.NewTransactionType[ErrRequest, ErrReply]("error")

	world := ecs.NewTestWorld(t)
	assert.NilError(t, world.RegisterTransactions(incTx, dupeTx, errTx))
	// System to handle incrementing numbers
	world.AddSystem(func(world *ecs.World, queue *transaction.TxQueue, _ *log.Logger) error {
		for _, tx := range incTx.In(queue) {
			incTx.SetResult(world, tx.TxHash, IncReply{
				Number: tx.Value.Number + 1,
			})
		}
		return nil
	})
	// System to handle duplicating strings
	world.AddSystem(func(world *ecs.World, queue *transaction.TxQueue, _ *log.Logger) error {
		for _, tx := range dupeTx.In(queue) {
			dupeTx.SetResult(world, tx.TxHash, DupeReply{
				Str: tx.Value.Str + tx.Value.Str,
			})
		}
		return nil
	})
	wantError := errors.New("some error")
	// System to handle error production
	world.AddSystem(func(world *ecs.World, queue *transaction.TxQueue, _ *log.Logger) error {
		for _, tx := range errTx.In(queue) {
			errTx.AddError(world, tx.TxHash, wantError)
			errTx.AddError(world, tx.TxHash, wantError)
		}
		return nil
	})
	assert.NilError(t, world.LoadGameState())

	// World setup is done. First check that there are no transactions.
	ctx := context.Background()
	assert.NilError(t, world.Tick(ctx))

	txh := makeTestTransactionHandler(t, world, DisableSignatureVerification())

	// We're going to be getting the list of receipts a lot, so make a helper to fetch the receipts
	getReceipts := func(start uint64) ListTxReceiptsReply {
		res := txh.post(receiptEndpoint, ListTxReceiptsRequest{
			StartTick: start,
		})
		assert.Equal(t, 200, res.StatusCode)

		var txReceipts ListTxReceiptsReply
		assert.NilError(t, json.NewDecoder(res.Body).Decode(&txReceipts))
		return txReceipts
	}

	txReceipts := getReceipts(0)
	// Receipts should start out empty
	assert.Equal(t, uint64(0), txReceipts.StartTick)
	assert.Equal(t, 0, len(txReceipts.Receipts))

	nonce := uint64(0)
	privateKey, err := crypto.GenerateKey()
	assert.NilError(t, err)
	nextSig := func() *sign.SignedPayload {
		sig, err := sign.NewSignedPayload(privateKey, "my-persona-tag", "namespace", nonce, `{"data": "stuff"}`)
		assert.NilError(t, err)
		nonce++
		return sig
	}

	incID := incTx.AddToQueue(world, IncRequest{99}, nextSig())
	dupeID := dupeTx.AddToQueue(world, DupeRequest{"foobar"}, nextSig())
	errID := errTx.AddToQueue(world, ErrRequest{}, nextSig())
	assert.Check(t, incID != dupeID)
	assert.Check(t, dupeID != errID)
	assert.Check(t, errID != incID)

	wantTick := world.CurrentTick()
	assert.NilError(t, world.Tick(ctx))

	txReceipts = getReceipts(0)
	assert.Equal(t, uint64(0), txReceipts.StartTick)
	assert.Equal(t, uint64(2), txReceipts.EndTick)
	assert.Equal(t, 3, len(txReceipts.Receipts))

	foundInc, foundDupe, foundErr := false, false, false
	for _, r := range txReceipts.Receipts {
		assert.Equal(t, wantTick, r.Tick)
		if len(r.Errors) > 0 {
			foundErr = true
			assert.Equal(t, 2, len(r.Errors))
			assert.Equal(t, wantError.Error(), r.Errors[0])
			assert.Equal(t, wantError.Error(), r.Errors[1])
			continue
		}
		m, ok := r.Result.(map[string]any)
		assert.Check(t, ok)
		if _, ok := m["Number"]; ok {
			foundInc = true
			num, ok := m["Number"].(float64)
			assert.Check(t, ok)
			assert.Equal(t, 100, int(num))
		} else if _, ok := m["Str"]; ok {
			foundDupe = true
			str, ok := m["Str"].(string)
			assert.Check(t, ok)
			assert.Equal(t, "foobarfoobar", str)
		} else {
			assert.Assert(t, false, "unknown transaction result", r.Result)
		}
	}

	assert.Check(t, foundInc)
	assert.Check(t, foundDupe)
	assert.Check(t, foundErr)

	err = txh.Close()
	assert.NilError(t, err)
}

func TestTransactionIDIsReturned(t *testing.T) {
	swaggerCreatePersonUrl := "tx/persona/create-persona"
	swaggerUrls := []string{swaggerCreatePersonUrl, "tx/game/move"}
	urls := swaggerUrls
	type MoveTx struct{}
	world := ecs.NewTestWorld(t)
	moveTx := ecs.NewTransactionType[MoveTx, MoveTx]("move")
	world.RegisterTransactions(moveTx)
	assert.NilError(t, world.LoadGameState())
	ctx := context.Background()
	// Preemptive tick so the tick isn't the zero value
	assert.NilError(t, world.Tick(ctx))
	privateKey, err := crypto.GenerateKey()
	assert.NilError(t, err)
	txh := makeTestTransactionHandler(t, world)

	personaTag := "clifford_the_big_red_dog"
	signerAddr := crypto.PubkeyToAddress(privateKey.PublicKey).Hex()
	namespace := world.Namespace()
	nonce := uint64(99)

	createPersonaTx := ecs.CreatePersonaTransaction{
		PersonaTag:    personaTag,
		SignerAddress: signerAddr,
	}

	sigPayload, err := sign.NewSystemSignedPayload(privateKey, namespace, nonce, createPersonaTx)
	assert.NilError(t, err)
	bz, err := sigPayload.Marshal()
	assert.NilError(t, err)

	resp, err := http.Post(txh.makeHttpURL(urls[0]), "application/json", bytes.NewReader(bz))
	assert.NilError(t, err)
	assert.Equal(t, 200, resp.StatusCode)

	var txReply TransactionReply
	assert.NilError(t, json.NewDecoder(resp.Body).Decode(&txReply))

	// The hash field should not be empty
	assert.Check(t, txReply.TxHash != "")
	// The tick should equal the current tick
	assert.Equal(t, world.CurrentTick(), txReply.Tick)

	assert.NilError(t, world.Tick(ctx))

	// Also check to make sure transaction IDs are returned for other kinds of transactions
	nonce++
	emptyData := map[string]any{}
	sigPayload, err = sign.NewSignedPayload(privateKey, personaTag, namespace, nonce, emptyData)

	bz, err = sigPayload.Marshal()
	assert.NilError(t, err)

	resp, err = http.Post(txh.makeHttpURL(urls[1]), "application/json", bytes.NewReader(bz))
	assert.NilError(t, err)
	assert.Equal(t, 200, resp.StatusCode)
	assert.NilError(t, json.NewDecoder(resp.Body).Decode(&txReply))

	// The hash field should not be empty
	assert.Check(t, txReply.TxHash != "")
	// The tick should equal the current tick
	assert.Equal(t, world.CurrentTick(), txReply.Tick)
	txh.Close()
}

var _ shard.Adapter = &adapterMock{}

type adapterMock struct {
	called int
	hold   chan bool
}

func (a *adapterMock) Submit(ctx context.Context, p *sign.SignedPayload, txID, epoch uint64) error {
	a.called++
	return nil
}

func (a *adapterMock) QueryTransactions(ctx context.Context, request *types.QueryTransactionsRequest) (*types.QueryTransactionsResponse, error) {
	<-a.hold
	return nil, nil
}

func TestTransactionsSubmittedToChain(t *testing.T) {
	createPersonaEndpoint := "tx/persona/create-persona"
	moveEndpoint := "tx/game/move"
	type MoveTx struct {
		Direction string
	}
	world := ecs.NewTestWorld(t)
	moveTx := ecs.NewTransactionType[MoveTx, MoveTx]("move")
	world.RegisterTransactions(moveTx)
	assert.NilError(t, world.LoadGameState())
	adapter := adapterMock{}
	txh := makeTestTransactionHandler(t, world, WithAdapter(&adapter), DisableSignatureVerification())

	privateKey, err := crypto.GenerateKey()
	assert.NilError(t, err)
	personaTag := "clifford_the_big_red_dog"
	signerAddr := crypto.PubkeyToAddress(privateKey.PublicKey).Hex()
	sigPayload, err := sign.NewSystemSignedPayload(privateKey, world.Namespace(), 1, ecs.CreatePersonaTransaction{
		PersonaTag:    personaTag,
		SignerAddress: signerAddr,
	})
	assert.NilError(t, err)
	bz, err := sigPayload.Marshal()
	assert.NilError(t, err)

	resp, err := http.Post(txh.makeHttpURL(createPersonaEndpoint), "application/json", bytes.NewReader(bz))
	assert.NilError(t, err)
	assert.Equal(t, 200, resp.StatusCode)
	assert.Equal(t, adapter.called, 1)

	sigPayload, err = sign.NewSignedPayload(privateKey, personaTag, world.Namespace(), 2, MoveTx{Direction: "up"})
	assert.NilError(t, err)
	bz, err = sigPayload.Marshal()
	assert.NilError(t, err)
	resp, err = http.Post(txh.makeHttpURL(moveEndpoint), "application/json", bytes.NewReader(bz))
	assert.NilError(t, err)
	assert.Equal(t, 200, resp.StatusCode)
	assert.Equal(t, adapter.called, 2)
}

func TestTransactionNotSubmittedWhenRecovering(t *testing.T) {
	moveEndpoint := "tx/game/move"
	type MoveTx struct {
		Direction string
	}
	holdChan := make(chan bool)
	adapter := adapterMock{hold: holdChan}
	world := ecs.NewTestWorld(t, ecs.WithAdapter(&adapter))
	world.Tick(context.Background())
	go world.RecoverFromChain(context.Background())
	moveTx := ecs.NewTransactionType[MoveTx, MoveTx]("move")
	world.RegisterTransactions(moveTx)
	assert.NilError(t, world.LoadGameState())
	txh := makeTestTransactionHandler(t, world, WithAdapter(&adapter), DisableSignatureVerification())

	privateKey, err := crypto.GenerateKey()
	assert.NilError(t, err)
	personaTag := "clifford_the_big_red_dog"

	sigPayload, err := sign.NewSignedPayload(privateKey, personaTag, world.Namespace(), 2, MoveTx{Direction: "up"})
	assert.NilError(t, err)
	bz, err := sigPayload.Marshal()
	assert.NilError(t, err)
	resp, err := http.Post(txh.makeHttpURL(moveEndpoint), "application/json", bytes.NewReader(bz))
	assert.NilError(t, err)
	assert.Equal(t, 500, resp.StatusCode)
	bz, err = io.ReadAll(resp.Body)
	assert.NilError(t, err)
	assert.ErrorContains(t, errors.New(string(bz)), "game world is recovering state")
}

<<<<<<< HEAD
//func TestWebsocketEventsRoute(t *testing.T) {
//	w := ecs.NewTestWorld(t)
//	assert.NilError(t, w.LoadGameState())
//	txh := makeTestTransactionHandler(t, w, DisableSignatureVerification())
//
//}
=======
func TestWebSocket(t *testing.T) {
	w := ecs.NewTestWorld(t)
	assert.NilError(t, w.LoadGameState())
	txh := makeTestTransactionHandler(t, w, DisableSignatureVerification())
	url := txh.makeWebSocketURL("echo")
	dial, _, err := websocket.DefaultDialer.Dial(url, nil)
	assert.NilError(t, err)
	messageToSend := "test"
	err = dial.WriteMessage(websocket.TextMessage, []byte(messageToSend))
	assert.NilError(t, err)
	messageType, message, err := dial.ReadMessage()
	assert.NilError(t, err)
	assert.Equal(t, messageType, websocket.TextMessage)
	assert.Equal(t, string(message), messageToSend)
	err = dial.Close()
	assert.NilError(t, err)
}
>>>>>>> f1cb682f
<|MERGE_RESOLUTION|>--- conflicted
+++ resolved
@@ -63,7 +63,7 @@
 
 func testSocketEchoRoute(t *testing.T, httpHandler *testTransactionHandler, timesToTest int) {
 	path := "/event"
-	urlString := httpHandler.makeURL(path)
+	urlString := httpHandler.makeHttpURL(path)
 	c, _, err := websocket.DefaultDialer.Dial(urlString, nil)
 	assert.NilError(t, err)
 	originalMessage := []byte("testing\n")
@@ -1223,14 +1223,6 @@
 	assert.ErrorContains(t, errors.New(string(bz)), "game world is recovering state")
 }
 
-<<<<<<< HEAD
-//func TestWebsocketEventsRoute(t *testing.T) {
-//	w := ecs.NewTestWorld(t)
-//	assert.NilError(t, w.LoadGameState())
-//	txh := makeTestTransactionHandler(t, w, DisableSignatureVerification())
-//
-//}
-=======
 func TestWebSocket(t *testing.T) {
 	w := ecs.NewTestWorld(t)
 	assert.NilError(t, w.LoadGameState())
@@ -1247,5 +1239,4 @@
 	assert.Equal(t, string(message), messageToSend)
 	err = dial.Close()
 	assert.NilError(t, err)
-}
->>>>>>> f1cb682f
+}