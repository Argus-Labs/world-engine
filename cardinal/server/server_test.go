package server_test

import (
	"bytes"
	"context"
	"encoding/json"
	"errors"
	"fmt"
	"io"
	"net/http"
	"os"
	"os/exec"
	"reflect"
	"strconv"
	"testing"
	"time"

	"github.com/gorilla/websocket"
	"pkg.world.dev/world-engine/cardinal/ecs/component"
	"pkg.world.dev/world-engine/cardinal/shard"
	"pkg.world.dev/world-engine/chain/x/shard/types"

	"gotest.tools/v3/assert"

	"github.com/ethereum/go-ethereum/common"
	"github.com/ethereum/go-ethereum/crypto"
	"pkg.world.dev/world-engine/cardinal/ecs"
	"pkg.world.dev/world-engine/cardinal/ecs/cql"
	"pkg.world.dev/world-engine/cardinal/ecs/log"
	"pkg.world.dev/world-engine/cardinal/ecs/transaction"
	"pkg.world.dev/world-engine/cardinal/server"
	"pkg.world.dev/world-engine/sign"
)

type SendEnergyTx struct {
	From, To string
	Amount   uint64
}

type SendEnergyTxResult struct{}

// testTransactionHandler is a helper struct that can start an HTTP server on port 4040 with the given world.
type testTransactionHandler struct {
<<<<<<< HEAD
	*server.Handler
	t    *testing.T
	host string
=======
	*Handler
	t        *testing.T
	host     string
	eventHub *EventHub
>>>>>>> 57eca812
}

func (t *testTransactionHandler) makeHttpURL(path string) string {
	return "http://" + t.host + "/" + path
}

func (t *testTransactionHandler) makeWebSocketURL(path string) string {
	return "ws://" + t.host + "/" + path
}

func (t *testTransactionHandler) post(path string, payload any) *http.Response {
	bz, err := json.Marshal(payload)
	assert.NilError(t.t, err)

	res, err := http.Post(t.makeHttpURL(path), "application/json", bytes.NewReader(bz))
	assert.NilError(t.t, err)
	return res
}

func makeTestTransactionHandler(t *testing.T, world *ecs.World, opts ...server.Option) *testTransactionHandler {
	port := "4040"
<<<<<<< HEAD
	opts = append(opts, server.WithPort(port))
	txh, err := server.NewHandler(world, opts...)
	assert.NilError(t, err)

	//add test websocket handler.
	txh.Mux.HandleFunc("/echo", server.Echo)
=======
	opts = append(opts, WithPort(port))
	eventHub := CreateEventHub()
	go func() {
		eventHub.run()
	}()
	eventBuilder := CreateNewWebSocketBuilder("/events", CreateWebSocketEventHandler(eventHub))
	txh, err := NewHandler(world, eventBuilder, opts...)
	assert.NilError(t, err)

	//add test websocket handler.
	txh.mux.HandleFunc("/echo", Echo)
	//txh.mux.HandleFunc("/events")
>>>>>>> 57eca812

	healthPath := "/health"
	t.Cleanup(func() {
		assert.NilError(t, txh.Close())
	})

	go func() {
		err = txh.Serve()
		// ErrServerClosed is returned from txh.Serve after txh.Close is called. This is
		// normal.
		if err != http.ErrServerClosed {
			assert.NilError(t, err)
		}
	}()
	gameObject := server.NewGameManager(world, txh)
	t.Cleanup(func() {
		_ = gameObject.Shutdown()
	})

	host := "localhost:" + port
	healthURL := host + healthPath
	start := time.Now()
	for {
		assert.Check(t, time.Since(start) < time.Second, "timeout while waiting for a healthy server")

		resp, err := http.Get("http://" + healthURL)
		if err == nil && resp.StatusCode == 200 {
			// the health check endpoint was successfully queried.
			break
		}
	}

	return &testTransactionHandler{
		Handler:  txh,
		t:        t,
		host:     host,
		eventHub: eventHub,
	}
}

// TODO this function is duplicated in cardinal_test.go. Please eventually move both of these functions
// into a utils package that lives outside of cardinal.
func setTestTimeout(t *testing.T, timeout time.Duration) {
	if _, ok := t.Deadline(); ok {
		// A deadline has already been set. Don't add an additional deadline.
		return
	}
	success := make(chan bool)
	t.Cleanup(func() {
		success <- true
	})
	go func() {
		select {
		case <-success:
			// test was successful. Do nothing
		case <-time.After(timeout):
			//assert.Check(t, false, "test timed out")
			panic("test timed out")
		}
	}()
}

func TestHealthEndpoint(t *testing.T) {
	//setTestTimeout(t, 10*time.Second)
	w := ecs.NewTestWorld(t)
	assert.NilError(t, w.LoadGameState())
	makeTestTransactionHandler(t, w, server.DisableSignatureVerification())
	resp, err := http.Get("http://localhost:4040/health")
	assert.NilError(t, err)
	assert.Equal(t, resp.StatusCode, 200)
	var healthResponse server.HealthReply
	err = json.NewDecoder(resp.Body).Decode(&healthResponse)
	assert.NilError(t, err)
	assert.Assert(t, healthResponse.IsServerRunning)
	assert.Assert(t, !healthResponse.IsGameLoopRunning)
	ctx := context.Background()
	w.StartGameLoop(ctx, time.Tick(1*time.Second), nil)
	isGameLoopRunning := false
	for !isGameLoopRunning {
		time.Sleep(200 * time.Millisecond)
		resp, err = http.Get("http://localhost:4040/health")
		assert.NilError(t, err)
		assert.Equal(t, resp.StatusCode, 200)
		err = json.NewDecoder(resp.Body).Decode(&healthResponse)
		assert.Assert(t, healthResponse.IsServerRunning)
		isGameLoopRunning = healthResponse.IsGameLoopRunning
	}
}

func TestShutDownViaMethod(t *testing.T) {
	setTestTimeout(t, 10*time.Second) // If this test is frozen then it failed to shut down, create failure with panic.
	w := ecs.NewTestWorld(t)
	assert.NilError(t, w.LoadGameState())
	txh := makeTestTransactionHandler(t, w, server.DisableSignatureVerification())
	resp, err := http.Get("http://localhost:4040/health")
	assert.Equal(t, resp.StatusCode, 200)
	ctx := context.Background()
	w.StartGameLoop(ctx, time.Tick(1*time.Second), nil)
	for !w.IsGameLoopRunning() {
		//wait until game loop is running.
		time.Sleep(1 * time.Millisecond)
	}
	gameObject := server.NewGameManager(w, txh.Handler)
	err = gameObject.Shutdown() //Should block until loop is down.
	assert.NilError(t, err)
	assert.Assert(t, !w.IsGameLoopRunning())
	_, err = http.Get("http://localhost:4040/health")
	assert.Check(t, err != nil)
}

func TestShutDownViaSignal(t *testing.T) {
	setTestTimeout(t, 10*time.Second) // If this test is frozen then it failed to shut down, create a failure with panic.
	w := ecs.NewTestWorld(t)
	sendTx := ecs.NewTransactionType[SendEnergyTx, SendEnergyTxResult]("sendTx")
	assert.NilError(t, w.RegisterTransactions(sendTx))
	w.AddSystem(func(world *ecs.World, queue *transaction.TxQueue, _ *log.Logger) error {
		return nil
	})
	assert.NilError(t, w.LoadGameState())
	txh := makeTestTransactionHandler(t, w, server.DisableSignatureVerification())
	resp, err := http.Get("http://localhost:4040/health")
	assert.Equal(t, resp.StatusCode, 200)
	ctx := context.Background()
	w.StartGameLoop(ctx, time.Tick(1*time.Second), nil)
	for !w.IsGameLoopRunning() {
		//wait until game loop is running
		time.Sleep(500 * time.Millisecond)
	}
	_ = server.NewGameManager(w, txh.Handler)

	// Send a SIGINT signal.
	cmd := exec.Command("kill", "-INT", strconv.Itoa(os.Getpid()))
	err = cmd.Run()
	assert.NilError(t, err)

	//wait for game loop and server to shut down.
	for w.IsGameLoopRunning() {
		time.Sleep(500 * time.Millisecond)
	}
	_, err = http.Get("http://localhost:4040/health")
	assert.Check(t, err != nil) //Server must shutdown before game loop. So if the gameloop turned off

}

func TestIfServeSetEnvVarForPort(t *testing.T) {
	world := ecs.NewTestWorld(t)
	alphaTx := ecs.NewTransactionType[SendEnergyTx, SendEnergyTxResult]("alpha")
	assert.NilError(t, world.RegisterTransactions(alphaTx))
<<<<<<< HEAD
	txh, err := server.NewHandler(world, server.DisableSignatureVerification())
=======
	txh, err := NewHandler(world, nil, DisableSignatureVerification())
>>>>>>> 57eca812
	assert.NilError(t, err)
	t.Cleanup(func() {
		assert.NilError(t, txh.Close())
	})
	txh.Port = ""
	err = os.Setenv("CARDINAL_PORT", "1337")
	assert.NilError(t, err)
	txh.Initialize()
	assert.Equal(t, txh.Port, "1337")
	txh.Port = ""
	err = os.Setenv("CARDINAL_PORT", "133asdfsdgdfdfgdf7")
	assert.NilError(t, err)
	txh.Initialize()
	assert.Equal(t, txh.Port, "4040")
	err = os.Setenv("CARDINAL_PORT", "4555")
	txh.Port = "bad"
	txh.Initialize()
	assert.Equal(t, txh.Port, "4555")
}

func TestCanListTransactionEndpoints(t *testing.T) {
	w := ecs.NewTestWorld(t)
	alphaTx := ecs.NewTransactionType[SendEnergyTx, SendEnergyTxResult]("alpha")
	betaTx := ecs.NewTransactionType[SendEnergyTx, SendEnergyTxResult]("beta")
	gammaTx := ecs.NewTransactionType[SendEnergyTx, SendEnergyTxResult]("gamma")
	assert.NilError(t, w.RegisterTransactions(alphaTx, betaTx, gammaTx))
	txh := makeTestTransactionHandler(t, w, server.DisableSignatureVerification())

	resp, err := http.Post(txh.makeHttpURL("query/http/endpoints"), "application/json", nil)
	assert.NilError(t, err)
	assert.Equal(t, resp.StatusCode, 200)
	var gotEndpoints map[string][]string
	assert.NilError(t, json.NewDecoder(resp.Body).Decode(&gotEndpoints))

	// Make sure the gotEndpoints contains alpha, beta and gamma. It's ok to have extra endpoints
	foundEndpoints := map[string]bool{
		"/tx/game/alpha": false,
		"/tx/game/beta":  false,
		"/tx/game/gamma": false,
	}

	for _, e := range gotEndpoints["txEndpoints"] {
		if _, ok := foundEndpoints[e]; ok {
			foundEndpoints[e] = true
		}
	}

	for endpoint, found := range foundEndpoints {
		assert.Check(t, found, "endpoint %q not found", endpoint)
	}
}

func mustReadBody(t *testing.T, resp *http.Response) string {
	buf, err := io.ReadAll(resp.Body)
	assert.NilError(t, err)
	return string(buf)
}

func TestHandleTransactionWithNoSignatureVerification(t *testing.T) {
	endpoint := "move"
	url := "tx/game/" + endpoint
	w := ecs.NewTestWorld(t)
	sendTx := ecs.NewTransactionType[SendEnergyTx, SendEnergyTxResult](endpoint)
	assert.NilError(t, w.RegisterTransactions(sendTx))
	count := 0
	w.AddSystem(func(world *ecs.World, queue *transaction.TxQueue, _ *log.Logger) error {
		txs := sendTx.In(queue)
		assert.Equal(t, 1, len(txs))
		tx := txs[0]
		assert.Equal(t, tx.Value.From, "me")
		assert.Equal(t, tx.Value.To, "you")
		assert.Equal(t, tx.Value.Amount, uint64(420))
		count++
		return nil
	})
	assert.NilError(t, w.LoadGameState())

	tx := SendEnergyTx{
		From:   "me",
		To:     "you",
		Amount: 420,
	}
	bz, err := json.Marshal(tx)
	assert.NilError(t, err)
	payload := &sign.SignedPayload{
		PersonaTag: "meow",
		Namespace:  w.Namespace().String(),
		Nonce:      40,
		Signature:  "doesnt matter what goes in here",
		Body:       bz,
	}
	bogusSignatureBz, err := json.Marshal(payload)
	assert.NilError(t, err)

	txh := makeTestTransactionHandler(t, w, server.DisableSignatureVerification())

	resp, err := http.Post(txh.makeHttpURL(url), "application/json", bytes.NewReader(bogusSignatureBz))
	assert.NilError(t, err)
	assert.Equal(t, 200, resp.StatusCode, "request failed with body: %v", mustReadBody(t, resp))

	assert.NilError(t, w.Tick(context.Background()))
	assert.Equal(t, 1, count)
	err = txh.Close()
	assert.NilError(t, err)
}

type garbageStructAlpha struct {
	Something int `json:"something"`
}

func (garbageStructAlpha) Name() string { return "alpha" }

type garbageStructBeta struct {
	Something int `json:"something"`
}

func (garbageStructBeta) Name() string { return "beta" }

func TestHandleSwaggerServer(t *testing.T) {
	w := ecs.NewTestWorld(t)
	sendTx := ecs.NewTransactionType[SendEnergyTx, SendEnergyTxResult]("send-energy")
	assert.NilError(t, w.RegisterTransactions(sendTx))
	w.AddSystem(func(world *ecs.World, queue *transaction.TxQueue, _ *log.Logger) error {
		return nil
	})

	assert.NilError(t, ecs.RegisterComponent[garbageStructAlpha](w))
	assert.NilError(t, ecs.RegisterComponent[garbageStructBeta](w))
	alphaCount := 75
	_, err := component.CreateMany(w, alphaCount, garbageStructAlpha{})
	assert.NilError(t, err)
	bothCount := 100
	_, err = component.CreateMany(w, bothCount, garbageStructAlpha{}, garbageStructBeta{})
	assert.NilError(t, err)

	// Queue up a CreatePersonaTx
	personaTag := "foobar"
	signerAddress := "xyzzy"
	ecs.CreatePersonaTx.AddToQueue(w, ecs.CreatePersonaTransaction{
		PersonaTag:    personaTag,
		SignerAddress: signerAddress,
	})
	authorizedPersonaAddress := ecs.AuthorizePersonaAddress{
		PersonaTag: personaTag,
		Address:    signerAddress,
	}
	ecs.AuthorizePersonaAddressTx.AddToQueue(w, authorizedPersonaAddress, &sign.SignedPayload{PersonaTag: personaTag})
	// PersonaTag registration doesn't take place until the relevant system is run during a game tick.

	//create readers
	type FooRequest struct {
		ID string
	}
	type FooReply struct {
		Name string
		Age  uint64
	}

	expectedReply := FooReply{
		Name: "Chad",
		Age:  22,
	}
	fooQuery := ecs.NewQueryType[FooRequest, FooReply]("foo", func(world *ecs.World, req FooRequest) (FooReply, error) {
		return expectedReply, nil
	})
	assert.NilError(t, w.RegisterQueries(fooQuery))

	txh := makeTestTransactionHandler(t, w, server.DisableSignatureVerification())

	tx := SendEnergyTx{
		From:   "me",
		To:     "you",
		Amount: 420,
	}
	bz, err := json.Marshal(tx)
	assert.NilError(t, err)
	signedTx := sign.SignedPayload{
		PersonaTag: "some_persona",
		Namespace:  "some_namespace",
		Nonce:      100,
		// this bogus signature is OK because DisableSignatureVerification was used
		Signature: common.Bytes2Hex([]byte{1, 2, 3, 4}),
		Body:      bz,
	}

	bz, err = signedTx.Marshal()
	assert.NilError(t, err)

	//Test /query/http/endpoints
	expectedEndpointResult := server.EndpointsResult{
		TxEndpoints:    []string{"/tx/persona/create-persona", "/tx/persona/authorize-persona-address", "/tx/game/send-energy"},
		QueryEndpoints: []string{"/query/game/foo", "/query/http/endpoints", "/query/persona/signer", "/query/receipt/list", "/query/game/cql"},
	}
	resp1, err := http.Post(txh.makeHttpURL("query/http/endpoints"), "application/json", nil)
	assert.NilError(t, err)
	defer resp1.Body.Close()
	var endpointResult server.EndpointsResult
	err = json.NewDecoder(resp1.Body).Decode(&endpointResult)
	assert.NilError(t, err)
	assert.Assert(t, reflect.DeepEqual(endpointResult, expectedEndpointResult))

	//Test /query/persona/signer
	gotQueryPersonaSignerResponse := server.QueryPersonaSignerResponse{}
	expectedQueryPersonaSignerResponse := server.QueryPersonaSignerResponse{Status: personaTag, SignerAddress: signerAddress}
	queryPersonaRequest := server.QueryPersonaSignerRequest{
		PersonaTag: personaTag,
		Tick:       0,
	}
	queryPersonaRequestData, err := json.Marshal(queryPersonaRequest)
	assert.NilError(t, err)
	req, err := http.NewRequest("POST", txh.makeHttpURL("query/persona/signer"), bytes.NewBuffer(queryPersonaRequestData))
	req.Header.Set("Content-Type", "application/json")
	req.Header.Set("Content-Length", strconv.Itoa(len(queryPersonaRequestData)))
	req.Header.Set("Accept", "application/json")
	client := http.Client{}
	ctx := context.Background()
	err = w.LoadGameState()
	assert.NilError(t, err)
	err = w.Tick(ctx)
	assert.NilError(t, err)
	resp2, err := client.Do(req)
	assert.NilError(t, err)
	defer resp2.Body.Close()
	err = json.NewDecoder(resp2.Body).Decode(&gotQueryPersonaSignerResponse)
	assert.NilError(t, err)
	reflect.DeepEqual(gotQueryPersonaSignerResponse, expectedQueryPersonaSignerResponse)

	//Test /query/game/foo
	fooRequest := FooRequest{ID: "1"}
	fooData, err := json.Marshal(fooRequest)
	if err != nil {
		assert.NilError(t, err)
	}
	resp3, err := http.Post(txh.makeHttpURL("query/game/foo"), "application/json", bytes.NewBuffer(fooData))
	if err != nil {
		assert.NilError(t, err)
	}
	defer resp3.Body.Close()
	actualFooReply := FooReply{
		Name: "",
		Age:  0,
	}
	err = json.NewDecoder(resp3.Body).Decode(&actualFooReply)
	if err != nil {
		assert.NilError(t, err)
	}
	assert.DeepEqual(t, actualFooReply, expectedReply)
	personaAddressJson, err := json.Marshal(authorizedPersonaAddress)
	assert.NilError(t, err)
	// tx/persona/authorize-persona-address
	signedTxPayload := sign.SignedPayload{
		PersonaTag: personaTag,
		Namespace:  "some_namespace",
		Nonce:      100,
		// this bogus signature is OK because DisableSignatureVerification was used
		Signature: common.Bytes2Hex([]byte{1, 2, 3, 4}),
		Body:      personaAddressJson,
	}
	signedTxJson, err := json.Marshal(signedTxPayload)
	assert.NilError(t, err)
	expectedTxReply := server.TransactionReply{
		TxHash: "0xe12ef0d6e60ae35db0291878a9b2b1cf82fb9a5fb7c3fc50ce6f8cf49300a7c2",
		Tick:   1,
	}
	gotTxReply := server.TransactionReply{}
	resp4, err := http.Post(txh.makeHttpURL("tx/persona/authorize-persona-address"), "application/json", bytes.NewBuffer(signedTxJson))
	assert.NilError(t, err)
	err = json.NewDecoder(resp4.Body).Decode(&gotTxReply)
	assert.NilError(t, err)
	assert.DeepEqual(t, gotTxReply, expectedTxReply)

	resp5, err := http.Post(txh.makeHttpURL("tx/game/dsakjsdlfksdj"), "application/json", bytes.NewBuffer(signedTxJson))
	assert.NilError(t, err)
	assert.Equal(t, resp5.StatusCode, 404)
	resp6, err := http.Post(txh.makeHttpURL("query/game/sdsdfsdfsdf"), "application/json", bytes.NewBuffer(signedTxJson))
	assert.NilError(t, err)
	assert.Equal(t, resp6.StatusCode, 404)

	//test query/game/cql
	for _, v := range []struct {
		cql            string
		expectedStatus int
		amount         int
	}{
		{cql: "CONTAINS(alpha) & CONTAINS(beta)", expectedStatus: 200, amount: bothCount},
		{cql: "CONTAINS(alpha) | CONTAINS(beta)", expectedStatus: 200, amount: bothCount + alphaCount},
		{cql: "CONTAINS(beta)", expectedStatus: 200, amount: bothCount},
		{cql: "EXACT(alpha)", expectedStatus: 200, amount: alphaCount},
		{cql: "EXACT(beta)", expectedStatus: 200, amount: 0},
		{cql: "!(CONTAINS(alpha) | CONTAINS(beta))", expectedStatus: 200, amount: 1},
		{cql: "!CONTAINS(alpha) & CONTAINS(beta)", expectedStatus: 200, amount: 0},
	} {
		jsonQuery := struct{ CQL string }{v.cql}
		jsonQueryBytes, err := json.Marshal(jsonQuery)
		assert.NilError(t, err)
		resp7, err := http.Post(txh.makeHttpURL("query/game/cql"), "application/json", bytes.NewBuffer(jsonQueryBytes))
		assert.NilError(t, err)
		assert.Equal(t, resp7.StatusCode, v.expectedStatus)
		var entities []cql.QueryResponse
		err = json.NewDecoder(resp7.Body).Decode(&entities)
		assert.Equal(t, len(entities), v.amount)
	}

	jsonQuery := struct{ CQL string }{"blah"}
	jsonQueryBytes, err := json.Marshal(jsonQuery)
	assert.NilError(t, err)
	resp8, err := http.Post(txh.makeHttpURL("query/game/cql"), "application/json", bytes.NewBuffer(jsonQueryBytes))
	assert.NilError(t, err)
	assert.Equal(t, resp8.StatusCode, 422)
}

func TestHandleWrappedTransactionWithNoSignatureVerification(t *testing.T) {
	endpoint := "move"
	url := fmt.Sprintf("tx/game/%s", endpoint)
	count := 0
	w := ecs.NewTestWorld(t)
	sendTx := ecs.NewTransactionType[SendEnergyTx, SendEnergyTxResult](endpoint)
	assert.NilError(t, w.RegisterTransactions(sendTx))
	w.AddSystem(func(world *ecs.World, queue *transaction.TxQueue, _ *log.Logger) error {
		txs := sendTx.In(queue)
		assert.Equal(t, 1, len(txs))
		tx := txs[0]
		assert.Equal(t, tx.Value.From, "me")
		assert.Equal(t, tx.Value.To, "you")
		assert.Equal(t, tx.Value.Amount, uint64(420))
		count++
		return nil
	})
	txh := makeTestTransactionHandler(t, w, server.DisableSignatureVerification())
	tx := SendEnergyTx{
		From:   "me",
		To:     "you",
		Amount: 420,
	}
	bz, err := json.Marshal(tx)
	assert.NilError(t, err)
	signedTx := sign.SignedPayload{
		PersonaTag: "some_persona",
		Namespace:  "some_namespace",
		Nonce:      100,
		// this bogus signature is OK because DisableSignatureVerification was used
		Signature: common.Bytes2Hex([]byte{1, 2, 3, 4}),
		Body:      bz,
	}

	bz, err = json.Marshal(&signedTx)
	assert.NilError(t, err)
	_, err = http.Post(txh.makeHttpURL(url), "application/json", bytes.NewReader(bz))
	assert.NilError(t, err)

	assert.NilError(t, w.LoadGameState())
	assert.NilError(t, w.Tick(context.Background()))
	assert.Equal(t, 1, count)
	err = txh.Close()
	assert.NilError(t, err)
}

func TestCanCreateAndVerifyPersonaSigner(t *testing.T) {

	urlSet := []string{"tx/persona/create-persona", "query/persona/signer"}
	world := ecs.NewTestWorld(t)
	tx := ecs.NewTransactionType[SendEnergyTx, SendEnergyTxResult]("some_tx")
	assert.NilError(t, world.RegisterTransactions(tx))
	assert.NilError(t, world.LoadGameState())
	assert.NilError(t, world.Tick(context.Background()))
	txh := makeTestTransactionHandler(t, world)

	personaTag := "CoolMage"
	privateKey, err := crypto.GenerateKey()
	assert.NilError(t, err)
	signerAddr := crypto.PubkeyToAddress(privateKey.PublicKey).Hex()

	createPersonaTx := ecs.CreatePersonaTransaction{
		PersonaTag:    personaTag,
		SignerAddress: signerAddr,
	}

	signedPayload, err := sign.NewSystemSignedPayload(privateKey, world.Namespace().String(), 100, createPersonaTx)
	assert.NilError(t, err)

	bz, err := signedPayload.Marshal()
	assert.NilError(t, err)

	resp, err := http.Post(txh.makeHttpURL(urlSet[0]), "application/json", bytes.NewReader(bz))
	assert.NilError(t, err)
	body := mustReadBody(t, resp)
	assert.Equal(t, 200, resp.StatusCode, "request failed with body: %s", body)

	var txReply server.TransactionReply
	assert.NilError(t, json.Unmarshal([]byte(body), &txReply))
	assert.Equal(t, txReply.Tick, world.CurrentTick())
	tick := txReply.Tick

	// postQueryPersonaSigner is a helper that makes a request to the query-persona-signer endpoint and returns the response
	postQueryPersonaSigner := func(personaTag string, tick uint64) server.QueryPersonaSignerResponse {
		bz, err = json.Marshal(server.QueryPersonaSignerRequest{
			PersonaTag: personaTag,
			Tick:       tick,
		})
		assert.NilError(t, err)
		resp, err = http.Post(txh.makeHttpURL(urlSet[1]), "application/json", bytes.NewReader(bz))
		assert.NilError(t, err)
		assert.Equal(t, resp.StatusCode, 200)
		var queryPersonaSignerResponse server.QueryPersonaSignerResponse
		assert.NilError(t, json.NewDecoder(resp.Body).Decode(&queryPersonaSignerResponse))
		return queryPersonaSignerResponse
	}

	// Check some random person tag against a tick far in the past. This should be available.
	personaSignerResp := postQueryPersonaSigner("some_other_persona_tag", 0)
	assert.Equal(t, personaSignerResp.Status, "available")

	// If the game tick matches the passed in game tick, there hasn't been enough time to process the create_persona_tx.
	personaSignerResp = postQueryPersonaSigner(personaTag, tick)
	assert.Equal(t, personaSignerResp.Status, "unknown")

	// Tick the game state so that the persona can actually be registered
	assert.NilError(t, world.Tick(context.Background()))

	// The persona tag should now be registered with our signer address.
	personaSignerResp = postQueryPersonaSigner(personaTag, tick)
	assert.Equal(t, personaSignerResp.Status, "assigned")
	assert.Equal(t, personaSignerResp.SignerAddress, signerAddr)
	err = txh.Close()
	assert.NilError(t, err)
}

func TestSigVerificationChecksNamespace(t *testing.T) {
	url := "tx/persona/create-persona"
	world := ecs.NewTestWorld(t)
	assert.NilError(t, world.LoadGameState())
	privateKey, err := crypto.GenerateKey()
	assert.NilError(t, err)

	txh := makeTestTransactionHandler(t, world)

	personaTag := "some_dude"
	signerAddr := crypto.PubkeyToAddress(privateKey.PublicKey).Hex()

	createPersonaTx := ecs.CreatePersonaTransaction{
		PersonaTag:    personaTag,
		SignerAddress: signerAddr,
	}
	sigPayload, err := sign.NewSignedPayload(privateKey, personaTag, "bad_namespace", 100, createPersonaTx)
	assert.NilError(t, err)

	bz, err := sigPayload.Marshal()
	assert.NilError(t, err)
	resp, err := http.Post(txh.makeHttpURL(url), "application/json", bytes.NewReader(bz))
	assert.NilError(t, err)
	// This should fail because the namespace does not match the world's namespace
	assert.Equal(t, resp.StatusCode, 401)

	// The namespace now matches the world
	sigPayload, err = sign.NewSystemSignedPayload(privateKey, world.Namespace().String(), 100, createPersonaTx)
	assert.NilError(t, err)
	bz, err = sigPayload.Marshal()
	assert.NilError(t, err)
	resp, err = http.Post(txh.makeHttpURL(url), "application/json", bytes.NewReader(bz))
	assert.Equal(t, resp.StatusCode, 200)
	txh.Close()
}

func TestSigVerificationChecksNonce(t *testing.T) {
	url := "tx/persona/create-persona"
	world := ecs.NewTestWorld(t)
	assert.NilError(t, world.LoadGameState())
	privateKey, err := crypto.GenerateKey()
	assert.NilError(t, err)

	txh := makeTestTransactionHandler(t, world)

	personaTag := "some_dude"
	signerAddr := crypto.PubkeyToAddress(privateKey.PublicKey).Hex()
	namespace := world.Namespace().String()

	createPersonaTx := ecs.CreatePersonaTransaction{
		PersonaTag:    personaTag,
		SignerAddress: signerAddr,
	}
	sigPayload, err := sign.NewSystemSignedPayload(privateKey, namespace, 100, createPersonaTx)
	assert.NilError(t, err)
	bz, err := sigPayload.Marshal()
	assert.NilError(t, err)

	// Register a persona. This should succeed
	resp, err := http.Post(txh.makeHttpURL(url), "application/json", bytes.NewReader(bz))
	assert.NilError(t, err)
	assert.Equal(t, resp.StatusCode, 200)

	// Repeat the request. Since the nonce is the same, this should fail
	resp, err = http.Post(txh.makeHttpURL(url), "application/json", bytes.NewReader(bz))
	assert.NilError(t, err)
	assert.Equal(t, resp.StatusCode, 401)

	// Using an old nonce should fail
	sigPayload, err = sign.NewSystemSignedPayload(privateKey, namespace, 50, createPersonaTx)
	assert.NilError(t, err)
	bz, err = sigPayload.Marshal()
	assert.NilError(t, err)
	resp, err = http.Post(txh.makeHttpURL(url), "application/json", bytes.NewReader(bz))
	assert.NilError(t, err)
	assert.Equal(t, resp.StatusCode, 401)

	// But increasing the nonce should work
	sigPayload, err = sign.NewSystemSignedPayload(privateKey, namespace, 101, createPersonaTx)
	assert.NilError(t, err)
	bz, err = sigPayload.Marshal()
	assert.NilError(t, err)
	resp, err = http.Post(txh.makeHttpURL(url), "application/json", bytes.NewReader(bz))
	assert.NilError(t, err)
	assert.Equal(t, resp.StatusCode, 200)
	err = txh.Close()
	assert.NilError(t, err)
}

// TestCanListQueries tests that we can list the available queries in the handler.
func TestCanListQueries(t *testing.T) {
	world := ecs.NewTestWorld(t)
	type FooRequest struct {
		Foo  int    `json:"foo,omitempty"`
		Meow string `json:"bar,omitempty"`
	}

	type FooResponse struct {
		Meow string `json:"meow,omitempty"`
	}

	fooQuery := ecs.NewQueryType[FooRequest, FooResponse]("foo", func(world *ecs.World, req FooRequest) (FooResponse, error) {
		return FooResponse{Meow: req.Meow}, nil
	})
	barQuery := ecs.NewQueryType[FooRequest, FooResponse]("bar", func(world *ecs.World, req FooRequest) (FooResponse, error) {

		return FooResponse{Meow: req.Meow}, nil
	})
	bazQuery := ecs.NewQueryType[FooRequest, FooResponse]("baz", func(world *ecs.World, req FooRequest) (FooResponse, error) {
		return FooResponse{Meow: req.Meow}, nil
	})

	assert.NilError(t, world.RegisterQueries(fooQuery, barQuery, bazQuery))
	assert.NilError(t, world.LoadGameState())

	txh := makeTestTransactionHandler(t, world, server.DisableSignatureVerification())

	resp, err := http.Post(txh.makeHttpURL("query/http/endpoints"), "application/json", nil)
	assert.NilError(t, err)
	assert.Equal(t, resp.StatusCode, 200)
	var gotEndpoints map[string][]string
	assert.NilError(t, json.NewDecoder(resp.Body).Decode(&gotEndpoints))

	endpoints := []string{
		"/query/game/foo",
		"/query/game/bar",
		"/query/game/baz",
		"/query/http/endpoints",
		"/query/persona/signer",
		"/query/receipt/list",
		"/query/game/cql",
	}
	assert.Equal(t, len(endpoints), len(gotEndpoints["queryEndpoints"]))
	for i, e := range gotEndpoints["queryEndpoints"] {
		assert.Equal(t, e, endpoints[i])
	}
}

// TestQueryEncodeDecode tests that query requests/responses are properly marshalled/unmarshalled in the context of http communication.
// We do not necessarily need to test anything w/r/t world storage, as what users decide to do within the context
// of their query requests are up to them, and not necessarily required for this feature to provably work.
func TestQueryEncodeDecode(t *testing.T) {
	// setup this read business stuff
	endpoint := "foo"
	type FooRequest struct {
		Foo  int    `json:"foo,omitempty"`
		Meow string `json:"bar,omitempty"`
	}

	type FooResponse struct {
		Meow string `json:"meow,omitempty"`
	}
	fq := ecs.NewQueryType[FooRequest, FooResponse](endpoint, func(world *ecs.World, req FooRequest) (FooResponse, error) {
		return FooResponse{Meow: req.Meow}, nil
	})

	url := "query/game/" + endpoint
	// set up the world, register the queries, load.
	world := ecs.NewTestWorld(t)
	assert.NilError(t, world.RegisterQueries(fq))
	assert.NilError(t, world.LoadGameState())

	// make our test tx handler
	txh := makeTestTransactionHandler(t, world, server.DisableSignatureVerification())

	// now we set up a request, and marshal it to json to send to the handler
	req := FooRequest{Foo: 12, Meow: "hello"}
	bz, err := json.Marshal(req)
	assert.NilError(t, err)

	res, err := http.Post(txh.makeHttpURL(url), "application/json", bytes.NewReader(bz))
	assert.NilError(t, err)

	buf, err := io.ReadAll(res.Body)
	assert.NilError(t, err)

	var fooRes FooResponse
	err = json.Unmarshal(buf, &fooRes)
	assert.NilError(t, err)

	assert.Equal(t, fooRes.Meow, req.Meow)
	err = txh.Close()
	assert.NilError(t, err)
}

func TestMalformedRequestToGetTransactionReceiptsProducesError(t *testing.T) {
	url := "query/receipts/list"
	world := ecs.NewTestWorld(t)
	assert.NilError(t, world.LoadGameState())
	txh := makeTestTransactionHandler(t, world, server.DisableSignatureVerification())
	res := txh.post(url, map[string]any{
		"missing_start_tick": 0,
	})
	assert.Check(t, 400 <= res.StatusCode && res.StatusCode <= 499)
	err := txh.Close()
	assert.NilError(t, err)
}

func TestTransactionReceiptReturnCorrectTickWindows(t *testing.T) {
	url := "query/receipts/list"

	historySize := uint64(10)
	world := ecs.NewTestWorld(t, ecs.WithReceiptHistorySize(int(historySize)))
	assert.NilError(t, world.LoadGameState())
	txh := makeTestTransactionHandler(t, world, server.DisableSignatureVerification())

	// getReceipts is a helper that hits the txReceiptsEndpoint endpoint.
	getReceipts := func(start uint64) server.ListTxReceiptsReply {
		res := txh.post(url, server.ListTxReceiptsRequest{
			StartTick: start,
		})
		assert.Equal(t, 200, res.StatusCode)
		var reply server.ListTxReceiptsReply
		assert.NilError(t, json.NewDecoder(res.Body).Decode(&reply))
		return reply
	}
	tick := world.CurrentTick()
	// Attempting to get receipt data for the current tick should return no valid ticks as the
	// transactions have not yet been processed.
	reply := getReceipts(tick)
	tickCount := reply.EndTick - reply.StartTick
	assert.Equal(t, uint64(0), tickCount)

	// Attempting to get ticks in the future should also produce no valid ticks.
	reply = getReceipts(tick + 10000)
	tickCount = reply.EndTick - reply.StartTick
	assert.Equal(t, uint64(0), tickCount)

	// Tick once
	ctx := context.Background()
	assert.NilError(t, world.Tick(ctx))

	// The world ticked one time, so we should find 1 valid tick.
	reply = getReceipts(tick)
	tickCount = reply.EndTick - reply.StartTick
	assert.Equal(t, uint64(1), tickCount)
	assert.Equal(t, tick, reply.StartTick)

	// tick a bunch so that the tick history becomes fully populated
	jumpAhead := historySize * 2
	for i := uint64(0); i < jumpAhead; i++ {
		assert.NilError(t, world.Tick(ctx))
	}

	reply = getReceipts(tick)
	// We should find at most historySize valid ticks
	tickCount = reply.EndTick - reply.StartTick
	// EndTick is not actually included in the results. e.g. if StartTick and EndTick are equal,
	// tickCount will be 0, meaning no ticks are included in the results.
	assert.Equal(t, historySize, tickCount-1)
	// We jumped ahead quite a bit, so the returned StartTick should be ahead of the tick we asked for
	wantStartTick := tick + jumpAhead - historySize
	assert.Equal(t, wantStartTick, reply.StartTick)

	// Another way to figure out what StartTick should be is to subtract historySize from the current tick.
	// This is the oldest tick available to us.
	wantStartTick = world.CurrentTick() - historySize - 1
	assert.Equal(t, wantStartTick, reply.StartTick)

	// assuming wantStartTick is the oldest tick we can ask for if we ask for 3 ticks after that we
	// should get the remaining of historySize.
	tick = wantStartTick + 3
	reply = getReceipts(tick)
	tickCount = reply.EndTick - reply.StartTick - 1
	assert.Equal(t, historySize-3, tickCount)
	err := txh.Close()
	assert.NilError(t, err)
}
func TestCanGetTransactionReceiptsSwagger(t *testing.T) {
	receiptEndpoint := "query/receipts/list"
	// IncRequest in a transaction that increments the given number by 1.
	type IncRequest struct {
		Number int
	}
	type IncReply struct {
		Number int
	}

	// DupeRequest is a transaction that appends a copy of the given string to itself.
	type DupeRequest struct {
		Str string
	}
	type DupeReply struct {
		Str string
	}

	// ErrRequest is a transaction that will produce an error
	type ErrRequest struct{}
	type ErrReply struct{}

	incTx := ecs.NewTransactionType[IncRequest, IncReply]("increment")
	dupeTx := ecs.NewTransactionType[DupeRequest, DupeReply]("duplicate")
	errTx := ecs.NewTransactionType[ErrRequest, ErrReply]("error")

	world := ecs.NewTestWorld(t)
	assert.NilError(t, world.RegisterTransactions(incTx, dupeTx, errTx))
	// System to handle incrementing numbers
	world.AddSystem(func(world *ecs.World, queue *transaction.TxQueue, _ *log.Logger) error {
		for _, tx := range incTx.In(queue) {
			incTx.SetResult(world, tx.TxHash, IncReply{
				Number: tx.Value.Number + 1,
			})
		}
		return nil
	})
	// System to handle duplicating strings
	world.AddSystem(func(world *ecs.World, queue *transaction.TxQueue, _ *log.Logger) error {
		for _, tx := range dupeTx.In(queue) {
			dupeTx.SetResult(world, tx.TxHash, DupeReply{
				Str: tx.Value.Str + tx.Value.Str,
			})
		}
		return nil
	})
	wantError := errors.New("some error")
	// System to handle error production
	world.AddSystem(func(world *ecs.World, queue *transaction.TxQueue, _ *log.Logger) error {
		for _, tx := range errTx.In(queue) {
			errTx.AddError(world, tx.TxHash, wantError)
			errTx.AddError(world, tx.TxHash, wantError)
		}
		return nil
	})
	assert.NilError(t, world.LoadGameState())

	// World setup is done. First check that there are no transactions.
	ctx := context.Background()
	assert.NilError(t, world.Tick(ctx))

	txh := makeTestTransactionHandler(t, world, server.DisableSignatureVerification())

	// We're going to be getting the list of receipts a lot, so make a helper to fetch the receipts
	getReceipts := func(start uint64) server.ListTxReceiptsReply {
		res := txh.post(receiptEndpoint, server.ListTxReceiptsRequest{
			StartTick: start,
		})
		assert.Equal(t, 200, res.StatusCode)

		var txReceipts server.ListTxReceiptsReply
		assert.NilError(t, json.NewDecoder(res.Body).Decode(&txReceipts))
		return txReceipts
	}

	txReceipts := getReceipts(0)
	// Receipts should start out empty
	assert.Equal(t, uint64(0), txReceipts.StartTick)
	assert.Equal(t, 0, len(txReceipts.Receipts))

	nonce := uint64(0)
	privateKey, err := crypto.GenerateKey()
	assert.NilError(t, err)
	nextSig := func() *sign.SignedPayload {
		sig, err := sign.NewSignedPayload(privateKey, "my-persona-tag", "namespace", nonce, `{"data": "stuff"}`)
		assert.NilError(t, err)
		nonce++
		return sig
	}

	incID := incTx.AddToQueue(world, IncRequest{99}, nextSig())
	dupeID := dupeTx.AddToQueue(world, DupeRequest{"foobar"}, nextSig())
	errID := errTx.AddToQueue(world, ErrRequest{}, nextSig())
	assert.Check(t, incID != dupeID)
	assert.Check(t, dupeID != errID)
	assert.Check(t, errID != incID)

	wantTick := world.CurrentTick()
	assert.NilError(t, world.Tick(ctx))

	txReceipts = getReceipts(0)
	assert.Equal(t, uint64(0), txReceipts.StartTick)
	assert.Equal(t, uint64(2), txReceipts.EndTick)
	assert.Equal(t, 3, len(txReceipts.Receipts))

	foundInc, foundDupe, foundErr := false, false, false
	for _, r := range txReceipts.Receipts {
		assert.Equal(t, wantTick, r.Tick)
		if len(r.Errors) > 0 {
			foundErr = true
			assert.Equal(t, 2, len(r.Errors))
			assert.Equal(t, wantError.Error(), r.Errors[0])
			assert.Equal(t, wantError.Error(), r.Errors[1])
			continue
		}
		m, ok := r.Result.(map[string]any)
		assert.Check(t, ok)
		if _, ok := m["Number"]; ok {
			foundInc = true
			num, ok := m["Number"].(float64)
			assert.Check(t, ok)
			assert.Equal(t, 100, int(num))
		} else if _, ok := m["Str"]; ok {
			foundDupe = true
			str, ok := m["Str"].(string)
			assert.Check(t, ok)
			assert.Equal(t, "foobarfoobar", str)
		} else {
			assert.Assert(t, false, "unknown transaction result", r.Result)
		}
	}

	assert.Check(t, foundInc)
	assert.Check(t, foundDupe)
	assert.Check(t, foundErr)

	err = txh.Close()
	assert.NilError(t, err)
}

func TestTransactionIDIsReturned(t *testing.T) {
	swaggerCreatePersonUrl := "tx/persona/create-persona"
	swaggerUrls := []string{swaggerCreatePersonUrl, "tx/game/move"}
	urls := swaggerUrls
	type MoveTx struct{}
	world := ecs.NewTestWorld(t)
	moveTx := ecs.NewTransactionType[MoveTx, MoveTx]("move")
	world.RegisterTransactions(moveTx)
	assert.NilError(t, world.LoadGameState())
	ctx := context.Background()
	// Preemptive tick so the tick isn't the zero value
	assert.NilError(t, world.Tick(ctx))
	privateKey, err := crypto.GenerateKey()
	assert.NilError(t, err)
	txh := makeTestTransactionHandler(t, world)

	personaTag := "clifford_the_big_red_dog"
	signerAddr := crypto.PubkeyToAddress(privateKey.PublicKey).Hex()
	namespace := world.Namespace().String()
	nonce := uint64(99)

	createPersonaTx := ecs.CreatePersonaTransaction{
		PersonaTag:    personaTag,
		SignerAddress: signerAddr,
	}

	sigPayload, err := sign.NewSystemSignedPayload(privateKey, namespace, nonce, createPersonaTx)
	assert.NilError(t, err)
	bz, err := sigPayload.Marshal()
	assert.NilError(t, err)

	resp, err := http.Post(txh.makeHttpURL(urls[0]), "application/json", bytes.NewReader(bz))
	assert.NilError(t, err)
	assert.Equal(t, 200, resp.StatusCode)

	var txReply server.TransactionReply
	assert.NilError(t, json.NewDecoder(resp.Body).Decode(&txReply))

	// The hash field should not be empty
	assert.Check(t, txReply.TxHash != "")
	// The tick should equal the current tick
	assert.Equal(t, world.CurrentTick(), txReply.Tick)

	assert.NilError(t, world.Tick(ctx))

	// Also check to make sure transaction IDs are returned for other kinds of transactions
	nonce++
	emptyData := map[string]any{}
	sigPayload, err = sign.NewSignedPayload(privateKey, personaTag, namespace, nonce, emptyData)

	bz, err = sigPayload.Marshal()
	assert.NilError(t, err)

	resp, err = http.Post(txh.makeHttpURL(urls[1]), "application/json", bytes.NewReader(bz))
	assert.NilError(t, err)
	assert.Equal(t, 200, resp.StatusCode)
	assert.NilError(t, json.NewDecoder(resp.Body).Decode(&txReply))

	// The hash field should not be empty
	assert.Check(t, txReply.TxHash != "")
	// The tick should equal the current tick
	assert.Equal(t, world.CurrentTick(), txReply.Tick)
	txh.Close()
}

var _ shard.Adapter = &adapterMock{}

type adapterMock struct {
	called int
	hold   chan bool
}

func (a *adapterMock) Submit(ctx context.Context, p *sign.SignedPayload, txID, epoch uint64) error {
	a.called++
	return nil
}

func (a *adapterMock) QueryTransactions(ctx context.Context, request *types.QueryTransactionsRequest) (*types.QueryTransactionsResponse, error) {
	<-a.hold
	return nil, nil
}

func TestTransactionsSubmittedToChain(t *testing.T) {
	createPersonaEndpoint := "tx/persona/create-persona"
	moveEndpoint := "tx/game/move"
	type MoveTx struct {
		Direction string
	}
	world := ecs.NewTestWorld(t)
	moveTx := ecs.NewTransactionType[MoveTx, MoveTx]("move")
	world.RegisterTransactions(moveTx)
	assert.NilError(t, world.LoadGameState())
	adapter := adapterMock{}
	txh := makeTestTransactionHandler(t, world, server.WithAdapter(&adapter), server.DisableSignatureVerification())

	privateKey, err := crypto.GenerateKey()
	assert.NilError(t, err)
	personaTag := "clifford_the_big_red_dog"
	signerAddr := crypto.PubkeyToAddress(privateKey.PublicKey).Hex()
	sigPayload, err := sign.NewSystemSignedPayload(privateKey, world.Namespace().String(), 1, ecs.CreatePersonaTransaction{
		PersonaTag:    personaTag,
		SignerAddress: signerAddr,
	})
	assert.NilError(t, err)
	bz, err := sigPayload.Marshal()
	assert.NilError(t, err)

	resp, err := http.Post(txh.makeHttpURL(createPersonaEndpoint), "application/json", bytes.NewReader(bz))
	assert.NilError(t, err)
	assert.Equal(t, 200, resp.StatusCode)
	assert.Equal(t, adapter.called, 1)

	sigPayload, err = sign.NewSignedPayload(privateKey, personaTag, world.Namespace().String(), 2, MoveTx{Direction: "up"})
	assert.NilError(t, err)
	bz, err = sigPayload.Marshal()
	assert.NilError(t, err)
	resp, err = http.Post(txh.makeHttpURL(moveEndpoint), "application/json", bytes.NewReader(bz))
	assert.NilError(t, err)
	assert.Equal(t, 200, resp.StatusCode)
	assert.Equal(t, adapter.called, 2)
}

func TestTransactionNotSubmittedWhenRecovering(t *testing.T) {
	moveEndpoint := "tx/game/move"
	type MoveTx struct {
		Direction string
	}
	holdChan := make(chan bool)
	adapter := adapterMock{hold: holdChan}
	world := ecs.NewTestWorld(t, ecs.WithAdapter(&adapter))
	world.Tick(context.Background())
	go world.RecoverFromChain(context.Background())
	moveTx := ecs.NewTransactionType[MoveTx, MoveTx]("move")
	world.RegisterTransactions(moveTx)
	assert.NilError(t, world.LoadGameState())
	txh := makeTestTransactionHandler(t, world, server.WithAdapter(&adapter), server.DisableSignatureVerification())

	privateKey, err := crypto.GenerateKey()
	assert.NilError(t, err)
	personaTag := "clifford_the_big_red_dog"

	sigPayload, err := sign.NewSignedPayload(privateKey, personaTag, world.Namespace().String(), 2, MoveTx{Direction: "up"})
	assert.NilError(t, err)
	bz, err := sigPayload.Marshal()
	assert.NilError(t, err)
	resp, err := http.Post(txh.makeHttpURL(moveEndpoint), "application/json", bytes.NewReader(bz))
	assert.NilError(t, err)
	assert.Equal(t, 500, resp.StatusCode)
	bz, err = io.ReadAll(resp.Body)
	assert.NilError(t, err)
	assert.ErrorContains(t, errors.New(string(bz)), "game world is recovering state")
}

func TestWebSocket(t *testing.T) {
	w := ecs.NewTestWorld(t)
	assert.NilError(t, w.LoadGameState())
	txh := makeTestTransactionHandler(t, w, server.DisableSignatureVerification())
	url := txh.makeWebSocketURL("echo")
	dial, _, err := websocket.DefaultDialer.Dial(url, nil)
	assert.NilError(t, err)
	messageToSend := "test"
	err = dial.WriteMessage(websocket.TextMessage, []byte(messageToSend))
	assert.NilError(t, err)
	messageType, message, err := dial.ReadMessage()
	assert.NilError(t, err)
	assert.Equal(t, messageType, websocket.TextMessage)
	assert.Equal(t, string(message), messageToSend)
	err = dial.Close()
	assert.NilError(t, err)
}

func TestEvents(t *testing.T) {
	//broadcast 5 messages to 5 clients means 25 messages received.
	numberToTest := 5
	w := ecs.NewTestWorld(t)
	assert.NilError(t, w.LoadGameState())
	txh := makeTestTransactionHandler(t, w, DisableSignatureVerification())
	url := txh.makeWebSocketURL("events")
	dialers := make([]*websocket.Conn, numberToTest, numberToTest)
	for i, _ := range dialers {
		dial, _, err := websocket.DefaultDialer.Dial(url, nil)
		assert.NilError(t, err)
		dialers[i] = dial
	}
	for i := 0; i < numberToTest; i++ {
		i := i
		go func() {
			txh.eventHub.Broadcast <- []byte(fmt.Sprintf("test%d", i))
		}()
	}

	for _, dialer := range dialers {
		for j := 0; j < numberToTest; j++ {
			mode, message, err := dialer.ReadMessage()
			assert.NilError(t, err)
			assert.Equal(t, mode, websocket.TextMessage)
			assert.Equal(t, string(message)[:4], "test")
			//fmt.Println(string(message))
		}
	}
	txh.eventHub.Shutdown <- true
}<|MERGE_RESOLUTION|>--- conflicted
+++ resolved
@@ -41,16 +41,10 @@
 
 // testTransactionHandler is a helper struct that can start an HTTP server on port 4040 with the given world.
 type testTransactionHandler struct {
-<<<<<<< HEAD
 	*server.Handler
-	t    *testing.T
-	host string
-=======
-	*Handler
 	t        *testing.T
 	host     string
-	eventHub *EventHub
->>>>>>> 57eca812
+	eventHub *server.EventHub
 }
 
 func (t *testTransactionHandler) makeHttpURL(path string) string {
@@ -72,27 +66,17 @@
 
 func makeTestTransactionHandler(t *testing.T, world *ecs.World, opts ...server.Option) *testTransactionHandler {
 	port := "4040"
-<<<<<<< HEAD
 	opts = append(opts, server.WithPort(port))
-	txh, err := server.NewHandler(world, opts...)
+	eventHub := server.CreateEventHub()
+	go func() {
+		eventHub.Run()
+	}()
+	eventBuilder := server.CreateNewWebSocketBuilder("/events", server.CreateWebSocketEventHandler(eventHub))
+	txh, err := server.NewHandler(world, eventBuilder, opts...)
 	assert.NilError(t, err)
 
 	//add test websocket handler.
 	txh.Mux.HandleFunc("/echo", server.Echo)
-=======
-	opts = append(opts, WithPort(port))
-	eventHub := CreateEventHub()
-	go func() {
-		eventHub.run()
-	}()
-	eventBuilder := CreateNewWebSocketBuilder("/events", CreateWebSocketEventHandler(eventHub))
-	txh, err := NewHandler(world, eventBuilder, opts...)
-	assert.NilError(t, err)
-
-	//add test websocket handler.
-	txh.mux.HandleFunc("/echo", Echo)
-	//txh.mux.HandleFunc("/events")
->>>>>>> 57eca812
 
 	healthPath := "/health"
 	t.Cleanup(func() {
@@ -156,7 +140,7 @@
 }
 
 func TestHealthEndpoint(t *testing.T) {
-	//setTestTimeout(t, 10*time.Second)
+	setTestTimeout(t, 10*time.Second)
 	w := ecs.NewTestWorld(t)
 	assert.NilError(t, w.LoadGameState())
 	makeTestTransactionHandler(t, w, server.DisableSignatureVerification())
@@ -241,11 +225,7 @@
 	world := ecs.NewTestWorld(t)
 	alphaTx := ecs.NewTransactionType[SendEnergyTx, SendEnergyTxResult]("alpha")
 	assert.NilError(t, world.RegisterTransactions(alphaTx))
-<<<<<<< HEAD
-	txh, err := server.NewHandler(world, server.DisableSignatureVerification())
-=======
-	txh, err := NewHandler(world, nil, DisableSignatureVerification())
->>>>>>> 57eca812
+	txh, err := server.NewHandler(world, nil, server.DisableSignatureVerification())
 	assert.NilError(t, err)
 	t.Cleanup(func() {
 		assert.NilError(t, txh.Close())
@@ -1257,7 +1237,7 @@
 	numberToTest := 5
 	w := ecs.NewTestWorld(t)
 	assert.NilError(t, w.LoadGameState())
-	txh := makeTestTransactionHandler(t, w, DisableSignatureVerification())
+	txh := makeTestTransactionHandler(t, w, server.DisableSignatureVerification())
 	url := txh.makeWebSocketURL("events")
 	dialers := make([]*websocket.Conn, numberToTest, numberToTest)
 	for i, _ := range dialers {
