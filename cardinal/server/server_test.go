package server_test

import (
	"bytes"
	"context"
	"encoding/json"
	"errors"
	"fmt"
	"io"
	"net/http"
	"os"
	"os/exec"
	"reflect"
	"strconv"
	"testing"
	"time"

	"github.com/rotisserie/eris"
	"pkg.world.dev/world-engine/cardinal"

	"pkg.world.dev/world-engine/cardinal/testutils"

	"github.com/gorilla/websocket"
	"pkg.world.dev/world-engine/cardinal/ecs/component"
	"pkg.world.dev/world-engine/cardinal/shard"
	"pkg.world.dev/world-engine/chain/x/shard/types"

	"gotest.tools/v3/assert"

	"github.com/ethereum/go-ethereum/common"
	"github.com/ethereum/go-ethereum/crypto"
	"pkg.world.dev/world-engine/cardinal/ecs"
	"pkg.world.dev/world-engine/cardinal/ecs/cql"
	"pkg.world.dev/world-engine/cardinal/server"
	"pkg.world.dev/world-engine/sign"
)

type SendEnergyTx struct {
	From, To string
	Amount   uint64
}

type SendEnergyTxResult struct{}

func TestHealthEndpoint(t *testing.T) {
	testutils.SetTestTimeout(t, 10*time.Second)
	w := testutils.NewTestWorld(t).Instance()
	assert.NilError(t, w.LoadGameState())
	testutils.MakeTestTransactionHandler(t, w, server.DisableSignatureVerification())
	resp, err := http.Get("http://localhost:4040/health")
	assert.NilError(t, err)
	assert.Equal(t, resp.StatusCode, 200)
	var healthResponse server.HealthReply
	err = json.NewDecoder(resp.Body).Decode(&healthResponse)
	assert.NilError(t, err)
	assert.Assert(t, healthResponse.IsServerRunning)
	assert.Assert(t, !healthResponse.IsGameLoopRunning)
	ctx := context.Background()
	w.StartGameLoop(ctx, time.Tick(1*time.Second), nil)
	isGameLoopRunning := false
	for !isGameLoopRunning {
		time.Sleep(200 * time.Millisecond)
		resp, err = http.Get("http://localhost:4040/health")
		assert.NilError(t, err)
		assert.Equal(t, resp.StatusCode, 200)
		err = json.NewDecoder(resp.Body).Decode(&healthResponse)
		assert.NilError(t, err)
		assert.Assert(t, healthResponse.IsServerRunning)
		isGameLoopRunning = healthResponse.IsGameLoopRunning
	}
}

type Alpha struct{}

func (Alpha) Name() string { return "alpha" }

type Beta struct{}

func (Beta) Name() string { return "beta" }

type Gamma struct{}

func (Gamma) Name() string { return "gamma" }

func TestDebugEndpoint(t *testing.T) {
	world := testutils.NewTestWorld(t).Instance()

	assert.NilError(t, ecs.RegisterComponent[Alpha](world))
	assert.NilError(t, ecs.RegisterComponent[Beta](world))
	assert.NilError(t, ecs.RegisterComponent[Gamma](world))

	assert.NilError(t, world.LoadGameState())
	ctx := context.Background()
	worldCtx := ecs.NewWorldContext(world)
	_, err := component.CreateMany(worldCtx, 10, Alpha{})
	assert.NilError(t, err)
	_, err = component.CreateMany(worldCtx, 10, Beta{})
	assert.NilError(t, err)
	_, err = component.CreateMany(worldCtx, 10, Gamma{})
	assert.NilError(t, err)
	_, err = component.CreateMany(worldCtx, 10, Alpha{}, Beta{})
	assert.NilError(t, err)
	_, err = component.CreateMany(worldCtx, 10, Alpha{}, Gamma{})
	assert.NilError(t, err)
	_, err = component.CreateMany(worldCtx, 10, Beta{}, Gamma{})
	assert.NilError(t, err)
	_, err = component.CreateMany(worldCtx, 10, Alpha{}, Beta{}, Gamma{})
	assert.NilError(t, err)
	err = world.Tick(ctx)
	assert.NilError(t, err)
	txh := testutils.MakeTestTransactionHandler(t, world, server.DisableSignatureVerification())
	resp := txh.Get("debug/state")
	assert.Equal(t, resp.StatusCode, 200)
	bz, err := io.ReadAll(resp.Body)
	assert.NilError(t, err)
	data := make([]json.RawMessage, 0)
	err = json.Unmarshal(bz, &data)
	assert.NilError(t, err)
	assert.Equal(t, len(data), 10*7)
}

func TestShutDownViaMethod(t *testing.T) {
	// If this test is frozen then it failed to shut down, create failure with panic.
	testutils.SetTestTimeout(t, 10*time.Second)
	w := testutils.NewTestWorld(t).Instance()
	assert.NilError(t, w.LoadGameState())
	txh := testutils.MakeTestTransactionHandler(t, w, server.DisableSignatureVerification())
	resp, err := http.Get("http://localhost:4040/health")
	assert.NilError(t, err)
	assert.Equal(t, resp.StatusCode, 200)
	ctx := context.Background()
	w.StartGameLoop(ctx, time.Tick(1*time.Second), nil)
	for !w.IsGameLoopRunning() {
		// wait until game loop is running.
		time.Sleep(1 * time.Millisecond)
	}
	gameObject := server.NewGameManager(w, txh.Handler)
	err = gameObject.Shutdown() // Should block until loop is down.
	assert.NilError(t, err)
	assert.Assert(t, !w.IsGameLoopRunning())
	_, err = http.Get("http://localhost:4040/health")
	assert.Check(t, err != nil)
}

func TestShutDownViaSignal(t *testing.T) {
	// If this test is frozen then it failed to shut down, create a failure with panic.
	testutils.SetTestTimeout(t, 10*time.Second)
	w := testutils.NewTestWorld(t).Instance()
	sendTx := ecs.NewMessageType[SendEnergyTx, SendEnergyTxResult]("sendTx")
	assert.NilError(t, w.RegisterMessages(sendTx))
	w.RegisterSystem(func(ecs.WorldContext) error {
		return nil
	})
	assert.NilError(t, w.LoadGameState())
	txh := testutils.MakeTestTransactionHandler(t, w, server.DisableSignatureVerification())
	resp, err := http.Get("http://localhost:4040/health")
	assert.NilError(t, err)
	assert.Equal(t, resp.StatusCode, 200)
	ctx := context.Background()
	w.StartGameLoop(ctx, time.Tick(1*time.Second), nil)
	for !w.IsGameLoopRunning() {
		// wait until game loop is running
		time.Sleep(500 * time.Millisecond)
	}
	_ = server.NewGameManager(w, txh.Handler)

	// Send a SIGINT signal.
	cmd := exec.Command("kill", "-INT", strconv.Itoa(os.Getpid()))
	err = cmd.Run()
	assert.NilError(t, err)

	// wait for game loop and server to shut down.
	for w.IsGameLoopRunning() {
		time.Sleep(500 * time.Millisecond)
	}
	_, err = http.Get("http://localhost:4040/health")
	assert.Check(t, err != nil) // Server must shutdown before game loop. So if the gameloop turned off
}

func TestIfServeSetEnvVarForPort(t *testing.T) {
	world := testutils.NewTestWorld(t).Instance()
	alphaTx := ecs.NewMessageType[SendEnergyTx, SendEnergyTxResult]("alpha")
	assert.NilError(t, world.RegisterMessages(alphaTx))
	txh, err := server.NewHandler(world, nil, server.DisableSignatureVerification())
	assert.NilError(t, err)
	t.Cleanup(func() {
		assert.NilError(t, txh.Close())
	})
	txh.Port = ""
	t.Setenv("CARDINAL_PORT", "1337")
	txh.Initialize()
	assert.Equal(t, txh.Port, "1337")
	txh.Port = ""
	t.Setenv("CARDINAL_PORT", "133asdfsdgdfdfgdf7")
	txh.Initialize()
	assert.Equal(t, txh.Port, "4040")
	t.Setenv("CARDINAL_PORT", "4555")
	txh.Port = "bad"
	txh.Initialize()
	assert.Equal(t, txh.Port, "4555")
}

func TestCanListTransactionEndpoints(t *testing.T) {
	w := testutils.NewTestWorld(t).Instance()
	alphaTx := ecs.NewMessageType[SendEnergyTx, SendEnergyTxResult]("alpha")
	betaTx := ecs.NewMessageType[SendEnergyTx, SendEnergyTxResult]("beta")
	gammaTx := ecs.NewMessageType[SendEnergyTx, SendEnergyTxResult]("gamma")
	assert.NilError(t, w.RegisterMessages(alphaTx, betaTx, gammaTx))
	txh := testutils.MakeTestTransactionHandler(t, w, server.DisableSignatureVerification(), server.WithCORS())
	client := &http.Client{}
	req, err := http.NewRequest(http.MethodPost, txh.MakeHTTPURL("query/http/endpoints"), nil)
	assert.NilError(t, err)
	req.Header.Set("Origin", "http://www.bullshit.com") // test CORS
	resp, err := client.Do(req)
	assert.NilError(t, err)
	v := resp.Header.Get("Access-Control-Allow-Origin")
	assert.Equal(t, v, "*")
	assert.Equal(t, resp.StatusCode, 200)
	var gotEndpoints map[string][]string
	assert.NilError(t, json.NewDecoder(resp.Body).Decode(&gotEndpoints))

	// Make sure the gotEndpoints contains alpha, beta and gamma. It's ok to have extra endpoints
	foundEndpoints := map[string]bool{
		"/tx/game/alpha": false,
		"/tx/game/beta":  false,
		"/tx/game/gamma": false,
	}

	for _, e := range gotEndpoints["txEndpoints"] {
		if _, ok := foundEndpoints[e]; ok {
			foundEndpoints[e] = true
		}
	}

	for endpoint, found := range foundEndpoints {
		assert.Check(t, found, "endpoint %q not found", endpoint)
	}
}

func mustReadBody(t *testing.T, resp *http.Response) string {
	buf, err := io.ReadAll(resp.Body)
	assert.NilError(t, err)
	return string(buf)
}

func TestHandleTransactionWithNoSignatureVerification(t *testing.T) {
	endpoint := "move"
	url := "tx/game/" + endpoint
	w := testutils.NewTestWorld(t).Instance()
	sendTx := ecs.NewMessageType[SendEnergyTx, SendEnergyTxResult](endpoint)
	assert.NilError(t, w.RegisterMessages(sendTx))
	count := 0
	w.RegisterSystem(func(wCtx ecs.WorldContext) error {
		txs := sendTx.In(wCtx)
		assert.Equal(t, 1, len(txs))
		tx := txs[0]
		assert.Equal(t, tx.Msg.From, "me")
		assert.Equal(t, tx.Msg.To, "you")
		assert.Equal(t, tx.Msg.Amount, uint64(420))
		count++
		return nil
	})
	assert.NilError(t, w.LoadGameState())

	tx := SendEnergyTx{
		From:   "me",
		To:     "you",
		Amount: 420,
	}
	bz, err := json.Marshal(tx)
	assert.NilError(t, err)
	payload := &sign.Transaction{
		PersonaTag: "meow",
		Namespace:  w.Namespace().String(),
		Nonce:      40,
		Signature:  "doesnt matter what goes in here",
		Body:       bz,
	}
	bogusSignatureBz, err := json.Marshal(payload)
	assert.NilError(t, err)

	txh := testutils.MakeTestTransactionHandler(t, w, server.DisableSignatureVerification())

	resp, err := http.Post(txh.MakeHTTPURL(url), "application/json", bytes.NewReader(bogusSignatureBz))
	assert.NilError(t, err)
	assert.Equal(t, 200, resp.StatusCode, "request failed with body: %v", mustReadBody(t, resp))

	assert.NilError(t, w.Tick(context.Background()))
	assert.Equal(t, 1, count)
	err = txh.Close()
	assert.NilError(t, err)
}

type garbageStructAlpha struct {
	Something int `json:"something"`
}

func (garbageStructAlpha) Name() string { return "alpha" }

type garbageStructBeta struct {
	Something int `json:"something"`
}

func (garbageStructBeta) Name() string { return "beta" }

func TestHandleSwaggerServer(t *testing.T) {
	w := testutils.NewTestWorld(t)
	world := w.Instance()

	sendTx := ecs.NewMessageType[SendEnergyTx, SendEnergyTxResult]("send-energy")
	assert.NilError(t, world.RegisterMessages(sendTx))
	world.RegisterSystem(func(ecs.WorldContext) error {
		return nil
	})

	assert.NilError(t, ecs.RegisterComponent[garbageStructAlpha](world))
	assert.NilError(t, ecs.RegisterComponent[garbageStructBeta](world))

	// Queue up a CreatePersona
	personaTag := "foobar"
	signerAddress := "xyzzy"
	ecs.CreatePersonaMsg.AddToQueue(world, ecs.CreatePersona{
		PersonaTag:    personaTag,
		SignerAddress: signerAddress,
	})
	authorizedPersonaAddress := ecs.AuthorizePersonaAddress{
		Address: signerAddress,
	}
	ecs.AuthorizePersonaAddressMsg.AddToQueue(world, authorizedPersonaAddress, &sign.Transaction{PersonaTag: personaTag})
	// PersonaTag registration doesn't take place until the relevant system is run during a game tick.

	// create readers
	type FooRequest struct {
		ID string
	}
	type FooReply struct {
		Name string
		Age  uint64
	}

	expectedReply := FooReply{
		Name: "Chad",
		Age:  22,
	}
	fooQueryHandler := func(wCtx cardinal.WorldContext, req *FooRequest,
	) (*FooReply, error) {
		return &expectedReply, nil
	}
	assert.NilError(t, cardinal.RegisterQuery[FooRequest, FooReply](w, "foo", fooQueryHandler))

	txh := testutils.MakeTestTransactionHandler(t, world, server.DisableSignatureVerification())

	// Test /query/http/endpoints
	expectedEndpointResult := server.EndpointsResult{
		TxEndpoints: []string{
			"/tx/persona/create-persona", "/tx/game/authorize-persona-address", "/tx/game/send-energy"},
		QueryEndpoints: []string{
			"/query/game/foo", "/query/http/endpoints", "/query/persona/signer",
			"/query/receipt/list", "/query/game/cql",
		},
	}
	resp1, err := http.Post(txh.MakeHTTPURL("query/http/endpoints"), "application/json", nil)
	assert.NilError(t, err)
	defer resp1.Body.Close()
	var endpointResult server.EndpointsResult
	err = json.NewDecoder(resp1.Body).Decode(&endpointResult)
	assert.NilError(t, err)
	assert.Assert(t, reflect.DeepEqual(endpointResult, expectedEndpointResult))

	// Test /query/persona/signer
	gotQueryPersonaSignerResponse := server.QueryPersonaSignerResponse{}
	expectedQueryPersonaSignerResponse := server.QueryPersonaSignerResponse{
		Status:        personaTag,
		SignerAddress: signerAddress,
	}
	queryPersonaRequest := server.QueryPersonaSignerRequest{
		PersonaTag: personaTag,
		Tick:       0,
	}
	queryPersonaRequestData, err := json.Marshal(queryPersonaRequest)
	assert.NilError(t, err)
	req, err := http.NewRequest(
		http.MethodPost,
		txh.MakeHTTPURL("query/persona/signer"),
		bytes.NewBuffer(queryPersonaRequestData),
	)
	assert.NilError(t, err)
	req.Header.Set("Content-Type", "application/json")
	req.Header.Set("Content-Length", strconv.Itoa(len(queryPersonaRequestData)))
	req.Header.Set("Accept", "application/json")
	client := http.Client{}
	ctx := context.Background()
	err = world.LoadGameState()
	assert.NilError(t, err)

	wCtx := ecs.NewWorldContext(world)
	alphaCount := 75
	_, err = component.CreateMany(wCtx, alphaCount, garbageStructAlpha{})
	assert.NilError(t, err)
	bothCount := 100
	_, err = component.CreateMany(wCtx, bothCount, garbageStructAlpha{}, garbageStructBeta{})
	assert.NilError(t, err)

	err = world.Tick(ctx)
	assert.NilError(t, err)
	resp2, err := client.Do(req)
	assert.NilError(t, err)
	defer resp2.Body.Close()
	err = json.NewDecoder(resp2.Body).Decode(&gotQueryPersonaSignerResponse)
	assert.NilError(t, err)
	reflect.DeepEqual(gotQueryPersonaSignerResponse, expectedQueryPersonaSignerResponse)

	// Test /query/game/foo
	fooRequest := FooRequest{ID: "1"}
	fooData, err := json.Marshal(fooRequest)
	if err != nil {
		assert.NilError(t, err)
	}
	resp3, err := http.Post(txh.MakeHTTPURL("query/game/foo"), "application/json", bytes.NewBuffer(fooData))
	if err != nil {
		assert.NilError(t, err)
	}
	defer resp3.Body.Close()
	actualFooReply := FooReply{
		Name: "",
		Age:  0,
	}
	err = json.NewDecoder(resp3.Body).Decode(&actualFooReply)
	if err != nil {
		assert.NilError(t, err)
	}
	assert.DeepEqual(t, actualFooReply, expectedReply)
	personaAddressJSON, err := json.Marshal(authorizedPersonaAddress)
	assert.NilError(t, err)
	// tx/game/authorize-persona-address
	signedTxPayload := sign.Transaction{
		PersonaTag: personaTag,
		Namespace:  "some_namespace",
		Nonce:      100,
		// this bogus signature is OK because DisableSignatureVerification was used
		Signature: common.Bytes2Hex([]byte{1, 2, 3, 4}),
		Body:      personaAddressJSON,
	}
	signedTxJSON, err := json.Marshal(signedTxPayload)
	assert.NilError(t, err)
	gotTxReply := server.TransactionReply{}
	resp4, err := http.Post(txh.MakeHTTPURL("tx/game/authorize-persona-address"), "application/json",
		bytes.NewBuffer(signedTxJSON))
	assert.NilError(t, err)
	err = json.NewDecoder(resp4.Body).Decode(&gotTxReply)
	assert.NilError(t, err)
	assert.Check(t, gotTxReply.Tick > 0)
	assert.Check(t, gotTxReply.TxHash != "")

	resp5, err := http.Post(txh.MakeHTTPURL("tx/game/dsakjsdlfksdj"), "application/json",
		bytes.NewBuffer(signedTxJSON))
	assert.NilError(t, err)
	assert.Equal(t, resp5.StatusCode, 404)
	resp6, err := http.Post(txh.MakeHTTPURL("query/game/sdsdfsdfsdf"), "application/json",
		bytes.NewBuffer(signedTxJSON))
	assert.NilError(t, err)
	assert.Equal(t, resp6.StatusCode, 404)

	// Test query/game/cql
	for _, v := range []struct {
		cql            string
		expectedStatus int
		amount         int
	}{
		{cql: "CONTAINS(alpha) & CONTAINS(beta)", expectedStatus: 200, amount: bothCount},
		{cql: "CONTAINS(alpha) | CONTAINS(beta)", expectedStatus: 200, amount: bothCount + alphaCount},
		{cql: "CONTAINS(beta)", expectedStatus: 200, amount: bothCount},
		{cql: "EXACT(alpha)", expectedStatus: 200, amount: alphaCount},
		{cql: "EXACT(beta)", expectedStatus: 200, amount: 0},
		{cql: "!(CONTAINS(alpha) | CONTAINS(beta))", expectedStatus: 200, amount: 1},
		{cql: "!CONTAINS(alpha) & CONTAINS(beta)", expectedStatus: 200, amount: 0},
	} {
		jsonQuery := struct{ CQL string }{v.cql}
		jsonQueryBytes, err := json.Marshal(jsonQuery)
		assert.NilError(t, err)
		resp7, err := http.Post(txh.MakeHTTPURL("query/game/cql"), "application/json", bytes.NewBuffer(jsonQueryBytes))
		assert.NilError(t, err)
		assert.Equal(t, resp7.StatusCode, v.expectedStatus)
		var entities []cql.QueryResponse
		err = json.NewDecoder(resp7.Body).Decode(&entities)
		assert.NilError(t, err)
		assert.Equal(t, len(entities), v.amount)
	}

	jsonQuery := struct{ CQL string }{"blah"}
	jsonQueryBytes, err := json.Marshal(jsonQuery)
	assert.NilError(t, err)
	resp8, err := http.Post(txh.MakeHTTPURL("query/game/cql"), "application/json", bytes.NewBuffer(jsonQueryBytes))
	assert.NilError(t, err)
	assert.Equal(t, resp8.StatusCode, 422)
}

func TestHandleWrappedTransactionWithNoSignatureVerification(t *testing.T) {
	endpoint := "move"
	url := fmt.Sprintf("tx/game/%s", endpoint)
	count := 0
	w := testutils.NewTestWorld(t).Instance()
	sendTx := ecs.NewMessageType[SendEnergyTx, SendEnergyTxResult](endpoint)
	assert.NilError(t, w.RegisterMessages(sendTx))
	w.RegisterSystem(func(wCtx ecs.WorldContext) error {
		txs := sendTx.In(wCtx)
		assert.Equal(t, 1, len(txs))
		tx := txs[0]
		assert.Equal(t, tx.Msg.From, "me")
		assert.Equal(t, tx.Msg.To, "you")
		assert.Equal(t, tx.Msg.Amount, uint64(420))
		count++
		return nil
	})
	txh := testutils.MakeTestTransactionHandler(t, w, server.DisableSignatureVerification())
	tx := SendEnergyTx{
		From:   "me",
		To:     "you",
		Amount: 420,
	}
	bz, err := json.Marshal(tx)
	assert.NilError(t, err)
	signedTx := sign.Transaction{
		PersonaTag: "some_persona",
		Namespace:  "some_namespace",
		Nonce:      100,
		// this bogus signature is OK because DisableSignatureVerification was used
		Signature: common.Bytes2Hex([]byte{1, 2, 3, 4}),
		Body:      bz,
	}

	bz, err = json.Marshal(&signedTx)
	assert.NilError(t, err)
	_, err = http.Post(txh.MakeHTTPURL(url), "application/json", bytes.NewReader(bz))
	assert.NilError(t, err)

	assert.NilError(t, w.LoadGameState())
	assert.NilError(t, w.Tick(context.Background()))
	assert.Equal(t, 1, count)
	err = txh.Close()
	assert.NilError(t, err)
}

func TestCanCreateAndVerifyPersonaSigner(t *testing.T) {
	urlSet := []string{"tx/persona/create-persona", "query/persona/signer"}
	world := testutils.NewTestWorld(t).Instance()
	tx := ecs.NewMessageType[SendEnergyTx, SendEnergyTxResult]("some_tx")
	assert.NilError(t, world.RegisterMessages(tx))
	assert.NilError(t, world.LoadGameState())
	assert.NilError(t, world.Tick(context.Background()))
	txh := testutils.MakeTestTransactionHandler(t, world)

	personaTag := "CoolMage"
	privateKey, err := crypto.GenerateKey()
	assert.NilError(t, err)
	signerAddr := crypto.PubkeyToAddress(privateKey.PublicKey).Hex()

	createPersonaTx := ecs.CreatePersona{
		PersonaTag:    personaTag,
		SignerAddress: signerAddr,
	}

	systemTx, err := sign.NewSystemTransaction(privateKey, world.Namespace().String(), 100, createPersonaTx)
	assert.NilError(t, err)

	bz, err := systemTx.Marshal()
	assert.NilError(t, err)

	resp, err := http.Post(txh.MakeHTTPURL(urlSet[0]), "application/json", bytes.NewReader(bz))
	assert.NilError(t, err)
	body := mustReadBody(t, resp)
	assert.Equal(t, 200, resp.StatusCode, "request failed with body: %s", body)

	var txReply server.TransactionReply
	assert.NilError(t, json.Unmarshal([]byte(body), &txReply))
	assert.Equal(t, txReply.Tick, world.CurrentTick())
	tick := txReply.Tick

	// postQueryPersonaSigner is a helper that makes a request to the query-persona-signer endpoint and returns
	// the response
	postQueryPersonaSigner := func(personaTag string, tick uint64) server.QueryPersonaSignerResponse {
		bz, err = json.Marshal(server.QueryPersonaSignerRequest{
			PersonaTag: personaTag,
			Tick:       tick,
		})
		assert.NilError(t, err)
		resp, err = http.Post(txh.MakeHTTPURL(urlSet[1]), "application/json", bytes.NewReader(bz))
		assert.NilError(t, err)
		assert.Equal(t, resp.StatusCode, 200)
		var queryPersonaSignerResponse server.QueryPersonaSignerResponse
		assert.NilError(t, json.NewDecoder(resp.Body).Decode(&queryPersonaSignerResponse))
		return queryPersonaSignerResponse
	}

	// Check some random person tag against a tick far in the past. This should be available.
	personaSignerResp := postQueryPersonaSigner("some_other_persona_tag", 0)
	assert.Equal(t, personaSignerResp.Status, "available")

	// If the game tick matches the passed in game tick, there hasn't been enough time to process the create_persona_tx.
	personaSignerResp = postQueryPersonaSigner(personaTag, tick)
	assert.Equal(t, personaSignerResp.Status, "unknown")

	// Tick the game state so that the persona can actually be registered
	assert.NilError(t, world.Tick(context.Background()))

	// The persona tag should now be registered with our signer address.
	personaSignerResp = postQueryPersonaSigner(personaTag, tick)
	assert.Equal(t, personaSignerResp.Status, "assigned")
	assert.Equal(t, personaSignerResp.SignerAddress, signerAddr)
	err = txh.Close()
	assert.NilError(t, err)
}

func TestSigVerificationChecksNamespaceAndSignature(t *testing.T) {
	url := "tx/persona/create-persona"
	w := testutils.NewTestWorld(t)
	world := w.Instance()
	assert.NilError(t, world.LoadGameState())
	privateKey, err := crypto.GenerateKey()
	assert.NilError(t, err)

	txh := testutils.MakeTestTransactionHandler(t, world)
	defer txh.Close()

	personaTag := "some_dude"
	signerAddr := crypto.PubkeyToAddress(privateKey.PublicKey).Hex()

	createPersonaTx := ecs.CreatePersona{
		PersonaTag:    personaTag,
		SignerAddress: signerAddr,
	}
	goodTx, err := sign.NewSystemTransaction(privateKey, world.Namespace().String(), 100, createPersonaTx)
	assert.NilError(t, err)

	testCases := []struct {
		name           string
		modifyTx       func(tx *sign.Transaction)
		wantStatusCode int
	}{
		{
			name: "wrong namespace",
			modifyTx: func(tx *sign.Transaction) {
				tx.Namespace = "bad-namespace"
			},
			wantStatusCode: 401,
		},
		{
			name: "empty namespace",
			modifyTx: func(tx *sign.Transaction) {
				tx.Namespace = ""
			},
			wantStatusCode: 401,
		},
		{
			name: "empty signature",
			modifyTx: func(tx *sign.Transaction) {
				tx.Signature = ""
			},
			wantStatusCode: 401,
		},
		{
			name: "bad signature",
			modifyTx: func(tx *sign.Transaction) {
				tx.Namespace = "this is not a good signature"
			},
			wantStatusCode: 401,
		},
		{
			name:           "valid tx",
			modifyTx:       func(*sign.Transaction) {},
			wantStatusCode: 200,
		},
	}

	for _, tc := range testCases {
		txCopy := *goodTx
		tc.modifyTx(&txCopy)
		bz, err := txCopy.Marshal()
		assert.NilError(t, err)
		resp, err := http.Post(txh.MakeHTTPURL(url), "application/json", bytes.NewReader(bz))
		assert.NilError(t, err)
		assert.Equal(t, tc.wantStatusCode, resp.StatusCode, "test case %q: status code mismatch", tc.name)
	}
}

func TestSigVerificationChecksNonce(t *testing.T) {
	url := "tx/persona/create-persona"
	world := testutils.NewTestWorld(t).Instance()
	assert.NilError(t, world.LoadGameState())
	privateKey, err := crypto.GenerateKey()
	assert.NilError(t, err)

	txh := testutils.MakeTestTransactionHandler(t, world)

	personaTag := "some_dude"
	signerAddr := crypto.PubkeyToAddress(privateKey.PublicKey).Hex()
	namespace := world.Namespace().String()

	createPersonaTx := ecs.CreatePersona{
		PersonaTag:    personaTag,
		SignerAddress: signerAddr,
	}
	sigPayload, err := sign.NewSystemTransaction(privateKey, namespace, 100, createPersonaTx)
	assert.NilError(t, err)
	bz, err := sigPayload.Marshal()
	assert.NilError(t, err)

	// Register a persona. This should succeed
	resp, err := http.Post(txh.MakeHTTPURL(url), "application/json", bytes.NewReader(bz))
	assert.NilError(t, err)
	assert.Equal(t, resp.StatusCode, 200)

	// Repeat the request. Since the nonce is the same, this should fail
	resp, err = http.Post(txh.MakeHTTPURL(url), "application/json", bytes.NewReader(bz))
	assert.NilError(t, err)
	assert.Equal(t, resp.StatusCode, 401)

	// Using an old nonce should fail
	sigPayload, err = sign.NewSystemTransaction(privateKey, namespace, 50, createPersonaTx)
	assert.NilError(t, err)
	bz, err = sigPayload.Marshal()
	assert.NilError(t, err)
	resp, err = http.Post(txh.MakeHTTPURL(url), "application/json", bytes.NewReader(bz))
	assert.NilError(t, err)
	assert.Equal(t, resp.StatusCode, 401)

	// But increasing the nonce should work
	sigPayload, err = sign.NewSystemTransaction(privateKey, namespace, 101, createPersonaTx)
	assert.NilError(t, err)
	bz, err = sigPayload.Marshal()
	assert.NilError(t, err)
	resp, err = http.Post(txh.MakeHTTPURL(url), "application/json", bytes.NewReader(bz))
	assert.NilError(t, err)
	assert.Equal(t, resp.StatusCode, 200)
	err = txh.Close()
	assert.NilError(t, err)
}

// TestCanListQueries tests that we can list the available queries in the handler.
func TestCanListQueries(t *testing.T) {
	w := testutils.NewTestWorld(t)
	world := w.Instance()
	type FooRequest struct {
		Foo  int    `json:"foo,omitempty"`
		Meow string `json:"bar,omitempty"`
	}

	type FooResponse struct {
		Meow string `json:"meow,omitempty"`
	}

	handleFooQuery := func(wCtx cardinal.WorldContext, req *FooRequest,
	) (*FooResponse, error) {
		return &FooResponse{Meow: req.Meow}, nil
	}
	handleBarQuery := func(wCtx cardinal.WorldContext, req *FooRequest,
	) (*FooResponse, error) {
		return &FooResponse{Meow: req.Meow}, nil
	}
	handleBazQuery := func(wCtx cardinal.WorldContext, req *FooRequest,
	) (*FooResponse, error) {
		return &FooResponse{Meow: req.Meow}, nil
	}

	assert.NilError(t, cardinal.RegisterQuery[FooRequest, FooResponse](w, "foo", handleFooQuery))
	assert.NilError(t, cardinal.RegisterQuery[FooRequest, FooResponse](w, "bar", handleBarQuery))
	assert.NilError(t, cardinal.RegisterQuery[FooRequest, FooResponse](w, "baz", handleBazQuery))
	assert.NilError(t, world.LoadGameState())

	txh := testutils.MakeTestTransactionHandler(t, world, server.DisableSignatureVerification())

	resp, err := http.Post(txh.MakeHTTPURL("query/http/endpoints"), "application/json", nil)
	assert.NilError(t, err)
	assert.Equal(t, resp.StatusCode, 200)
	var gotEndpoints map[string][]string
	assert.NilError(t, json.NewDecoder(resp.Body).Decode(&gotEndpoints))

	endpoints := []string{
		"/query/game/foo",
		"/query/game/bar",
		"/query/game/baz",
		"/query/http/endpoints",
		"/query/persona/signer",
		"/query/receipt/list",
		"/query/game/cql",
	}
	assert.Equal(t, len(endpoints), len(gotEndpoints["queryEndpoints"]))
	for i, e := range gotEndpoints["queryEndpoints"] {
		assert.Equal(t, e, endpoints[i])
	}
}

// TestQueryEncodeDecode tests that query requests/responses are properly marshalled/unmarshalled in the context of
// http communication. We do not necessarily need to test anything w/r/t world storage, as what users decide to do
// within the context of their query requests are up to them, and not necessarily required for this feature to provably
// work.
func TestQueryEncodeDecode(t *testing.T) {
	// setup this read business stuff
	type FooRequest struct {
		Foo  int    `json:"foo,omitempty"`
		Meow string `json:"bar,omitempty"`
	}
	type FooResponse struct {
		Meow string `json:"meow,omitempty"`
	}

	handleFooQuery := func(wCtx cardinal.WorldContext, req *FooRequest) (*FooResponse, error) {
		return &FooResponse{Meow: req.Meow}, nil
	}

	url := "query/game/" + "foo"
	// set up the world, register the queries, load.
	w := testutils.NewTestWorld(t)
	world := w.Instance()
	assert.NilError(t, cardinal.RegisterQuery[FooRequest, FooResponse](w, "foo", handleFooQuery))
	assert.NilError(t, world.LoadGameState())

	// make our test tx handler
	txh := testutils.MakeTestTransactionHandler(t, world, server.DisableSignatureVerification())

	// now we set up a request, and marshal it to json to send to the handler
	req := FooRequest{Foo: 12, Meow: "hello"}
	bz, err := json.Marshal(req)
	assert.NilError(t, err)

	res, err := http.Post(txh.MakeHTTPURL(url), "application/json", bytes.NewReader(bz))
	assert.NilError(t, err)

	buf, err := io.ReadAll(res.Body)
	assert.NilError(t, err)

	var fooRes FooResponse
	err = json.Unmarshal(buf, &fooRes)
	assert.NilError(t, err)

	assert.Equal(t, fooRes.Meow, req.Meow)
	err = txh.Close()
	assert.NilError(t, err)
}

func TestMalformedRequestToGetTransactionReceiptsProducesError(t *testing.T) {
	url := "query/receipts/list"
	world := testutils.NewTestWorld(t).Instance()
	assert.NilError(t, world.LoadGameState())
	txh := testutils.MakeTestTransactionHandler(t, world, server.DisableSignatureVerification())
	res := txh.Post(url, map[string]any{
		"missing_start_tick": 0,
	})
	assert.Check(t, 400 <= res.StatusCode && res.StatusCode <= 499)
	err := txh.Close()
	assert.NilError(t, err)
}

func TestTransactionReceiptReturnCorrectTickWindows(t *testing.T) {
	url := "query/receipts/list"

	historySize := uint64(10)
	world := testutils.NewTestWorld(t, cardinal.WithReceiptHistorySize(int(historySize))).Instance()

	assert.NilError(t, world.LoadGameState())
	txh := testutils.MakeTestTransactionHandler(t, world, server.DisableSignatureVerification())

	// getReceipts is a helper that hits the txReceiptsEndpoint endpoint.
	getReceipts := func(start uint64) server.ListTxReceiptsReply {
		res := txh.Post(url, server.ListTxReceiptsRequest{
			StartTick: start,
		})
		assert.Equal(t, 200, res.StatusCode)
		var reply server.ListTxReceiptsReply
		assert.NilError(t, json.NewDecoder(res.Body).Decode(&reply))
		return reply
	}
	tick := world.CurrentTick()
	// Attempting to get receipt data for the current tick should return no valid ticks as the
	// transactions have not yet been processed.
	reply := getReceipts(tick)
	tickCount := reply.EndTick - reply.StartTick
	assert.Equal(t, uint64(0), tickCount)

	// Attempting to get ticks in the future should also produce no valid ticks.
	reply = getReceipts(tick + 10000)
	tickCount = reply.EndTick - reply.StartTick
	assert.Equal(t, uint64(0), tickCount)

	// Tick once
	ctx := context.Background()
	assert.NilError(t, world.Tick(ctx))

	// The world ticked one time, so we should find 1 valid tick.
	reply = getReceipts(tick)
	tickCount = reply.EndTick - reply.StartTick
	assert.Equal(t, uint64(1), tickCount)
	assert.Equal(t, tick, reply.StartTick)

	// tick a bunch so that the tick history becomes fully populated
	jumpAhead := historySize * 2
	for i := uint64(0); i < jumpAhead; i++ {
		assert.NilError(t, world.Tick(ctx))
	}

	reply = getReceipts(tick)
	// We should find at most historySize valid ticks
	tickCount = reply.EndTick - reply.StartTick
	// EndTick is not actually included in the results. e.g. if StartTick and EndTick are equal,
	// tickCount will be 0, meaning no ticks are included in the results.
	assert.Equal(t, historySize, tickCount-1)
	// We jumped ahead quite a bit, so the returned StartTick should be ahead of the tick we asked for
	wantStartTick := tick + jumpAhead - historySize
	assert.Equal(t, wantStartTick, reply.StartTick)

	// Another way to figure out what StartTick should be is to subtract historySize from the current tick.
	// This is the oldest tick available to us.
	wantStartTick = world.CurrentTick() - historySize - 1
	assert.Equal(t, wantStartTick, reply.StartTick)

	// assuming wantStartTick is the oldest tick we can ask for if we ask for 3 ticks after that we
	// should get the remaining of historySize.
	tick = wantStartTick + 3
	reply = getReceipts(tick)
	tickCount = reply.EndTick - reply.StartTick - 1
	assert.Equal(t, historySize-3, tickCount)
	err := txh.Close()
	assert.NilError(t, err)
}
func TestCanGetTransactionReceiptsSwagger(t *testing.T) {
	receiptEndpoint := "query/receipts/list"
	// IncRequest in a transaction that increments the given number by 1.
	type IncRequest struct {
		Number int
	}
	type IncReply struct {
		Number int
	}

	// DupeRequest is a transaction that appends a copy of the given string to itself.
	type DupeRequest struct {
		Str string
	}
	type DupeReply struct {
		Str string
	}

	// ErrRequest is a transaction that will produce an error
	type ErrRequest struct{}
	type ErrReply struct{}

	incTx := ecs.NewMessageType[IncRequest, IncReply]("increment")
	dupeTx := ecs.NewMessageType[DupeRequest, DupeReply]("duplicate")
	errTx := ecs.NewMessageType[ErrRequest, ErrReply]("error")

	world := testutils.NewTestWorld(t).Instance()

	assert.NilError(t, world.RegisterMessages(incTx, dupeTx, errTx))
	// System to handle incrementing numbers
	world.RegisterSystem(func(wCtx ecs.WorldContext) error {
		for _, tx := range incTx.In(wCtx) {
			incTx.SetResult(wCtx, tx.Hash, IncReply{
				Number: tx.Msg.Number + 1,
			})
		}
		return nil
	})
	// System to handle duplicating strings
	world.RegisterSystem(func(wCtx ecs.WorldContext) error {
		for _, tx := range dupeTx.In(wCtx) {
			dupeTx.SetResult(wCtx, tx.Hash, DupeReply{
				Str: tx.Msg.Str + tx.Msg.Str,
			})
		}
		return nil
	})
	wantError := errors.New("some error")
	// System to handle error production
	world.RegisterSystem(func(wCtx ecs.WorldContext) error {
		for _, tx := range errTx.In(wCtx) {
			errTx.AddError(wCtx, tx.Hash, wantError)
			errTx.AddError(wCtx, tx.Hash, wantError)
		}
		return nil
	})
	assert.NilError(t, world.LoadGameState())

	// World setup is done. First check that there are no transactions.
	ctx := context.Background()
	assert.NilError(t, world.Tick(ctx))

	txh := testutils.MakeTestTransactionHandler(t, world, server.DisableSignatureVerification())

	// We're going to be getting the list of receipts a lot, so make a helper to fetch the receipts
	getReceipts := func(start uint64) server.ListTxReceiptsReply {
		res := txh.Post(receiptEndpoint, server.ListTxReceiptsRequest{
			StartTick: start,
		})
		assert.Equal(t, 200, res.StatusCode)

		var txReceipts server.ListTxReceiptsReply
		assert.NilError(t, json.NewDecoder(res.Body).Decode(&txReceipts))
		return txReceipts
	}

	txReceipts := getReceipts(0)
	// Receipts should start out empty
	assert.Equal(t, uint64(0), txReceipts.StartTick)
	assert.Equal(t, 0, len(txReceipts.Receipts))

	nonce := uint64(0)
	privateKey, err := crypto.GenerateKey()
	assert.NilError(t, err)
	nextSig := func() *sign.Transaction {
		var sig *sign.Transaction
		sig, err = sign.NewTransaction(privateKey, "my-persona-tag", "namespace", nonce,
			`{"data": "stuff"}`)
		assert.NilError(t, err)
		nonce++
		return sig
	}

	incID := incTx.AddToQueue(world, IncRequest{99}, nextSig())
	dupeID := dupeTx.AddToQueue(world, DupeRequest{"foobar"}, nextSig())
	errID := errTx.AddToQueue(world, ErrRequest{}, nextSig())
	assert.Check(t, incID != dupeID)
	assert.Check(t, dupeID != errID)
	assert.Check(t, errID != incID)

	wantTick := world.CurrentTick()
	assert.NilError(t, world.Tick(ctx))

	txReceipts = getReceipts(0)
	assert.Equal(t, uint64(0), txReceipts.StartTick)
	assert.Equal(t, uint64(2), txReceipts.EndTick)
	assert.Equal(t, 3, len(txReceipts.Receipts))

	foundInc, foundDupe, foundErr := false, false, false
	for _, r := range txReceipts.Receipts {
		assert.Equal(t, wantTick, r.Tick)
		if len(r.Errors) > 0 {
			foundErr = true
			assert.Equal(t, 2, len(r.Errors))
			assert.Equal(t, wantError.Error(), r.Errors[0])
			assert.Equal(t, wantError.Error(), r.Errors[1])
			continue
		}
		m, ok := r.Result.(map[string]any)
		assert.Check(t, ok)
		if _, ok = m["Number"]; ok {
			foundInc = true
			var num float64
			num, ok = m["Number"].(float64)
			assert.Check(t, ok)
			assert.Equal(t, 100, int(num))
		} else if _, ok := m["Str"]; ok {
			foundDupe = true
			var str string
			str, ok = m["Str"].(string)
			assert.Check(t, ok)
			assert.Equal(t, "foobarfoobar", str)
		} else {
			assert.Assert(t, false, "unknown transaction result", r.Result)
		}
	}

	assert.Check(t, foundInc)
	assert.Check(t, foundDupe)
	assert.Check(t, foundErr)

	err = txh.Close()
	assert.NilError(t, err)
}

func TestTransactionIDIsReturned(t *testing.T) {
	swaggerCreatePersonURL := "tx/persona/create-persona"
	swaggerUrls := []string{swaggerCreatePersonURL, "tx/game/move"}
	urls := swaggerUrls
	type MoveTx struct{}

	w := testutils.NewTestWorld(t)
	world := w.Instance()

	moveTx := ecs.NewMessageType[MoveTx, MoveTx]("move")
	assert.NilError(t, world.RegisterMessages(moveTx))
	assert.NilError(t, world.LoadGameState())
	ctx := context.Background()
	// Preemptive tick so the tick isn't the zero value
	assert.NilError(t, world.Tick(ctx))
	privateKey, err := crypto.GenerateKey()
	assert.NilError(t, err)
	txh := testutils.MakeTestTransactionHandler(t, world)

	personaTag := "clifford_the_big_red_dog"
	signerAddr := crypto.PubkeyToAddress(privateKey.PublicKey).Hex()
	namespace := world.Namespace().String()
	nonce := uint64(99)

	createPersonaTx := ecs.CreatePersona{
		PersonaTag:    personaTag,
		SignerAddress: signerAddr,
	}

	sigPayload, err := sign.NewSystemTransaction(privateKey, namespace, nonce, createPersonaTx)
	assert.NilError(t, err)
	bz, err := sigPayload.Marshal()
	assert.NilError(t, err)

	resp, err := http.Post(txh.MakeHTTPURL(urls[0]), "application/json", bytes.NewReader(bz))
	assert.NilError(t, err)
	assert.Equal(t, 200, resp.StatusCode)

	var txReply server.TransactionReply
	assert.NilError(t, json.NewDecoder(resp.Body).Decode(&txReply))

	// The hash field should not be empty
	assert.Check(t, txReply.TxHash != "")
	// The tick should equal the current tick
	assert.Equal(t, world.CurrentTick(), txReply.Tick)

	assert.NilError(t, world.Tick(ctx))

	// Also check to make sure transaction IDs are returned for other kinds of transactions
	nonce++
	emptyData := map[string]any{}
	sigPayload, err = sign.NewTransaction(privateKey, personaTag, namespace, nonce, emptyData)
	assert.NilError(t, err)

	bz, err = sigPayload.Marshal()
	assert.NilError(t, err)

	resp, err = http.Post(txh.MakeHTTPURL(urls[1]), "application/json", bytes.NewReader(bz))
	assert.NilError(t, err)
	assert.Equal(t, 200, resp.StatusCode)
	assert.NilError(t, json.NewDecoder(resp.Body).Decode(&txReply))

	// The hash field should not be empty
	assert.Check(t, txReply.TxHash != "")
	// The tick should equal the current tick
	assert.Equal(t, world.CurrentTick(), txReply.Tick)
	txh.Close()
}

var _ shard.Adapter = &adapterMock{}

type adapterMock struct {
	called int
	hold   chan bool
}

func (a *adapterMock) Submit(_ context.Context, _ *sign.Transaction, _, _ uint64) error {
	a.called++
	return nil
}

func (a *adapterMock) QueryTransactions(_ context.Context, _ *types.QueryTransactionsRequest) (
	*types.QueryTransactionsResponse, error) {
	<-a.hold
	//nolint:nilnil // its ok. its a mock.
	return nil, nil
}

func TestTransactionsSubmittedToChain(t *testing.T) {
	createPersonaEndpoint := "tx/persona/create-persona"
	moveEndpoint := "tx/game/move"
	type MoveTx struct {
		Direction string
	}
	w := testutils.NewTestWorld(t)
	world := w.Instance()

	moveTx := ecs.NewMessageType[MoveTx, MoveTx]("move")
	assert.NilError(t, world.RegisterMessages(moveTx))
	assert.NilError(t, world.LoadGameState())
	adapter := adapterMock{}
	txh := testutils.MakeTestTransactionHandler(t, world, server.WithAdapter(&adapter),
		server.DisableSignatureVerification())

	privateKey, err := crypto.GenerateKey()
	assert.NilError(t, err)
	personaTag := "clifford_the_big_red_dog"
	signerAddr := crypto.PubkeyToAddress(privateKey.PublicKey).Hex()
	sigPayload, err := sign.NewSystemTransaction(privateKey, world.Namespace().String(), 1,
		ecs.CreatePersona{
			PersonaTag:    personaTag,
			SignerAddress: signerAddr,
		})
	assert.NilError(t, err)
	bz, err := sigPayload.Marshal()
	assert.NilError(t, err)

	resp, err := http.Post(txh.MakeHTTPURL(createPersonaEndpoint), "application/json", bytes.NewReader(bz))
	assert.NilError(t, err)
	assert.Equal(t, 200, resp.StatusCode)
	assert.Equal(t, adapter.called, 1)

	sigPayload, err = sign.NewTransaction(privateKey, personaTag, world.Namespace().String(), 2,
		MoveTx{Direction: "up"})
	assert.NilError(t, err)
	bz, err = sigPayload.Marshal()
	assert.NilError(t, err)
	resp, err = http.Post(txh.MakeHTTPURL(moveEndpoint), "application/json", bytes.NewReader(bz))
	assert.NilError(t, err)
	assert.Equal(t, 200, resp.StatusCode)
	assert.Equal(t, adapter.called, 2)
}

<<<<<<< HEAD
func TestWebSocket(t *testing.T) {
	w := testutils.NewTestWorld(t)
	world := w.Instance()
	assert.NilError(t, w.Instance().LoadGameState())
	txh := testutils.MakeTestTransactionHandler(t, world, server.DisableSignatureVerification())
	url := txh.MakeWebSocketURL("echo")
	dial, _, err := websocket.DefaultDialer.Dial(url, nil)
	assert.NilError(t, err)
	messageToSend := "test"
	err = dial.WriteMessage(websocket.TextMessage, []byte(messageToSend))
	assert.NilError(t, err)
	messageType, message, err := dial.ReadMessage()
	assert.NilError(t, err)
	assert.Equal(t, messageType, websocket.TextMessage)
	assert.Equal(t, string(message), messageToSend)
	err = eris.Wrap(
		dial.WriteMessage(websocket.CloseMessage, websocket.FormatCloseMessage(websocket.CloseNormalClosure, "")), "")
	assert.NilError(t, err)
	err = dial.Close()
	assert.NilError(t, err)
=======
func TestEmptyFieldsAreOKForDisabledSignatureVerification(t *testing.T) {
	w := testutils.NewTestWorld(t).Instance()

	sendTx := ecs.NewMessageType[SendEnergyTx, SendEnergyTxResult]("sendTx")
	assert.NilError(t, w.RegisterMessages(sendTx))
	assert.NilError(t, w.LoadGameState())

	txh := testutils.MakeTestTransactionHandler(t, w, server.DisableSignatureVerification())
	defer txh.Close()

	tx := SendEnergyTx{
		From:   "me",
		To:     "you",
		Amount: 999,
	}
	bz, err := json.Marshal(tx)
	assert.NilError(t, err)
	payload := &sign.Transaction{
		PersonaTag: "meow",
		Namespace:  w.Namespace().String(),
		Nonce:      40,
		Signature:  "doesnt matter what goes in here",
		Body:       bz,
	}

	verifyTransaction := func(name string) {
		bz, err = json.Marshal(payload)
		assert.NilError(t, err)
		resp, err := http.Post(txh.MakeHTTPURL("tx/game/sendTx"), "application/json", bytes.NewReader(bz))
		assert.NilError(t, err)
		assert.Equal(t, 200, resp.StatusCode, "in %q request failed with body: %v", name, mustReadBody(t, resp))
	}

	// Verify the unmodified payload works just fine
	verifyTransaction("happy path")

	// Verify we can have an empty namespace
	payload.Namespace = ""
	verifyTransaction("empty namespace")

	// Verify including the wrong namespace is ok
	payload.Namespace = w.Namespace().String() + "-wrong-namespace"
	verifyTransaction("wrong namespace")
	payload.Namespace = w.Namespace().String()

	// verify an empty signature is ok
	payload.Signature = ""
	verifyTransaction("empty signature")
	payload.Signature = "some signature"

	payload.Nonce = 0
	verifyTransaction("zero nonce")
	payload.Nonce = 40

	payload.Namespace = ""
	payload.Signature = ""
	payload.Nonce = 0
	verifyTransaction("empty everything")
>>>>>>> 012bbb33
}

func TestTransactionNotSubmittedWhenRecovering(t *testing.T) {
	moveEndpoint := "tx/game/move"
	type MoveTx struct {
		Direction string
	}
	holdChan := make(chan bool)
	adapter := adapterMock{hold: holdChan}
	w := testutils.NewTestWorld(t, cardinal.WithAdapter(&adapter))
	world := w.Instance()

	go func() {
		err := world.RecoverFromChain(context.Background())
		assert.NilError(t, err)
	}()
	moveTx := ecs.NewMessageType[MoveTx, MoveTx]("move")
	err := world.RegisterMessages(moveTx)
	assert.NilError(t, err)
	assert.NilError(t, world.LoadGameState())
	txh := testutils.MakeTestTransactionHandler(t, world, server.WithAdapter(&adapter),
		server.DisableSignatureVerification())

	privateKey, err := crypto.GenerateKey()
	assert.NilError(t, err)
	personaTag := "clifford_the_big_red_dog"

	sigPayload, err := sign.NewTransaction(privateKey, personaTag, world.Namespace().String(), 2,
		MoveTx{Direction: "up"})
	assert.NilError(t, err)
	bz, err := sigPayload.Marshal()
	assert.NilError(t, err)
	resp, err := http.Post(txh.MakeHTTPURL(moveEndpoint), "application/json", bytes.NewReader(bz))
	assert.NilError(t, err)
	assert.Equal(t, 500, resp.StatusCode)
	bz, err = io.ReadAll(resp.Body)
	assert.NilError(t, err)
	assert.ErrorContains(t, errors.New(string(bz)), "game world is recovering state")
}<|MERGE_RESOLUTION|>--- conflicted
+++ resolved
@@ -1200,7 +1200,6 @@
 	assert.Equal(t, adapter.called, 2)
 }
 
-<<<<<<< HEAD
 func TestWebSocket(t *testing.T) {
 	w := testutils.NewTestWorld(t)
 	world := w.Instance()
@@ -1221,7 +1220,8 @@
 	assert.NilError(t, err)
 	err = dial.Close()
 	assert.NilError(t, err)
-=======
+}
+
 func TestEmptyFieldsAreOKForDisabledSignatureVerification(t *testing.T) {
 	w := testutils.NewTestWorld(t).Instance()
 
@@ -1280,7 +1280,6 @@
 	payload.Signature = ""
 	payload.Nonce = 0
 	verifyTransaction("empty everything")
->>>>>>> 012bbb33
 }
 
 func TestTransactionNotSubmittedWhenRecovering(t *testing.T) {
