--- conflicted
+++ resolved
@@ -9,33 +9,13 @@
 	"github.com/gofiber/fiber/v2"
 	"github.com/stretchr/testify/suite"
 	"io"
-<<<<<<< HEAD
 	"math/rand"
-=======
-	"net/http"
-	"os"
-	"os/exec"
-	"reflect"
-	"strconv"
-	"testing"
-	"time"
-
-	"github.com/ethereum/go-ethereum/common"
-	"github.com/ethereum/go-ethereum/crypto"
-
-	"pkg.world.dev/world-engine/assert"
->>>>>>> 541a65d4
 	"pkg.world.dev/world-engine/cardinal"
 	"pkg.world.dev/world-engine/cardinal/ecs"
-	"pkg.world.dev/world-engine/cardinal/server"
-<<<<<<< HEAD
 	"pkg.world.dev/world-engine/cardinal/server/handler"
 	"pkg.world.dev/world-engine/cardinal/testutils"
 	"pkg.world.dev/world-engine/cardinal/types/entity"
 	"pkg.world.dev/world-engine/cardinal/types/message"
-=======
-	"pkg.world.dev/world-engine/cardinal/testutils"
->>>>>>> 541a65d4
 	"pkg.world.dev/world-engine/sign"
 	"testing"
 	"time"
@@ -44,63 +24,39 @@
 type ServerTestSuite struct {
 	suite.Suite
 
-<<<<<<< HEAD
-	world  *cardinal.World
-	engine *ecs.Engine
-	server *testutils.TestServer
+	fixture *testutils.TestFixture
+	world   *cardinal.World
+	engine  *ecs.Engine
 
 	privateKey *ecdsa.PrivateKey
 	signerAddr string
 	nonce      uint64
-=======
-func healthURL(baseURL string) string {
-	return httpURL(baseURL, "health")
-}
-func httpURL(baseURL, path string) string {
-	return fmt.Sprintf("http://%s/%s", baseURL, path)
-}
-
-func TestHealthEndpoint(t *testing.T) {
-	testutils.SetTestTimeout(t, 10*time.Second)
-	tf := testutils.NewTestFixture(t, nil, cardinal.WithDisableSignatureVerification())
-	addr := tf.BaseURL
-	tf.StartWorld()
-	resp, err := http.Get(healthURL(addr))
-	assert.NilError(t, err)
-	assert.Equal(t, resp.StatusCode, 200)
-	var healthResponse server.HealthReply
-	err = json.NewDecoder(resp.Body).Decode(&healthResponse)
-	assert.NilError(t, err)
-	assert.Assert(t, healthResponse.IsServerRunning)
-	assert.Assert(t, healthResponse.IsGameLoopRunning)
->>>>>>> 541a65d4
 }
 
 func TestServer(t *testing.T) {
 	suite.Run(t, new(ServerTestSuite))
 }
 
-<<<<<<< HEAD
 // SetupSuite runs before each test in the suite.
 func (s *ServerTestSuite) SetupTest() {
 	var err error
 	s.privateKey, err = crypto.GenerateKey()
 	s.Require().NoError(err)
 	s.signerAddr = crypto.PubkeyToAddress(s.privateKey.PublicKey).Hex()
-	s.setupWorld()
 }
 
 // TearDownTest runs after each test in the suite.
 func (s *ServerTestSuite) TearDownTest() {
-	s.Require().NoError(s.server.Shutdown())
+	s.Require().NoError(s.fixture.World.ShutDown())
 }
 
 // TestCanClaimPersonaSendGameTxAndQueryGame tests that you can claim a persona, send a tx, and then query.
 func (s *ServerTestSuite) TestCanClaimPersonaSendGameTxAndQueryGame() {
-	s.server = testutils.NewTestServer(s.T(), s.engine, server.WithPrettyPrint())
+	s.setupWorld()
+	s.fixture.DoTick()
 	personaTag := s.createRandomPersona()
 	s.runTx(personaTag, MoveMessage, MoveMsgInput{Direction: "up"})
-	res := s.server.Post("query/game/location", QueryLocationRequest{Persona: personaTag})
+	res := s.fixture.Post("query/game/location", QueryLocationRequest{Persona: personaTag})
 	var loc LocationComponent
 	err := json.Unmarshal([]byte(s.readBody(res.Body)), &loc)
 	s.Require().NoError(err)
@@ -109,8 +65,9 @@
 
 // TestCanListEndpoints tests the endpoints endpoint.
 func (s *ServerTestSuite) TestCanListEndpoints() {
-	s.server = testutils.NewTestServer(s.T(), s.engine, server.WithPrettyPrint())
-	res := s.server.Get("/query/http/endpoints")
+	s.setupWorld()
+	s.fixture.DoTick()
+	res := s.fixture.Get("/query/http/endpoints")
 	var result handler.EndpointsResult
 	err := json.Unmarshal([]byte(s.readBody(res.Body)), &result)
 	s.Require().NoError(err)
@@ -125,89 +82,6 @@
 			s.Require().Equal(result.TxEndpoints[i], "/tx/game/"+msg.Name())
 		} else {
 			s.Require().Equal(result.TxEndpoints[i], msg.Path())
-=======
-func (Delta) Name() string { return "delta" }
-
-func TestShutDownViaMethod(t *testing.T) {
-	// If this test is frozen then it failed to shut down, create failure with panic.
-	testutils.SetTestTimeout(t, 10*time.Second)
-	tf := testutils.NewTestFixture(t, nil, cardinal.WithDisableSignatureVerification())
-	engine, addr := tf.Engine, tf.BaseURL
-	tf.StartWorld()
-	resp, err := http.Get(httpURL(addr, "health"))
-	assert.NilError(t, err)
-	assert.Equal(t, resp.StatusCode, 200)
-
-	assert.NilError(t, tf.World.ShutDown())
-	assert.Assert(t, !engine.IsGameLoopRunning())
-	_, err = http.Get(healthURL(addr))
-	assert.Check(t, err != nil)
-}
-
-func TestShutDownViaSignal(t *testing.T) {
-	// If this test is frozen then it failed to shut down, create a failure with panic.
-	testutils.SetTestTimeout(t, 10*time.Second)
-	tf := testutils.NewTestFixture(t, nil, cardinal.WithDisableSignatureVerification())
-	engine, addr := tf.Engine, tf.BaseURL
-	sendTx := ecs.NewMessageType[SendEnergyTx, SendEnergyTxResult]("sendTx")
-	assert.NilError(t, engine.RegisterMessages(sendTx))
-	engine.RegisterSystem(
-		func(ecs.EngineContext) error {
-			return nil
-		},
-	)
-	tf.StartWorld()
-	resp, err := http.Get(healthURL(addr))
-	assert.NilError(t, err)
-	assert.Equal(t, resp.StatusCode, 200)
-
-	// Send a SIGINT signal.
-	cmd := exec.Command("kill", "-INT", strconv.Itoa(os.Getpid()))
-	err = cmd.Run()
-	assert.NilError(t, err)
-
-	// wait for game loop and server to shut down.
-	for engine.IsGameLoopRunning() {
-		time.Sleep(500 * time.Millisecond)
-	}
-	_, err = http.Get(healthURL(addr))
-	assert.Check(t, err != nil) // Server must shutdown before game loop. So if the gameloop turned off
-}
-
-func TestCanListTransactionEndpoints(t *testing.T) {
-	//	opts := []cardinal.WorldOption{cardinal.WithDisableSignatureVerification(), cardinal.WithCORS()}
-	opts := []cardinal.WorldOption{cardinal.WithDisableSignatureVerification()}
-	tf := testutils.NewTestFixture(t, nil, opts...)
-	engine := tf.Engine
-	alphaTx := ecs.NewMessageType[SendEnergyTx, SendEnergyTxResult]("alpha")
-	betaTx := ecs.NewMessageType[SendEnergyTx, SendEnergyTxResult]("beta")
-	gammaTx := ecs.NewMessageType[SendEnergyTx, SendEnergyTxResult]("gamma")
-	assert.NilError(t, engine.RegisterMessages(alphaTx, betaTx, gammaTx))
-	tf.StartWorld()
-
-	client := &http.Client{}
-	req, err := http.NewRequest(http.MethodPost, httpURL(tf.BaseURL, "query/http/endpoints"), nil)
-	assert.NilError(t, err)
-	req.Header.Set("Origin", "http://www.bullshit.com") // test CORS
-	resp, err := client.Do(req)
-	assert.NilError(t, err)
-	v := resp.Header.Get("Access-Control-Allow-Origin")
-	assert.Equal(t, v, "*")
-	assert.Equal(t, resp.StatusCode, 200)
-	var gotEndpoints map[string][]string
-	assert.NilError(t, json.NewDecoder(resp.Body).Decode(&gotEndpoints))
-
-	// Make sure the gotEndpoints contains alpha, beta and gamma. It's ok to have extra endpoints
-	foundEndpoints := map[string]bool{
-		"/tx/game/alpha": false,
-		"/tx/game/beta":  false,
-		"/tx/game/gamma": false,
-	}
-
-	for _, e := range gotEndpoints["txEndpoints"] {
-		if _, ok := foundEndpoints[e]; ok {
-			foundEndpoints[e] = true
->>>>>>> 541a65d4
 		}
 	}
 
@@ -223,7 +97,8 @@
 // TestCanSendTxWithoutSigVerification tests that you can submit a tx with just a persona and body when sig verification
 // is disabled.
 func (s *ServerTestSuite) TestCanSendTxWithoutSigVerification() {
-	s.server = testutils.NewTestServer(s.T(), s.engine, server.DisableSignatureVerification(), server.WithPrettyPrint())
+	s.setupWorld(cardinal.WithDisableSignatureVerification())
+	s.fixture.DoTick()
 	persona := s.createRandomPersona()
 	s.createPersona(persona)
 	msg := MoveMsgInput{Direction: "up"}
@@ -234,26 +109,24 @@
 		Body:       msgBz,
 	}
 	url := "/tx/game/" + MoveMessage.Name()
-	res := s.server.Post(url, tx)
+	res := s.fixture.Post(url, tx)
 	s.Require().Equal(res.StatusCode, fiber.StatusOK, s.readBody(res.Body))
 	err = s.engine.Tick(context.Background())
 	s.Require().NoError(err)
 	s.nonce++
 
 	// check the component was successfully updated, despite not using any signature data.
-	res = s.server.Post("query/game/location", QueryLocationRequest{Persona: persona})
+	res = s.fixture.Post("query/game/location", QueryLocationRequest{Persona: persona})
 	var loc LocationComponent
 	err = json.Unmarshal([]byte(s.readBody(res.Body)), &loc)
 	s.Require().NoError(err)
 	s.Require().Equal(loc, LocationComponent{0, 1})
 }
 
-<<<<<<< HEAD
 func (s *ServerTestSuite) TestQueryCustomPathQuery() {
 	type SomeRequest struct{}
 	type SomeResponse struct{}
-	s.world = testutils.NewTestWorld(s.T())
-	s.engine = s.world.Engine()
+	s.setupWorld()
 	endpoint := "foo/bar/baz"
 	called := false
 	err := ecs.RegisterQuery[SomeRequest, SomeResponse](
@@ -266,10 +139,8 @@
 		ecs.WithCustomQueryPath[SomeRequest, SomeResponse](endpoint),
 	)
 	s.Require().NoError(err)
-	s.Require().NoError(s.engine.LoadGameState())
-	s.server = testutils.NewTestServer(s.T(), s.engine)
-
-	res := s.server.Post(endpoint, SomeRequest{})
+	s.fixture.DoTick()
+	res := s.fixture.Post(endpoint, SomeRequest{})
 	s.Require().Equal(res.StatusCode, fiber.StatusOK)
 	s.Require().True(called)
 }
@@ -284,7 +155,7 @@
 	} else {
 		url = "/tx/game/" + msg.Name()
 	}
-	res := s.server.Post(url, tx)
+	res := s.fixture.Post(url, tx)
 	s.Require().Equal(res.StatusCode, fiber.StatusOK, s.readBody(res.Body))
 	err = s.engine.Tick(context.Background())
 	s.Require().NoError(err)
@@ -299,7 +170,7 @@
 	}
 	tx, err := sign.NewSystemTransaction(s.privateKey, s.engine.Namespace().String(), s.nonce, createPersonaTx)
 	s.Require().NoError(err)
-	res := s.server.Post(ecs.CreatePersonaMsg.Path(), tx)
+	res := s.fixture.Post(ecs.CreatePersonaMsg.Path(), tx)
 	s.Require().Equal(res.StatusCode, fiber.StatusOK, s.readBody(res.Body))
 	err = s.engine.Tick(context.Background())
 	s.Require().NoError(err)
@@ -308,8 +179,9 @@
 
 // setupWorld sets up a world with a simple movement system, message, and query.
 func (s *ServerTestSuite) setupWorld(opts ...cardinal.WorldOption) {
-	s.world = testutils.NewTestWorld(s.T(), opts...)
-	s.engine = s.world.Engine()
+	s.fixture = testutils.NewTestFixture(s.T(), nil, opts...)
+	s.world = s.fixture.World
+	s.engine = s.fixture.Engine
 	err := ecs.RegisterComponent[LocationComponent](s.engine)
 	s.Require().NoError(err)
 	err = s.engine.RegisterMessages(MoveMessage)
@@ -354,409 +226,10 @@
 			}
 			loc, err := cardinal.GetComponent[LocationComponent](wCtx, locID)
 			s.Require().NoError(err)
-=======
-func TestHandleTransactionWithNoSignatureVerification(t *testing.T) {
-	endpoint := "move"
-	url := "tx/game/" + endpoint
-	tf := testutils.NewTestFixture(t, nil, cardinal.WithDisableSignatureVerification())
-	engine, addr := tf.Engine, tf.BaseURL
-	sendTx := ecs.NewMessageType[SendEnergyTx, SendEnergyTxResult](endpoint)
-	assert.NilError(t, engine.RegisterMessages(sendTx))
-	count := 0
-	engine.RegisterSystem(
-		func(eCtx ecs.EngineContext) error {
-			txs := sendTx.In(eCtx)
-			assert.Equal(t, 1, len(txs))
-			tx := txs[0]
-			assert.Equal(t, tx.Msg.From, "me")
-			assert.Equal(t, tx.Msg.To, "you")
-			assert.Equal(t, tx.Msg.Amount, uint64(420))
-			count++
-			return nil
+
+			return &QueryLocationResponse{*loc}, nil
 		},
 	)
-	tf.StartWorld()
-
-	tx := SendEnergyTx{
-		From:   "me",
-		To:     "you",
-		Amount: 420,
-	}
-	bz, err := json.Marshal(tx)
-	assert.NilError(t, err)
-	payload := &sign.Transaction{
-		PersonaTag: "meow",
-		Namespace:  engine.Namespace().String(),
-		Nonce:      40,
-		Signature:  "doesnt matter what goes in here",
-		Body:       bz,
-	}
-	bogusSignatureBz, err := json.Marshal(payload)
-	assert.NilError(t, err)
-
-	resp, err := http.Post(httpURL(addr, url), "application/json", bytes.NewReader(bogusSignatureBz))
-	assert.NilError(t, err)
-	assert.Equal(t, 200, resp.StatusCode, "request failed with body: %v", mustReadBody(t, resp))
-
-	assert.NilError(t, engine.Tick(context.Background()))
-	assert.Equal(t, 1, count)
-}
-
-type garbageStructAlpha struct {
-	Something int `json:"something"`
-}
-
-func (garbageStructAlpha) Name() string { return "alpha" }
-
-type garbageStructBeta struct {
-	Something int `json:"something"`
-}
-
-func (garbageStructBeta) Name() string { return "beta" }
-
-func TestHandleSwaggerServer(t *testing.T) {
-	tf := testutils.NewTestFixture(t, nil, cardinal.WithDisableSignatureVerification())
-	world, engine, addr := tf.World, tf.Engine, tf.BaseURL
-
-	sendTx := ecs.NewMessageType[SendEnergyTx, SendEnergyTxResult]("send-energy")
-	assert.NilError(t, engine.RegisterMessages(sendTx))
-	engine.RegisterSystem(
-		func(ecs.EngineContext) error {
-			return nil
-		},
-	)
-
-	assert.NilError(t, ecs.RegisterComponent[garbageStructAlpha](engine))
-	assert.NilError(t, ecs.RegisterComponent[garbageStructBeta](engine))
-
-	// Queue up a CreatePersona
-	personaTag := "foobar"
-	signerAddress := "xyzzy"
-	ecs.CreatePersonaMsg.AddToQueue(
-		engine, ecs.CreatePersona{
-			PersonaTag:    personaTag,
-			SignerAddress: signerAddress,
-		},
-	)
-	authorizedPersonaAddress := ecs.AuthorizePersonaAddress{
-		Address: signerAddress,
-	}
-	ecs.AuthorizePersonaAddressMsg.AddToQueue(
-		engine,
-		authorizedPersonaAddress,
-		&sign.Transaction{PersonaTag: personaTag},
-	)
-	// PersonaTag registration doesn't take place until the relevant system is run during a game tick.
-
-	// create readers
-	type FooRequest struct {
-		ID string
-	}
-	type FooReply struct {
-		Name string
-		Age  uint64
-	}
-
-	expectedReply := FooReply{
-		Name: "Chad",
-		Age:  22,
-	}
-	fooQueryHandler := func(
-		wCtx cardinal.WorldContext, req *FooRequest,
-	) (*FooReply, error) {
-		return &expectedReply, nil
-	}
-	assert.NilError(t, cardinal.RegisterQuery[FooRequest, FooReply](world, "foo", fooQueryHandler))
-	tf.StartWorld()
-
-	// Test /query/http/endpoints
-	expectedEndpointResult := server.EndpointsResult{
-		TxEndpoints: []string{
-			"/tx/persona/create-persona", "/tx/game/authorize-persona-address", "/tx/game/send-energy",
-		},
-		QueryEndpoints: []string{
-			"/query/game/foo", "/query/http/endpoints", "/query/persona/signer",
-			"/query/receipt/list", "/query/game/cql",
-		},
-	}
-	resp1, err := http.Post(httpURL(addr, "query/http/endpoints"), "application/json", nil)
-	assert.NilError(t, err)
-	defer resp1.Body.Close()
-	var endpointResult server.EndpointsResult
-	err = json.NewDecoder(resp1.Body).Decode(&endpointResult)
-	assert.NilError(t, err)
-	assert.Assert(t, reflect.DeepEqual(endpointResult, expectedEndpointResult))
-
-	// Test /query/persona/signer
-	gotQueryPersonaSignerResponse := server.QueryPersonaSignerResponse{}
-	expectedQueryPersonaSignerResponse := server.QueryPersonaSignerResponse{
-		Status:        personaTag,
-		SignerAddress: signerAddress,
-	}
-	queryPersonaRequest := server.QueryPersonaSignerRequest{
-		PersonaTag: personaTag,
-		Tick:       0,
-	}
-	queryPersonaRequestData, err := json.Marshal(queryPersonaRequest)
-	assert.NilError(t, err)
-	req, err := http.NewRequest(
-		http.MethodPost,
-		httpURL(addr, "query/persona/signer"),
-		bytes.NewBuffer(queryPersonaRequestData),
-	)
-	assert.NilError(t, err)
-	req.Header.Set("Content-Type", "application/json")
-	req.Header.Set("Content-Length", strconv.Itoa(len(queryPersonaRequestData)))
-	req.Header.Set("Accept", "application/json")
-	client := http.Client{}
-
-	eCtx := ecs.NewEngineContext(engine)
-	alphaCount := 75
-	_, err = ecs.CreateMany(eCtx, alphaCount, garbageStructAlpha{})
-	assert.NilError(t, err)
-	bothCount := 100
-	_, err = ecs.CreateMany(eCtx, bothCount, garbageStructAlpha{}, garbageStructBeta{})
-	assert.NilError(t, err)
-
-	tf.DoTick()
-	resp2, err := client.Do(req)
-	assert.NilError(t, err)
-	defer resp2.Body.Close()
-	err = json.NewDecoder(resp2.Body).Decode(&gotQueryPersonaSignerResponse)
-	assert.NilError(t, err)
-	reflect.DeepEqual(gotQueryPersonaSignerResponse, expectedQueryPersonaSignerResponse)
-
-	// Test /query/game/foo
-	fooRequest := FooRequest{ID: "1"}
-	fooData, err := json.Marshal(fooRequest)
-	if err != nil {
-		assert.NilError(t, err)
-	}
-	resp3, err := http.Post(httpURL(addr, "query/game/foo"), "application/json", bytes.NewBuffer(fooData))
-	if err != nil {
-		assert.NilError(t, err)
-	}
-	defer resp3.Body.Close()
-	actualFooReply := FooReply{
-		Name: "",
-		Age:  0,
-	}
-	err = json.NewDecoder(resp3.Body).Decode(&actualFooReply)
-	if err != nil {
-		assert.NilError(t, err)
-	}
-	assert.DeepEqual(t, actualFooReply, expectedReply)
-	personaAddressJSON, err := json.Marshal(authorizedPersonaAddress)
-	assert.NilError(t, err)
-	// tx/game/authorize-persona-address
-	signedTxPayload := sign.Transaction{
-		PersonaTag: personaTag,
-		Namespace:  "some_namespace",
-		Nonce:      100,
-		// this bogus signature is OK because DisableSignatureVerification was used
-		Signature: common.Bytes2Hex([]byte{1, 2, 3, 4}),
-		Body:      personaAddressJSON,
-	}
-	signedTxJSON, err := json.Marshal(signedTxPayload)
-	assert.NilError(t, err)
-	gotTxReply := server.TransactionReply{}
-	resp4, err := http.Post(
-		httpURL(addr, "tx/game/authorize-persona-address"), "application/json",
-		bytes.NewBuffer(signedTxJSON),
-	)
-	assert.NilError(t, err)
-	err = json.NewDecoder(resp4.Body).Decode(&gotTxReply)
-	assert.NilError(t, err)
-	assert.Check(t, gotTxReply.Tick > 0)
-	assert.Check(t, gotTxReply.TxHash != "")
-
-	resp5, err := http.Post(
-		httpURL(addr, "tx/game/dsakjsdlfksdj"), "application/json",
-		bytes.NewBuffer(signedTxJSON),
-	)
-	assert.NilError(t, err)
-	assert.Equal(t, resp5.StatusCode, 404)
-	resp6, err := http.Post(
-		httpURL(addr, "query/game/sdsdfsdfsdf"), "application/json",
-		bytes.NewBuffer(signedTxJSON),
-	)
-	assert.NilError(t, err)
-	assert.Equal(t, resp6.StatusCode, 404)
-
-	// Test query/game/cql
-	for _, v := range []struct {
-		cql            string
-		expectedStatus int
-		amount         int
-	}{
-		{cql: "CONTAINS(alpha) & CONTAINS(beta)", expectedStatus: 200, amount: bothCount},
-		{cql: "CONTAINS(alpha) | CONTAINS(beta)", expectedStatus: 200, amount: bothCount + alphaCount},
-		{cql: "CONTAINS(beta)", expectedStatus: 200, amount: bothCount},
-		{cql: "EXACT(alpha)", expectedStatus: 200, amount: alphaCount},
-		{cql: "EXACT(beta)", expectedStatus: 200, amount: 0},
-		{cql: "!(CONTAINS(alpha) | CONTAINS(beta))", expectedStatus: 200, amount: 1},
-		{cql: "!CONTAINS(alpha) & CONTAINS(beta)", expectedStatus: 200, amount: 0},
-	} {
-		jsonQuery := struct{ CQL string }{v.cql}
-		jsonQueryBytes, err := json.Marshal(jsonQuery)
-		assert.NilError(t, err)
-		resp7, err := http.Post(httpURL(addr, "query/game/cql"), "application/json", bytes.NewBuffer(jsonQueryBytes))
-		assert.NilError(t, err)
-		assert.Equal(t, resp7.StatusCode, v.expectedStatus)
-		var entities []cql.QueryResponse
-		err = json.NewDecoder(resp7.Body).Decode(&entities)
-		assert.NilError(t, err)
-		assert.Equal(t, len(entities), v.amount)
-	}
-
-	jsonQuery := struct{ CQL string }{"blah"}
-	jsonQueryBytes, err := json.Marshal(jsonQuery)
-	assert.NilError(t, err)
-	resp8, err := http.Post(httpURL(addr, "query/game/cql"), "application/json", bytes.NewBuffer(jsonQueryBytes))
-	assert.NilError(t, err)
-	assert.Equal(t, resp8.StatusCode, 422)
-}
-
-func TestHandleWrappedTransactionWithNoSignatureVerification(t *testing.T) {
-	endpoint := "move"
-	url := fmt.Sprintf("tx/game/%s", endpoint)
-	count := 0
-	tf := testutils.NewTestFixture(t, nil, cardinal.WithDisableSignatureVerification())
-	engine, addr := tf.Engine, tf.BaseURL
-	sendTx := ecs.NewMessageType[SendEnergyTx, SendEnergyTxResult](endpoint)
-	assert.NilError(t, engine.RegisterMessages(sendTx))
-	engine.RegisterSystem(
-		func(eCtx ecs.EngineContext) error {
-			txs := sendTx.In(eCtx)
-			assert.Equal(t, 1, len(txs))
-			tx := txs[0]
-			assert.Equal(t, tx.Msg.From, "me")
-			assert.Equal(t, tx.Msg.To, "you")
-			assert.Equal(t, tx.Msg.Amount, uint64(420))
-			count++
-			return nil
-		},
-	)
-	tf.StartWorld()
-	tx := SendEnergyTx{
-		From:   "me",
-		To:     "you",
-		Amount: 420,
-	}
-	bz, err := json.Marshal(tx)
-	assert.NilError(t, err)
-	signedTx := sign.Transaction{
-		PersonaTag: "some_persona",
-		Namespace:  "some_namespace",
-		Nonce:      100,
-		// this bogus signature is OK because DisableSignatureVerification was used
-		Signature: common.Bytes2Hex([]byte{1, 2, 3, 4}),
-		Body:      bz,
-	}
-
-	bz, err = json.Marshal(&signedTx)
-	assert.NilError(t, err)
-	_, err = http.Post(httpURL(addr, url), "application/json", bytes.NewReader(bz))
-	assert.NilError(t, err)
-
-	tf.DoTick()
-	assert.Equal(t, 1, count)
-}
-
-func TestCanCreateAndVerifyPersonaSigner(t *testing.T) {
-	urlSet := []string{"tx/persona/create-persona", "query/persona/signer"}
-	tf := testutils.NewTestFixture(t, nil)
-	engine, addr := tf.Engine, tf.BaseURL
-	tx := ecs.NewMessageType[SendEnergyTx, SendEnergyTxResult]("some_tx")
-	assert.NilError(t, engine.RegisterMessages(tx))
-	tf.DoTick()
-
-	personaTag := "CoolMage"
-	privateKey, err := crypto.GenerateKey()
-	assert.NilError(t, err)
-	signerAddr := crypto.PubkeyToAddress(privateKey.PublicKey).Hex()
-
-	createPersonaTx := ecs.CreatePersona{
-		PersonaTag:    personaTag,
-		SignerAddress: signerAddr,
-	}
-
-	systemTx, err := sign.NewSystemTransaction(privateKey, engine.Namespace().String(), 100, createPersonaTx)
-	assert.NilError(t, err)
-
-	bz, err := systemTx.Marshal()
-	assert.NilError(t, err)
-
-	resp, err := http.Post(httpURL(addr, urlSet[0]), "application/json", bytes.NewReader(bz))
-	assert.NilError(t, err)
-	body := mustReadBody(t, resp)
-	assert.Equal(t, 200, resp.StatusCode, "request failed with body: %s", body)
-
-	var txReply server.TransactionReply
-	assert.NilError(t, json.Unmarshal([]byte(body), &txReply))
-	assert.Equal(t, txReply.Tick, engine.CurrentTick())
-	tick := txReply.Tick
-
-	// postQueryPersonaSigner is a helper that makes a request to the query-persona-signer endpoint and returns
-	// the response
-	postQueryPersonaSigner := func(personaTag string, tick uint64) server.QueryPersonaSignerResponse {
-		bz, err = json.Marshal(
-			server.QueryPersonaSignerRequest{
-				PersonaTag: personaTag,
-				Tick:       tick,
-			},
-		)
-		assert.NilError(t, err)
-		resp, err = http.Post(httpURL(addr, urlSet[1]), "application/json", bytes.NewReader(bz))
-		assert.NilError(t, err)
-		assert.Equal(t, resp.StatusCode, 200)
-		var queryPersonaSignerResponse server.QueryPersonaSignerResponse
-		assert.NilError(t, json.NewDecoder(resp.Body).Decode(&queryPersonaSignerResponse))
-		return queryPersonaSignerResponse
-	}
-
-	// Check some random person tag against a tick far in the past. This should be available.
-	personaSignerResp := postQueryPersonaSigner("some_other_persona_tag", 0)
-	assert.Equal(t, personaSignerResp.Status, "available")
-
-	// If the game tick matches the passed in game tick, there hasn't been enough time to process the create_persona_tx.
-	personaSignerResp = postQueryPersonaSigner(personaTag, tick)
-	assert.Equal(t, personaSignerResp.Status, "unknown")
-
-	// Tick the game state so that the persona can actually be registered
-	assert.NilError(t, engine.Tick(context.Background()))
-
-	// The persona tag should now be registered with our signer address.
-	personaSignerResp = postQueryPersonaSigner(personaTag, tick)
-	assert.Equal(t, personaSignerResp.Status, "assigned")
-	assert.Equal(t, personaSignerResp.SignerAddress, signerAddr)
-}
-
-func TestSigVerificationChecksNamespaceAndSignature(t *testing.T) {
-	url := "tx/persona/create-persona"
-	tf := testutils.NewTestFixture(t, nil)
-	engine, addr := tf.Engine, tf.BaseURL
-	privateKey, err := crypto.GenerateKey()
-	assert.NilError(t, err)
-
-	tf.StartWorld()
-
-	personaTag := "some_dude"
-	signerAddr := crypto.PubkeyToAddress(privateKey.PublicKey).Hex()
-
-	createPersonaTx := ecs.CreatePersona{
-		PersonaTag:    personaTag,
-		SignerAddress: signerAddr,
-	}
-	goodTx, err := sign.NewSystemTransaction(privateKey, engine.Namespace().String(), 100, createPersonaTx)
-	assert.NilError(t, err)
->>>>>>> 541a65d4
-
-			return &QueryLocationResponse{*loc}, nil
-		},
-<<<<<<< HEAD
-	)
-	s.Require().NoError(s.engine.LoadGameState())
 }
 
 // returns the body of an http response as string.
@@ -775,198 +248,12 @@
 	result := make([]byte, length)
 	for i := 0; i < length; i++ {
 		result[i] = byte(letterRunes[r.Intn(len(letterRunes))])
-=======
-		{
-			name: "empty signature",
-			modifyTx: func(tx *sign.Transaction) {
-				tx.Signature = ""
-			},
-			wantStatusCode: 401,
-		},
-		{
-			name: "bad signature",
-			modifyTx: func(tx *sign.Transaction) {
-				tx.Namespace = "this is not a good signature"
-			},
-			wantStatusCode: 401,
-		},
-		{
-			name:           "valid tx",
-			modifyTx:       func(*sign.Transaction) {},
-			wantStatusCode: 200,
-		},
-	}
-
-	for _, tc := range testCases {
-		txCopy := *goodTx
-		tc.modifyTx(&txCopy)
-		bz, err := txCopy.Marshal()
-		assert.NilError(t, err)
-		resp, err := http.Post(httpURL(addr, url), "application/json", bytes.NewReader(bz))
-		assert.NilError(t, err)
-		assert.Equal(t, tc.wantStatusCode, resp.StatusCode, "test case %q: status code mismatch", tc.name)
-	}
-}
-
-func TestSigVerificationChecksNonce(t *testing.T) {
-	url := "tx/persona/create-persona"
-	tf := testutils.NewTestFixture(t, nil)
-	engine, addr := tf.Engine, tf.BaseURL
-	privateKey, err := crypto.GenerateKey()
-	assert.NilError(t, err)
-
-	tf.StartWorld()
-
-	personaTag := "some_dude"
-	signerAddr := crypto.PubkeyToAddress(privateKey.PublicKey).Hex()
-	namespace := engine.Namespace().String()
-
-	createPersonaTx := ecs.CreatePersona{
-		PersonaTag:    personaTag,
-		SignerAddress: signerAddr,
-	}
-	firstNonce := uint64(100)
-	sigPayload, err := sign.NewSystemTransaction(privateKey, namespace, firstNonce, createPersonaTx)
-	assert.NilError(t, err)
-	bz, err := sigPayload.Marshal()
-	assert.NilError(t, err)
-
-	// Register a persona. This should succeed
-	resp, err := http.Post(httpURL(addr, url), "application/json", bytes.NewReader(bz))
-	assert.NilError(t, err)
-	assert.Equal(t, resp.StatusCode, 200)
-
-	// Repeat the request. Since the nonce is the same, this should fail
-	resp, err = http.Post(httpURL(addr, url), "application/json", bytes.NewReader(bz))
-	assert.NilError(t, err)
-	assert.Equal(t, resp.StatusCode, 401)
-
-	// Using an old nonce should fail
-	sigPayload, err = sign.NewSystemTransaction(privateKey, namespace, firstNonce, createPersonaTx)
-	assert.NilError(t, err)
-	bz, err = sigPayload.Marshal()
-	assert.NilError(t, err)
-	resp, err = http.Post(httpURL(addr, url), "application/json", bytes.NewReader(bz))
-	assert.NilError(t, err)
-	assert.Equal(t, resp.StatusCode, 401)
-
-	// But increasing the nonce should work
-	sigPayload, err = sign.NewSystemTransaction(privateKey, namespace, 101, createPersonaTx)
-	assert.NilError(t, err)
-	bz, err = sigPayload.Marshal()
-	assert.NilError(t, err)
-	resp, err = http.Post(httpURL(addr, url), "application/json", bytes.NewReader(bz))
-	assert.NilError(t, err)
-	assert.Equal(t, resp.StatusCode, 200)
-}
-
-func TestOutOfOrderNonceIsOK(t *testing.T) {
-	url := "tx/persona/create-persona"
-	tf := testutils.NewTestFixture(t, nil)
-	engine, addr := tf.Engine, tf.BaseURL
-	privateKey, err := crypto.GenerateKey()
-	assert.NilError(t, err)
-
-	tf.StartWorld()
-
-	nextPersonaTagNumber := 0
-
-	signerAddr := crypto.PubkeyToAddress(privateKey.PublicKey).Hex()
-	namespace := engine.Namespace().String()
-	claimNewPersonaTagWithNonce := func(nonce uint64, wantSuccess bool) {
-		// Make sure each persona tag we claim is unique
-		personaTag := fmt.Sprintf("some-dude-%d", nextPersonaTagNumber)
-		nextPersonaTagNumber++
-		createPersonaTx := ecs.CreatePersona{
-			PersonaTag:    personaTag,
-			SignerAddress: signerAddr,
-		}
-		sigPayload, err := sign.NewSystemTransaction(privateKey, namespace, nonce, createPersonaTx)
-		assert.NilError(t, err)
-		bz, err := sigPayload.Marshal()
-		assert.NilError(t, err)
-
-		resp, err := http.Post(httpURL(addr, url), "application/json", bytes.NewReader(bz))
-		assert.NilError(t, err)
-		if wantSuccess {
-			assert.Equal(t, resp.StatusCode, 200, "nonce %d failed with %d", nonce, resp.StatusCode)
-		} else {
-			assert.Equal(t, resp.StatusCode, 401)
-		}
-	}
-
-	// Using nonces out of order should be fine.
-	claimNewPersonaTagWithNonce(1, true)
-	claimNewPersonaTagWithNonce(6, true)
-	claimNewPersonaTagWithNonce(3, true)
-	claimNewPersonaTagWithNonce(4, true)
-	claimNewPersonaTagWithNonce(5, true)
-	claimNewPersonaTagWithNonce(2, true)
-
-	// This should fail
-	claimNewPersonaTagWithNonce(3, false)
-}
-
-// TestCanListQueries tests that we can list the available queries in the handler.
-func TestCanListQueries(t *testing.T) {
-	tf := testutils.NewTestFixture(t, nil, cardinal.WithDisableSignatureVerification())
-	w, addr := tf.World, tf.BaseURL
-	type FooRequest struct {
-		Foo  int    `json:"foo,omitempty"`
-		Meow string `json:"bar,omitempty"`
-	}
-
-	type FooResponse struct {
-		Meow string `json:"meow,omitempty"`
-	}
-
-	handleFooQuery := func(
-		wCtx cardinal.WorldContext, req *FooRequest,
-	) (*FooResponse, error) {
-		return &FooResponse{Meow: req.Meow}, nil
-	}
-	handleBarQuery := func(
-		wCtx cardinal.WorldContext, req *FooRequest,
-	) (*FooResponse, error) {
-		return &FooResponse{Meow: req.Meow}, nil
-	}
-	handleBazQuery := func(
-		wCtx cardinal.WorldContext, req *FooRequest,
-	) (*FooResponse, error) {
-		return &FooResponse{Meow: req.Meow}, nil
-	}
-
-	assert.NilError(t, cardinal.RegisterQuery[FooRequest, FooResponse](w, "foo", handleFooQuery))
-	assert.NilError(t, cardinal.RegisterQuery[FooRequest, FooResponse](w, "bar", handleBarQuery))
-	assert.NilError(t, cardinal.RegisterQuery[FooRequest, FooResponse](w, "baz", handleBazQuery))
-	tf.StartWorld()
-
-	resp, err := http.Post(httpURL(addr, "query/http/endpoints"), "application/json", nil)
-	assert.NilError(t, err)
-	assert.Equal(t, resp.StatusCode, 200)
-	var gotEndpoints map[string][]string
-	assert.NilError(t, json.NewDecoder(resp.Body).Decode(&gotEndpoints))
-
-	endpoints := []string{
-		"/query/game/foo",
-		"/query/game/bar",
-		"/query/game/baz",
-		"/query/http/endpoints",
-		"/query/persona/signer",
-		"/query/receipt/list",
-		"/query/game/cql",
-	}
-	assert.Equal(t, len(endpoints), len(gotEndpoints["queryEndpoints"]))
-	for i, e := range gotEndpoints["queryEndpoints"] {
-		assert.Equal(t, e, endpoints[i])
->>>>>>> 541a65d4
 	}
 	persona := string(result)
 	s.createPersona(persona)
 	return persona
 }
 
-<<<<<<< HEAD
 type LocationComponent struct {
 	X, Y uint64
 }
@@ -977,407 +264,18 @@
 
 type MoveMsgInput struct {
 	Direction string
-=======
-// TestQueryEncodeDecode tests that query requests/responses are properly marshalled/unmarshalled in the context of
-// http communication. We do not necessarily need to test anything w/r/t world storage, as what users decide to do
-// within the context of their query requests are up to them, and not necessarily required for this feature to provably
-// work.
-func TestQueryEncodeDecode(t *testing.T) {
-	// setup this read business stuff
-	type FooRequest struct {
-		Foo  int    `json:"foo,omitempty"`
-		Meow string `json:"bar,omitempty"`
-	}
-	type FooResponse struct {
-		Meow string `json:"meow,omitempty"`
-	}
-
-	handleFooQuery := func(wCtx cardinal.WorldContext, req *FooRequest) (*FooResponse, error) {
-		return &FooResponse{Meow: req.Meow}, nil
-	}
-
-	url := "query/game/" + "foo"
-	// set up the engine, register the queries, load.
-	tf := testutils.NewTestFixture(t, nil, cardinal.WithDisableSignatureVerification())
-	w, addr := tf.World, tf.BaseURL
-	assert.NilError(t, cardinal.RegisterQuery[FooRequest, FooResponse](w, "foo", handleFooQuery))
-	tf.StartWorld()
-
-	// now we set up a request, and marshal it to json to send to the handler
-	req := FooRequest{Foo: 12, Meow: "hello"}
-	bz, err := json.Marshal(req)
-	assert.NilError(t, err)
-
-	res, err := http.Post(httpURL(addr, url), "application/json", bytes.NewReader(bz))
-	assert.NilError(t, err)
-
-	buf, err := io.ReadAll(res.Body)
-	assert.NilError(t, err)
-
-	var fooRes FooResponse
-	err = json.Unmarshal(buf, &fooRes)
-	assert.NilError(t, err)
-
-	assert.Equal(t, fooRes.Meow, req.Meow)
-}
-
-func TestMalformedRequestToGetTransactionReceiptsProducesError(t *testing.T) {
-	url := "query/receipts/list"
-	tf := testutils.NewTestFixture(t, nil, cardinal.WithDisableSignatureVerification())
-
-	tf.StartWorld()
-	res := tf.Post(
-		url, map[string]any{
-			"missing_start_tick": 0,
-		},
-	)
-	assert.Check(t, 400 <= res.StatusCode && res.StatusCode <= 499)
-}
-
-func TestTransactionReceiptReturnCorrectTickWindows(t *testing.T) {
-	url := "query/receipts/list"
-
-	historySize := uint64(10)
-	tf := testutils.NewTestFixture(t, nil, cardinal.WithReceiptHistorySize(int(historySize)))
-	engine := tf.Engine
-
-	tf.StartWorld()
-
-	// getReceipts is a helper that hits the txReceiptsEndpoint endpoint.
-	getReceipts := func(start uint64) server.ListTxReceiptsReply {
-		res := tf.Post(
-			url, server.ListTxReceiptsRequest{
-				StartTick: start,
-			},
-		)
-		assert.Equal(t, 200, res.StatusCode)
-		var reply server.ListTxReceiptsReply
-		assert.NilError(t, json.NewDecoder(res.Body).Decode(&reply))
-		return reply
-	}
-	tick := engine.CurrentTick()
-	// Attempting to get receipt data for the current tick should return no valid ticks as the
-	// transactions have not yet been processed.
-	reply := getReceipts(tick)
-	tickCount := reply.EndTick - reply.StartTick
-	assert.Equal(t, uint64(0), tickCount)
-
-	// Attempting to get ticks in the future should also produce no valid ticks.
-	reply = getReceipts(tick + 10000)
-	tickCount = reply.EndTick - reply.StartTick
-	assert.Equal(t, uint64(0), tickCount)
-
-	// Tick once
-	tf.DoTick()
-
-	// The engine ticked one time, so we should find 1 valid tick.
-	reply = getReceipts(tick)
-	tickCount = reply.EndTick - reply.StartTick
-	assert.Equal(t, uint64(1), tickCount)
-	assert.Equal(t, tick, reply.StartTick)
-
-	// tick a bunch so that the tick history becomes fully populated
-	jumpAhead := historySize * 2
-	for i := uint64(0); i < jumpAhead; i++ {
-		tf.DoTick()
-	}
-
-	reply = getReceipts(tick)
-	// We should find at most historySize valid ticks
-	tickCount = reply.EndTick - reply.StartTick
-	// EndTick is not actually included in the results. e.g. if StartTick and EndTick are equal,
-	// tickCount will be 0, meaning no ticks are included in the results.
-	assert.Equal(t, historySize, tickCount-1)
-	// We jumped ahead quite a bit, so the returned StartTick should be ahead of the tick we asked for
-	wantStartTick := tick + jumpAhead - historySize
-	assert.Equal(t, wantStartTick, reply.StartTick)
-
-	// Another way to figure out what StartTick should be is to subtract historySize from the current tick.
-	// This is the oldest tick available to us.
-	wantStartTick = engine.CurrentTick() - historySize - 1
-	assert.Equal(t, wantStartTick, reply.StartTick)
-
-	// assuming wantStartTick is the oldest tick we can ask for if we ask for 3 ticks after that we
-	// should get the remaining of historySize.
-	tick = wantStartTick + 3
-	reply = getReceipts(tick)
-	tickCount = reply.EndTick - reply.StartTick - 1
-	assert.Equal(t, historySize-3, tickCount)
->>>>>>> 541a65d4
-}
-
-<<<<<<< HEAD
+}
+
 type MoveMessageOutput struct {
 	Location LocationComponent
-=======
-	// DupeRequest is a transaction that appends a copy of the given string to itself.
-	type DupeRequest struct {
-		Str string
-	}
-	type DupeReply struct {
-		Str string
-	}
-
-	// ErrRequest is a transaction that will produce an error
-	type ErrRequest struct{}
-	type ErrReply struct{}
-
-	incTx := ecs.NewMessageType[IncRequest, IncReply]("increment")
-	dupeTx := ecs.NewMessageType[DupeRequest, DupeReply]("duplicate")
-	errTx := ecs.NewMessageType[ErrRequest, ErrReply]("error")
-
-	tf := testutils.NewTestFixture(t, nil)
-	engine := tf.Engine
-
-	assert.NilError(t, engine.RegisterMessages(incTx, dupeTx, errTx))
-	// System to handle incrementing numbers
-	engine.RegisterSystem(
-		func(eCtx ecs.EngineContext) error {
-			for _, tx := range incTx.In(eCtx) {
-				incTx.SetResult(
-					eCtx, tx.Hash, IncReply{
-						Number: tx.Msg.Number + 1,
-					},
-				)
-			}
-			return nil
-		},
-	)
-	// System to handle duplicating strings
-	engine.RegisterSystem(
-		func(eCtx ecs.EngineContext) error {
-			for _, tx := range dupeTx.In(eCtx) {
-				dupeTx.SetResult(
-					eCtx, tx.Hash, DupeReply{
-						Str: tx.Msg.Str + tx.Msg.Str,
-					},
-				)
-			}
-			return nil
-		},
-	)
-	wantError := errors.New("some error")
-	// System to handle error production
-	engine.RegisterSystem(
-		func(eCtx ecs.EngineContext) error {
-			for _, tx := range errTx.In(eCtx) {
-				errTx.AddError(eCtx, tx.Hash, wantError)
-				errTx.AddError(eCtx, tx.Hash, wantError)
-			}
-			return nil
-		},
-	)
-	// Engine setup is done. First check that there are no transactions.
-	tf.StartWorld()
-	tf.DoTick()
-
-	// We're going to be getting the list of receipts a lot, so make a helper to fetch the receipts
-	getReceipts := func(start uint64) server.ListTxReceiptsReply {
-		res := tf.Post(
-			receiptEndpoint, server.ListTxReceiptsRequest{
-				StartTick: start,
-			},
-		)
-		assert.Equal(t, 200, res.StatusCode)
-
-		var txReceipts server.ListTxReceiptsReply
-		assert.NilError(t, json.NewDecoder(res.Body).Decode(&txReceipts))
-		return txReceipts
-	}
-
-	txReceipts := getReceipts(0)
-	// Receipts should start out empty
-	assert.Equal(t, uint64(0), txReceipts.StartTick)
-	assert.Equal(t, 0, len(txReceipts.Receipts))
-
-	nonce := uint64(0)
-	privateKey, err := crypto.GenerateKey()
-	assert.NilError(t, err)
-	nextSig := func() *sign.Transaction {
-		var sig *sign.Transaction
-		sig, err = sign.NewTransaction(
-			privateKey, "my-persona-tag", "namespace", nonce,
-			`{"data": "stuff"}`,
-		)
-		assert.NilError(t, err)
-		nonce++
-		return sig
-	}
-
-	incID := incTx.AddToQueue(engine, IncRequest{99}, nextSig())
-	dupeID := dupeTx.AddToQueue(engine, DupeRequest{"foobar"}, nextSig())
-	errID := errTx.AddToQueue(engine, ErrRequest{}, nextSig())
-	assert.Check(t, incID != dupeID)
-	assert.Check(t, dupeID != errID)
-	assert.Check(t, errID != incID)
-
-	wantTick := engine.CurrentTick()
-	tf.DoTick()
-
-	txReceipts = getReceipts(0)
-	assert.Equal(t, uint64(0), txReceipts.StartTick)
-	assert.Equal(t, uint64(2), txReceipts.EndTick)
-	assert.Equal(t, 3, len(txReceipts.Receipts))
-
-	foundInc, foundDupe, foundErr := false, false, false
-	for _, r := range txReceipts.Receipts {
-		assert.Equal(t, wantTick, r.Tick)
-		if len(r.Errors) > 0 {
-			foundErr = true
-			assert.Equal(t, 2, len(r.Errors))
-			assert.Equal(t, wantError.Error(), r.Errors[0])
-			assert.Equal(t, wantError.Error(), r.Errors[1])
-			continue
-		}
-		m, ok := r.Result.(map[string]any)
-		assert.Check(t, ok)
-		if _, ok = m["Number"]; ok {
-			foundInc = true
-			var num float64
-			num, ok = m["Number"].(float64)
-			assert.Check(t, ok)
-			assert.Equal(t, 100, int(num))
-		} else if _, ok := m["Str"]; ok {
-			foundDupe = true
-			var str string
-			str, ok = m["Str"].(string)
-			assert.Check(t, ok)
-			assert.Equal(t, "foobarfoobar", str)
-		} else {
-			assert.Assert(t, false, "unknown transaction result", r.Result)
-		}
-	}
-
-	assert.Check(t, foundInc)
-	assert.Check(t, foundDupe)
-	assert.Check(t, foundErr)
->>>>>>> 541a65d4
 }
 
 var MoveMessage = ecs.NewMessageType[MoveMsgInput, MoveMessageOutput]("move")
 
-<<<<<<< HEAD
 type QueryLocationRequest struct {
 	Persona string
 }
 
 type QueryLocationResponse struct {
 	LocationComponent
-=======
-	tf := testutils.NewTestFixture(t, nil)
-	engine, addr := tf.Engine, tf.BaseURL
-
-	moveTx := ecs.NewMessageType[MoveTx, MoveTx]("move")
-	assert.NilError(t, engine.RegisterMessages(moveTx))
-	// Preemptive tick so the tick isn't the zero value
-	tf.DoTick()
-	privateKey, err := crypto.GenerateKey()
-	assert.NilError(t, err)
-
-	personaTag := "clifford_the_big_red_dog"
-	signerAddr := crypto.PubkeyToAddress(privateKey.PublicKey).Hex()
-	namespace := engine.Namespace().String()
-	nonce := uint64(99)
-
-	createPersonaTx := ecs.CreatePersona{
-		PersonaTag:    personaTag,
-		SignerAddress: signerAddr,
-	}
-
-	sigPayload, err := sign.NewSystemTransaction(privateKey, namespace, nonce, createPersonaTx)
-	assert.NilError(t, err)
-	bz, err := sigPayload.Marshal()
-	assert.NilError(t, err)
-
-	resp, err := http.Post(httpURL(addr, urls[0]), "application/json", bytes.NewReader(bz))
-	assert.NilError(t, err)
-	assert.Equal(t, 200, resp.StatusCode)
-
-	var txReply server.TransactionReply
-	assert.NilError(t, json.NewDecoder(resp.Body).Decode(&txReply))
-
-	// The hash field should not be empty
-	assert.Check(t, txReply.TxHash != "")
-	// The tick should equal the current tick
-	assert.Equal(t, engine.CurrentTick(), txReply.Tick)
-
-	tf.DoTick()
-
-	// Also check to make sure transaction IDs are returned for other kinds of transactions
-	nonce++
-	emptyData := map[string]any{}
-	sigPayload, err = sign.NewTransaction(privateKey, personaTag, namespace, nonce, emptyData)
-	assert.NilError(t, err)
-
-	bz, err = sigPayload.Marshal()
-	assert.NilError(t, err)
-
-	resp, err = http.Post(httpURL(addr, urls[1]), "application/json", bytes.NewReader(bz))
-	assert.NilError(t, err)
-	assert.Equal(t, 200, resp.StatusCode)
-	assert.NilError(t, json.NewDecoder(resp.Body).Decode(&txReply))
-
-	// The hash field should not be empty
-	assert.Check(t, txReply.TxHash != "")
-	// The tick should equal the current tick
-	assert.Equal(t, engine.CurrentTick(), txReply.Tick)
-}
-
-func TestEmptyFieldsAreOKForDisabledSignatureVerification(t *testing.T) {
-	tf := testutils.NewTestFixture(t, nil, cardinal.WithDisableSignatureVerification())
-	engine, addr := tf.Engine, tf.BaseURL
-
-	sendTx := ecs.NewMessageType[SendEnergyTx, SendEnergyTxResult]("sendTx")
-	assert.NilError(t, engine.RegisterMessages(sendTx))
-	tf.StartWorld()
-
-	tx := SendEnergyTx{
-		From:   "me",
-		To:     "you",
-		Amount: 999,
-	}
-	bz, err := json.Marshal(tx)
-	assert.NilError(t, err)
-	payload := &sign.Transaction{
-		PersonaTag: "meow",
-		Namespace:  engine.Namespace().String(),
-		Nonce:      40,
-		Signature:  "doesnt matter what goes in here",
-		Body:       bz,
-	}
-
-	verifyTransaction := func(name string) {
-		bz, err = json.Marshal(payload)
-		assert.NilError(t, err)
-		resp, err := http.Post(httpURL(addr, "tx/game/sendTx"), "application/json", bytes.NewReader(bz))
-		assert.NilError(t, err)
-		assert.Equal(t, 200, resp.StatusCode, "in %q request failed with body: %v", name, mustReadBody(t, resp))
-	}
-
-	// Verify the unmodified payload works just fine
-	verifyTransaction("happy path")
-
-	// Verify we can have an empty namespace
-	payload.Namespace = ""
-	verifyTransaction("empty namespace")
-
-	// Verify including the wrong namespace is ok
-	payload.Namespace = engine.Namespace().String() + "-wrong-namespace"
-	verifyTransaction("wrong namespace")
-	payload.Namespace = engine.Namespace().String()
-
-	// verify an empty signature is ok
-	payload.Signature = ""
-	verifyTransaction("empty signature")
-	payload.Signature = "some signature"
-
-	payload.Nonce = 0
-	verifyTransaction("zero nonce")
-	payload.Nonce = 40
-
-	payload.Namespace = ""
-	payload.Signature = ""
-	payload.Nonce = 0
-	verifyTransaction("empty everything")
->>>>>>> 541a65d4
 }