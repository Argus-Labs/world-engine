--- conflicted
+++ resolved
@@ -1196,80 +1196,6 @@
 	txh.Close()
 }
 
-<<<<<<< HEAD
-=======
-var _ shard.Adapter = &adapterMock{}
-
-type adapterMock struct {
-	called int
-	hold   chan bool
-}
-
-func (a *adapterMock) Submit(_ context.Context, _ *sign.Transaction, _, _ uint64) error {
-	a.called++
-	return nil
-}
-
-func (a *adapterMock) QueryTransactions(_ context.Context, _ *types.QueryTransactionsRequest) (
-	*types.QueryTransactionsResponse, error,
-) {
-	<-a.hold
-	//nolint:nilnil // its ok. its a mock.
-	return nil, nil
-}
-
-func TestTransactionsSubmittedToChain(t *testing.T) {
-	createPersonaEndpoint := "tx/persona/create-persona"
-	moveEndpoint := "tx/game/move"
-	type MoveTx struct {
-		Direction string
-	}
-	w := testutils.NewTestWorld(t)
-	world := w.Engine()
-
-	moveTx := ecs.NewMessageType[MoveTx, MoveTx]("move")
-	assert.NilError(t, world.RegisterMessages(moveTx))
-	assert.NilError(t, world.LoadGameState())
-	adapter := adapterMock{}
-	txh := testutils.MakeTestTransactionHandler(
-		t, world, server.WithAdapter(&adapter),
-		server.DisableSignatureVerification(),
-	)
-
-	privateKey, err := crypto.GenerateKey()
-	assert.NilError(t, err)
-	personaTag := "clifford_the_big_red_dog"
-	signerAddr := crypto.PubkeyToAddress(privateKey.PublicKey).Hex()
-	sigPayload, err := sign.NewSystemTransaction(
-		privateKey, world.Namespace().String(), 1,
-		ecs.CreatePersona{
-			PersonaTag:    personaTag,
-			SignerAddress: signerAddr,
-		},
-	)
-	assert.NilError(t, err)
-	bz, err := sigPayload.Marshal()
-	assert.NilError(t, err)
-
-	resp, err := http.Post(txh.MakeHTTPURL(createPersonaEndpoint), "application/json", bytes.NewReader(bz))
-	assert.NilError(t, err)
-	assert.Equal(t, 200, resp.StatusCode)
-	assert.Equal(t, adapter.called, 1)
-
-	sigPayload, err = sign.NewTransaction(
-		privateKey, personaTag, world.Namespace().String(), 2,
-		MoveTx{Direction: "up"},
-	)
-	assert.NilError(t, err)
-	bz, err = sigPayload.Marshal()
-	assert.NilError(t, err)
-	resp, err = http.Post(txh.MakeHTTPURL(moveEndpoint), "application/json", bytes.NewReader(bz))
-	assert.NilError(t, err)
-	assert.Equal(t, 200, resp.StatusCode)
-	assert.Equal(t, adapter.called, 2)
-}
-
->>>>>>> 863ca8aa
 func TestWebSocket(t *testing.T) {
 	w := testutils.NewTestWorld(t)
 	world := w.Engine()
@@ -1351,49 +1277,4 @@
 	payload.Signature = ""
 	payload.Nonce = 0
 	verifyTransaction("empty everything")
-<<<<<<< HEAD
-=======
-}
-
-func TestTransactionNotSubmittedWhenRecovering(t *testing.T) {
-	moveEndpoint := "tx/game/move"
-	type MoveTx struct {
-		Direction string
-	}
-	holdChan := make(chan bool)
-	adapter := adapterMock{hold: holdChan}
-	w := testutils.NewTestWorld(t, cardinal.WithAdapter(&adapter))
-	world := w.Engine()
-
-	go func() {
-		err := world.RecoverFromChain(context.Background())
-		assert.NilError(t, err)
-	}()
-	moveTx := ecs.NewMessageType[MoveTx, MoveTx]("move")
-	err := world.RegisterMessages(moveTx)
-	assert.NilError(t, err)
-	assert.NilError(t, world.LoadGameState())
-	txh := testutils.MakeTestTransactionHandler(
-		t, world, server.WithAdapter(&adapter),
-		server.DisableSignatureVerification(),
-	)
-
-	privateKey, err := crypto.GenerateKey()
-	assert.NilError(t, err)
-	personaTag := "clifford_the_big_red_dog"
-
-	sigPayload, err := sign.NewTransaction(
-		privateKey, personaTag, world.Namespace().String(), 2,
-		MoveTx{Direction: "up"},
-	)
-	assert.NilError(t, err)
-	bz, err := sigPayload.Marshal()
-	assert.NilError(t, err)
-	resp, err := http.Post(txh.MakeHTTPURL(moveEndpoint), "application/json", bytes.NewReader(bz))
-	assert.NilError(t, err)
-	assert.Equal(t, 500, resp.StatusCode)
-	bz, err = io.ReadAll(resp.Body)
-	assert.NilError(t, err)
-	assert.ErrorContains(t, errors.New(string(bz)), "game world is recovering state")
->>>>>>> 863ca8aa
 }