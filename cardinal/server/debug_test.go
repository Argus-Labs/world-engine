--- conflicted
+++ resolved
@@ -1,180 +1,16 @@
-<<<<<<< HEAD
 package server1_test
-
-//
-//import (
-//	"context"
-//	"encoding/json"
-//	"io"
-//	"net/http"
-//	server "pkg.world.dev/world-engine/cardinal/server2"
-//	"testing"
-//
-//	"gotest.tools/v3/assert"
-//
-//	"pkg.world.dev/world-engine/cardinal/ecs"
-//	"pkg.world.dev/world-engine/cardinal/testutils"
-//	"pkg.world.dev/world-engine/cardinal/types/entity"
-//)
-//
-//func TestDebugEndpoint(t *testing.T) {
-//	world := testutils.NewTestWorld(t).Instance()
-//
-//	assert.NilError(t, ecs.RegisterComponent[Alpha](world))
-//	assert.NilError(t, ecs.RegisterComponent[Beta](world))
-//	assert.NilError(t, ecs.RegisterComponent[Gamma](world))
-//
-//	assert.NilError(t, world.LoadGameState())
-//	ctx := context.Background()
-//	worldCtx := ecs.NewWorldContext(world)
-//	_, err := ecs.CreateMany(worldCtx, 10, Alpha{})
-//	assert.NilError(t, err)
-//	_, err = ecs.CreateMany(worldCtx, 10, Beta{})
-//	assert.NilError(t, err)
-//	_, err = ecs.CreateMany(worldCtx, 10, Gamma{})
-//	assert.NilError(t, err)
-//	_, err = ecs.CreateMany(worldCtx, 10, Alpha{}, Beta{})
-//	assert.NilError(t, err)
-//	_, err = ecs.CreateMany(worldCtx, 10, Alpha{}, Gamma{})
-//	assert.NilError(t, err)
-//	_, err = ecs.CreateMany(worldCtx, 10, Beta{}, Gamma{})
-//	assert.NilError(t, err)
-//	_, err = ecs.CreateMany(worldCtx, 10, Alpha{}, Beta{}, Gamma{})
-//	assert.NilError(t, err)
-//	err = world.Tick(ctx)
-//	assert.NilError(t, err)
-//	txh := testutils.MakeTestTransactionHandler(t, world, server.DisableSignatureVerification())
-//	resp := txh.Get("debug/state")
-//	assert.Equal(t, resp.StatusCode, 200)
-//	bz, err := io.ReadAll(resp.Body)
-//	assert.NilError(t, err)
-//	data := make([]json.RawMessage, 0)
-//	err = json.Unmarshal(bz, &data)
-//	assert.NilError(t, err)
-//	assert.Equal(t, len(data), 10*7)
-//}
-//
-//func TestDebugAndCQLEndpointMustAccessReadOnlyData(t *testing.T) {
-//	world := testutils.NewTestWorld(t).Instance()
-//
-//	// midTickCh is used to ensure the /debug/state call starts and ends in the middle of a System tick.
-//	midTickCh := make(chan struct{})
-//
-//	assert.NilError(t, ecs.RegisterComponent[Delta](world))
-//	var targetID entity.ID
-//	world.RegisterSystem(
-//		func(worldCtx ecs.WorldContext) error {
-//			// This system increments Delta.Value by 50 twice. /debug/state should see Delta.Value = 0 OR Delta.Value = 100,
-//			// But never Delta.Value = 50.
-//			assert.Check(
-//				t, nil == ecs.UpdateComponent[Delta](
-//					worldCtx, targetID, func(d *Delta) *Delta {
-//						d.DeltaValue += 50
-//						return d
-//					},
-//				),
-//			)
-//			<-midTickCh
-//			<-midTickCh
-//			assert.Check(
-//				t, nil == ecs.UpdateComponent[Delta](
-//					worldCtx, targetID, func(d *Delta) *Delta {
-//						d.DeltaValue += 50
-//						return d
-//					},
-//				),
-//			)
-//			return nil
-//		},
-//	)
-//
-//	assert.NilError(t, world.LoadGameState())
-//	worldCtx := ecs.NewWorldContext(world)
-//	var err error
-//	targetID, err = ecs.Create(worldCtx, Delta{})
-//	assert.NilError(t, err)
-//
-//	startNextTick := make(chan struct{})
-//	defer func() {
-//		close(startNextTick)
-//	}()
-//	go func() {
-//		// Ignore errors from these ticks. This tests is focused on making sure we're reading from the write places.
-//		ctx := context.Background()
-//		// Tick one: Make sure the entity is created
-//		_ = world.Tick(ctx)
-//		for range startNextTick {
-//			_ = world.Tick(ctx)
-//		}
-//	}()
-//
-//	// Don't check anything for the first tick.
-//	midTickCh <- struct{}{}
-//	midTickCh <- struct{}{}
-//
-//	txh := testutils.MakeTestTransactionHandler(t, world, server.DisableSignatureVerification())
-//	defer txh.Close()
-//	testCases := []struct {
-//		name            string
-//		makeHTTPRequest func() *http.Response
-//	}{
-//		{
-//			name: "use /debug/state",
-//			makeHTTPRequest: func() *http.Response {
-//				return txh.Get("debug/state")
-//			},
-//		},
-//		{
-//			name: "use cql",
-//			makeHTTPRequest: func() *http.Response {
-//				return txh.Post(
-//					"query/game/cql", map[string]string{
-//						"CQL": "EXACT(delta)",
-//					},
-//				)
-//			},
-//		},
-//	}
-//
-//	// This test assumes /debug/state and cql return data in the same format.
-//	for _, tc := range testCases {
-//		startNextTick <- struct{}{}
-//		midTickCh <- struct{}{}
-//		// We're now paused in the middle of the tick
-//
-//		resp := tc.makeHTTPRequest()
-//		assert.Equal(t, 200, resp.StatusCode, tc.name)
-//		var data []struct {
-//			ID   int
-//			Data []Delta
-//		}
-//		err = json.NewDecoder(resp.Body).Decode(&data)
-//		assert.NilError(t, err, tc.name)
-//		assert.Equal(t, len(data), 1, tc.name)
-//		assert.Equal(t, len(data[0].Data), 1, tc.name)
-//		value := data[0].Data[0].DeltaValue
-//		// Each system increments Delta.Value by 50 two times, so value%100 should
-//		// always be 0. If it's ever 50, we know we're looking at mid-tick data.
-//		assert.Equal(t, 0, value%100, tc.name)
-//
-//		// Allow the tick to complete
-//		midTickCh <- struct{}{}
-//	}
-//}
-=======
-package server_test
 
 import (
 	"context"
 	"encoding/json"
 	"io"
 	"net/http"
+	server "pkg.world.dev/world-engine/cardinal/server2"
 	"testing"
 
 	"gotest.tools/v3/assert"
 
 	"pkg.world.dev/world-engine/cardinal/ecs"
-	"pkg.world.dev/world-engine/cardinal/server"
 	"pkg.world.dev/world-engine/cardinal/testutils"
 	"pkg.world.dev/world-engine/cardinal/types/entity"
 )
@@ -275,7 +111,7 @@
 	midTickCh <- struct{}{}
 
 	txh := testutils.MakeTestTransactionHandler(t, engine, server.DisableSignatureVerification())
-	defer txh.Close()
+	defer txh.Shutdown()
 	testCases := []struct {
 		name            string
 		makeHTTPRequest func() *http.Response
@@ -322,5 +158,4 @@
 		// Allow the tick to complete
 		midTickCh <- struct{}{}
 	}
-}
->>>>>>> 863ca8aa
+}