package server

import (
	"bytes"
	"encoding/json"
	"errors"
	"fmt"
	"io"
	"net/http"

	"github.com/rs/zerolog/log"
	"pkg.world.dev/world-engine/cardinal/ecs"
	"pkg.world.dev/world-engine/sign"
)

var (
	ErrorSystemTransactionRequired  = errors.New("system transaction required")
	ErrorSystemTransactionForbidden = errors.New("system transaction forbidden")
)

// fixes a path to contain a leading slash.
// if the path already contains a leading slash, it is simply returned as is.
func conformPath(p string) string {
	if p[0] != '/' {
		p = "/" + p
	}
	return p
}

func writeUnauthorized(w http.ResponseWriter, err error) {
	w.WriteHeader(http.StatusUnauthorized)
	_, _ = fmt.Fprintf(w, "unauthorized: %v", err)
	log.Info().Msgf("unauthorized: %v", err)
}

func writeError(w http.ResponseWriter, msg string, err error) {
	w.WriteHeader(http.StatusInternalServerError)
	_, _ = fmt.Fprintf(w, "%s: %v", msg, err)
	log.Info().Msgf("%s: %v", msg, err)
}

func writeBadRequest(w http.ResponseWriter, msg string, err error) {
	w.WriteHeader(http.StatusBadRequest)
	_, _ = fmt.Fprintf(w, "%s: %v", msg, err)
	log.Info().Msgf("%s: %v", msg, err)
}

// writeResult takes in a json body string and writes it to the response writer.
func writeResult(w http.ResponseWriter, body json.RawMessage) {
	// Allow cors header
	w.Header().Set("Access-Control-Allow-Origin", "*")
	w.Header().Set("Access-Control-Allow-Methods", "GET, POST")
	w.Header().Set("Access-Control-Allow-Headers", "Content-Type")

	// Json content header
	w.Header().Set("Content-Type", "application/json")

	err := json.NewEncoder(w).Encode(body)
	if err != nil {
		writeError(w, "unable to encode body", err)
	}
}

func decode[T any](buf []byte) (T, error) {
	dec := json.NewDecoder(bytes.NewBuffer(buf))
	dec.DisallowUnknownFields()
	var val T
	if err := dec.Decode(&val); err != nil {
		return val, err
	}
	return val, nil
}

func makeWriteHandler(payload interface{}) (http.HandlerFunc, error) {
	res, err := json.Marshal(payload)
	if err != nil {
		return nil, fmt.Errorf("unable to marshal payload: %w", err)
	}
	return func(writer http.ResponseWriter, request *http.Request) {
		writeResult(writer, res)
	}, nil
}

func getSignerAddressFromPayload(sp sign.SignedPayload) (string, error) {
	createPersonaTx, err := decode[ecs.CreatePersonaTransaction](sp.Body)
	if err != nil {
		return "", err
	}
	return createPersonaTx.SignerAddress, nil
}

<<<<<<< HEAD
func (t *Handler) verifySignatureOfSignedPayload(sp *sign.SignedPayload, isSystemTransaction bool) (*sign.SignedPayload, error) {
=======
func (t *Handler) verifySignatureOfSignedPayload(sp *sign.SignedPayload, isSystemTransaction bool) (sig *sign.SignedPayload, err error) {
>>>>>>> 6c58a0c6
	if sp.PersonaTag == "" {
		return nil, errors.New("PersonaTag must not be empty")
	}

	// Handle the case where signature is disabled
	if t.disableSigVerification {
		return sp, nil
	}
	///////////////////////////////////////////////

	// Check that the namespace is correct
	if sp.Namespace != t.w.Namespace() {
		return nil, fmt.Errorf("%w: got namespace %q but it must be %q", ErrorInvalidSignature, sp.Namespace, t.w.Namespace())
	}
	if isSystemTransaction && !sp.IsSystemPayload() {
		return nil, ErrorSystemTransactionRequired
	} else if !isSystemTransaction && sp.IsSystemPayload() {
		return nil, ErrorSystemTransactionForbidden
	}

	var signerAddress string
	var err error
	if sp.IsSystemPayload() {
		// For system transactions, just use the signed address that is include in the signature.
		signerAddress, err = getSignerAddressFromPayload(*sp)
	} else {
		// For non-system transaction, get the signer address from storage. If this PersonaTag doesn't exist,
		// an error will be returned and the signature verification will fail.
		signerAddress, err = t.w.GetSignerForPersonaTag(sp.PersonaTag, 0)
	}
	if err != nil {
		return nil, err
	}

	// Check the nonce
	nonce, err := t.w.GetNonce(signerAddress)
	if err != nil {
		return nil, err
	}
	if sp.Nonce <= nonce {
		return nil, fmt.Errorf("%w: got nonce %d, but must be greater than %d",
			ErrorInvalidSignature, sp.Nonce, nonce)
	}

	// Verify signature
	if err := sp.Verify(signerAddress); err != nil {
		return nil, fmt.Errorf("%w: %w", ErrorInvalidSignature, err)
	}
	// Update nonce
	if err := t.w.SetNonce(signerAddress, sp.Nonce); err != nil {
		return nil, err
	}
	return sp, nil
}

<<<<<<< HEAD
func (t *Handler) verifySignatureOfhttpRequest(request *http.Request, isSystemTransaction bool) (payload []byte, sig *sign.SignedPayload, err error) {
=======
func (t *Handler) verifySignatureOfHTTPRequest(request *http.Request, isSystemTransaction bool) (payload []byte, sig *sign.SignedPayload, err error) {
>>>>>>> 6c58a0c6
	buf, err := io.ReadAll(request.Body)
	if err != nil {
		return nil, nil, errors.New("unable to read body")
	}
	sp, err := sign.UnmarshalSignedPayload(buf)
	if err != nil {
		return nil, nil, err
	}
	sig, err = t.verifySignatureOfSignedPayload(sp, isSystemTransaction)
<<<<<<< HEAD
=======
	if err != nil {
		return nil, nil, err
	}
>>>>>>> 6c58a0c6
	if len(sp.Body) == 0 {
		return buf, sp, nil
	} else {
		return sig.Body, sig, err
	}
}

<<<<<<< HEAD
// identical to verifySignatureOfhttpRequest but takes in the body of the request in the form of a map.
=======
// identical to verifySignatureOfHTTPRequest but takes in the body of the request in the form of a map.
>>>>>>> 6c58a0c6
func (t *Handler) verifySignatureOfMapRequest(request map[string]interface{}, isSystemTransaction bool) (payload []byte, sig *sign.SignedPayload, err error) {
	sp, err := sign.MappedSignedPayload(request)
	if err != nil {
		return nil, nil, err
	}
	sig, err = t.verifySignatureOfSignedPayload(sp, isSystemTransaction)
<<<<<<< HEAD
=======
	if err != nil {
		return nil, nil, err
	}
>>>>>>> 6c58a0c6
	if len(sp.Body) == 0 {
		buf, err := json.Marshal(request)
		if err != nil {
			return nil, nil, err
		}
		return buf, sp, nil
	} else {
<<<<<<< HEAD
		return sig.Body, sig, err
=======
		return sig.Body, sig, nil
>>>>>>> 6c58a0c6
	}
}<|MERGE_RESOLUTION|>--- conflicted
+++ resolved
@@ -89,11 +89,7 @@
 	return createPersonaTx.SignerAddress, nil
 }
 
-<<<<<<< HEAD
-func (t *Handler) verifySignatureOfSignedPayload(sp *sign.SignedPayload, isSystemTransaction bool) (*sign.SignedPayload, error) {
-=======
 func (t *Handler) verifySignatureOfSignedPayload(sp *sign.SignedPayload, isSystemTransaction bool) (sig *sign.SignedPayload, err error) {
->>>>>>> 6c58a0c6
 	if sp.PersonaTag == "" {
 		return nil, errors.New("PersonaTag must not be empty")
 	}
@@ -115,7 +111,6 @@
 	}
 
 	var signerAddress string
-	var err error
 	if sp.IsSystemPayload() {
 		// For system transactions, just use the signed address that is include in the signature.
 		signerAddress, err = getSignerAddressFromPayload(*sp)
@@ -149,11 +144,7 @@
 	return sp, nil
 }
 
-<<<<<<< HEAD
-func (t *Handler) verifySignatureOfhttpRequest(request *http.Request, isSystemTransaction bool) (payload []byte, sig *sign.SignedPayload, err error) {
-=======
 func (t *Handler) verifySignatureOfHTTPRequest(request *http.Request, isSystemTransaction bool) (payload []byte, sig *sign.SignedPayload, err error) {
->>>>>>> 6c58a0c6
 	buf, err := io.ReadAll(request.Body)
 	if err != nil {
 		return nil, nil, errors.New("unable to read body")
@@ -163,12 +154,9 @@
 		return nil, nil, err
 	}
 	sig, err = t.verifySignatureOfSignedPayload(sp, isSystemTransaction)
-<<<<<<< HEAD
-=======
 	if err != nil {
 		return nil, nil, err
 	}
->>>>>>> 6c58a0c6
 	if len(sp.Body) == 0 {
 		return buf, sp, nil
 	} else {
@@ -176,23 +164,16 @@
 	}
 }
 
-<<<<<<< HEAD
-// identical to verifySignatureOfhttpRequest but takes in the body of the request in the form of a map.
-=======
 // identical to verifySignatureOfHTTPRequest but takes in the body of the request in the form of a map.
->>>>>>> 6c58a0c6
 func (t *Handler) verifySignatureOfMapRequest(request map[string]interface{}, isSystemTransaction bool) (payload []byte, sig *sign.SignedPayload, err error) {
 	sp, err := sign.MappedSignedPayload(request)
 	if err != nil {
 		return nil, nil, err
 	}
 	sig, err = t.verifySignatureOfSignedPayload(sp, isSystemTransaction)
-<<<<<<< HEAD
-=======
 	if err != nil {
 		return nil, nil, err
 	}
->>>>>>> 6c58a0c6
 	if len(sp.Body) == 0 {
 		buf, err := json.Marshal(request)
 		if err != nil {
@@ -200,10 +181,6 @@
 		}
 		return buf, sp, nil
 	} else {
-<<<<<<< HEAD
-		return sig.Body, sig, err
-=======
 		return sig.Body, sig, nil
->>>>>>> 6c58a0c6
 	}
 }