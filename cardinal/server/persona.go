package server

import (
	"encoding/json"
	"errors"
	"io"
	"net/http"

	"github.com/invopop/jsonschema"
	"pkg.world.dev/world-engine/cardinal/ecs"
	"pkg.world.dev/world-engine/cardinal/ecs/transaction"
)

// ReadPersonaSignerRequest is the desired request body for the read-persona-signer endpoint.
type ReadPersonaSignerRequest struct {
	PersonaTag string
	Tick       uint64
}

// ReadPersonaSignerResponse is used as the response body for the read-persona-signer endpoint. Status can be:
// "assigned": The requested persona tag has been assigned the returned SignerAddress
// "unknown": The game tick has not advanced far enough to know what the signer address. SignerAddress will be empty.
// "available": The game tick has advanced, and no signer address has been assigned. SignerAddress will be empty.
type ReadPersonaSignerResponse struct {
	Status        string
	SignerAddress string
}

func (t *Handler) getPersonaSignerResponse(req *ReadPersonaSignerRequest) (*ReadPersonaSignerResponse, error) {
	var status string
	addr, err := t.w.GetSignerForPersonaTag(req.PersonaTag, req.Tick)
	if errors.Is(err, ecs.ErrorPersonaTagHasNoSigner) {
		status = getSignerForPersonaStatusAvailable
	} else if errors.Is(err, ecs.ErrorCreatePersonaTxsNotProcessed) {
		status = getSignerForPersonaStatusUnknown
	} else if err != nil {
		return nil, err
	} else {
		status = getSignerForPersonaStatusAssigned
	}

	res := ReadPersonaSignerResponse{
		Status:        status,
		SignerAddress: addr,
	}
	return &res, nil
}

func (t *Handler) handleReadPersonaSigner(w http.ResponseWriter, r *http.Request) {
	buf, err := io.ReadAll(r.Body)
	if err != nil {
		writeError(w, "unable to read body", err)
		return
	}

	req, err := decode[ReadPersonaSignerRequest](buf)
	if err != nil {
		writeError(w, "unable to decode body", err)
		return
	}

	res, err := t.getPersonaSignerResponse(&req)
	if err != nil {
		writeError(w, "read persona signer error", err)
		return
	}

	resJson, err := json.Marshal(res)
	if err != nil {
		writeError(w, "unable to marshal response", err)
		return
	}

	writeResult(w, resJson)
}

func (t *Handler) handleReadPersonaSignerSchema(w http.ResponseWriter, _ *http.Request) {
	jsonSchema, err := json.Marshal(jsonschema.Reflect(new(ReadPersonaSignerRequest)))
	if err != nil {
		writeError(w, "unable to marshal response", err)
		return
	}

	writeResult(w, jsonSchema)
}

func (t *Handler) makeCreatePersonaHandler(tx transaction.ITransaction) http.HandlerFunc {
	return func(writer http.ResponseWriter, request *http.Request) {
<<<<<<< HEAD
		payload, sp, err := t.verifySignatureOfHttpRequest(request, true)
=======
		payload, sp, err := t.verifySignatureOfHTTPRequest(request, true)
>>>>>>> d5f964cc
		if err != nil {
			if errors.Is(err, ErrorInvalidSignature) {
				writeUnauthorized(writer, err)
				return
			} else if errors.Is(err, ErrorSystemTransactionRequired) {
				writeUnauthorized(writer, err)
				return
			}
			writeError(writer, "unable to verify signature", err)
			return
		}

		txVal, err := tx.Decode(payload)
		if err != nil {
			writeError(writer, "unable to decode transaction", err)
			return
		}
		tick, txHash := t.w.AddTransaction(tx.ID(), txVal, sp)

		res, err := json.Marshal(TransactionReply{
			TxHash: string(txHash),
			Tick:   tick,
		})
		if err != nil {
			writeError(writer, "unable to marshal response", err)
			return
		}

		writeResult(writer, res)
	}
}<|MERGE_RESOLUTION|>--- conflicted
+++ resolved
@@ -86,11 +86,7 @@
 
 func (t *Handler) makeCreatePersonaHandler(tx transaction.ITransaction) http.HandlerFunc {
 	return func(writer http.ResponseWriter, request *http.Request) {
-<<<<<<< HEAD
-		payload, sp, err := t.verifySignatureOfHttpRequest(request, true)
-=======
 		payload, sp, err := t.verifySignatureOfHTTPRequest(request, true)
->>>>>>> d5f964cc
 		if err != nil {
 			if errors.Is(err, ErrorInvalidSignature) {
 				writeUnauthorized(writer, err)
