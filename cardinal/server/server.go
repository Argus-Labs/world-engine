package server

import (
	_ "embed"
<<<<<<< HEAD
	"errors"
	"fmt"
	"os"
	"sync/atomic"

=======
>>>>>>> e087fc6e
	"github.com/gofiber/contrib/swagger"
	"github.com/gofiber/fiber/v2"
	"github.com/gofiber/fiber/v2/middleware/cors"
	"github.com/rotisserie/eris"
	"github.com/rs/zerolog/log"
	"pkg.world.dev/world-engine/cardinal/ecs"
	"pkg.world.dev/world-engine/cardinal/events"
	"pkg.world.dev/world-engine/cardinal/server/handler"
<<<<<<< HEAD
=======
	"pkg.world.dev/world-engine/cardinal/types/message"
	"sync/atomic"
>>>>>>> e087fc6e
)

const (
	DefaultPort = "4040"
)

var (
	//go:embed swagger.yml
	swaggerData []byte
)

type Config struct {
	port                            string
	isSignatureVerificationDisabled bool
	isSwaggerDisabled               bool
}

<<<<<<< HEAD
	running atomic.Bool

	eventHub events.EventHub
}

// New returns an HTTP server with handlers for all QueryTypes and MessageTypes.
func New(eng *ecs.Engine, eventHub events.EventHub, opts ...Option) (*Server, error) {
	s := &Server{
		eng:           eng,
		app:           fiber.New(),
		txPrefix:      "/tx/game/",
		txWildCard:    "{txType}",
		queryPrefix:   "/query/game/",
		queryWildCard: "{queryType}",
		port:          defaultPort,
		eventHub:      eventHub,
=======
type Server struct {
	app       *fiber.App
	config    Config
	isRunning atomic.Bool
}

// New returns an HTTP server with handlers for all QueryTypes and MessageTypes.
func New(engine *ecs.Engine, opts ...Option) (*Server, error) {
	app := fiber.New()
	s := &Server{
		app: app,
		config: Config{
			port:                            DefaultPort,
			isSignatureVerificationDisabled: false,
			isSwaggerDisabled:               false,
		},
>>>>>>> e087fc6e
	}
	for _, opt := range opts {
		opt(s)
	}

	// Enable CORS
	app.Use(cors.New())
	setupRoutes(app, engine, s.config)

	if !s.config.isSwaggerDisabled {
		if err := setupSwagger(app); err != nil {
			return nil, err
		}
	}

	return s, nil
}

// Port returns the port the server listens to.
func (s *Server) Port() string {
	return s.config.port
}

// Serve serves the application, blocking the calling thread.
// Call this in a new go routine to prevent blocking.
func (s *Server) Serve() error {
	hostname, err := os.Hostname()
	if err != nil {
		return eris.Wrap(err, "error getting hostname")
	}
	log.Info().Msgf("serving at %s:%s", hostname, s.config.port)
	s.isRunning.Store(true)
	err = s.app.Listen(":" + s.config.port)
	if err != nil {
		return eris.Wrap(err, "error starting Fiber app")
	}
	s.isRunning.Store(false)
	return nil
}

// Shutdown gracefully shuts down the server without interrupting any active connections.
func (s *Server) Shutdown() error {
	return s.app.Shutdown()
}

func setupSwagger(app *fiber.App) error {
	file, err := os.CreateTemp("", "")
	if err != nil {
		return eris.Wrap(err, "failed to crate temp file for swagger")
	}
	defer func() {
		if err := os.Remove(file.Name()); err != nil {
			log.Error().Err(err).Msgf("failed to delete temporary swagger file %q", file.Name())
		}
	}()
	_, err = file.Write(swaggerData)
	if err != nil {
		return eris.Wrap(err, "failed to write swagger data to file")
	}

	// Register swagger docs at /docs
	cfg := swagger.Config{
		FilePath: file.Name(),
		Title:    "World Engine API Docs",
	}
	app.Use(swagger.New(cfg))

	return nil
}

func setupRoutes(app *fiber.App, engine *ecs.Engine, cfg Config) {
	// TODO(scott): we should refactor this such that we only dependency inject these maps
	//  instead of having to dependency inject the entire engine.
	// /query/:group/:queryType
	// maps group -> queryType -> query
	queries := make(map[string]map[string]ecs.Query)

	// /tx/:group/:txType
	// maps group -> txType -> tx
	msgs := make(map[string]map[string]message.Message)

	// Create query index
	for _, query := range engine.ListQueries() {
		// Initialize inner map if it doesn't exist
		if _, ok := queries[query.Group()]; !ok {
			queries[query.Group()] = make(map[string]ecs.Query)
		}
		queries[query.Group()][query.Name()] = query
	}

	// Create tx index
	for _, msg := range engine.ListMessages() {
		// Initialize inner map if it doesn't exist
		if _, ok := msgs[msg.Group()]; !ok {
			msgs[msg.Group()] = make(map[string]message.Message)
		}
		msgs[msg.Group()][msg.Name()] = msg
	}

	// Route: /...
	app.Get("/health", handler.GetHealth(engine))
	// TODO(scott): this should be moved outside of /query, but nakama is currrently depending on it
	//  so we should do this on a separate PR.
	app.Get("/query/http/endpoints", handler.GetEndpoints(msgs, queries))

	// Route: /query/...
	query := app.Group("/query")
	query.Post("/:group/:name", handler.PostQuery(queries, engine))

<<<<<<< HEAD
	s.registerEventsHandler("/events")
	s.registerQueryHandler(fmt.Sprintf("%s:%s", s.queryPrefix, s.queryWildCard))
	return errors.Join(
		s.registerTransactionHandler(fmt.Sprintf("%s:%s", s.txPrefix, s.txWildCard)),
		s.registerListEndpointsEndpoint("/query/http/endpoints"),
	)
=======
	// Route: /tx/...
	tx := app.Group("/tx")
	tx.Post("/:group/:name", handler.PostTransaction(msgs, engine, cfg.isSignatureVerificationDisabled))
>>>>>>> e087fc6e
}<|MERGE_RESOLUTION|>--- conflicted
+++ resolved
@@ -2,14 +2,9 @@
 
 import (
 	_ "embed"
-<<<<<<< HEAD
-	"errors"
-	"fmt"
 	"os"
 	"sync/atomic"
 
-=======
->>>>>>> e087fc6e
 	"github.com/gofiber/contrib/swagger"
 	"github.com/gofiber/fiber/v2"
 	"github.com/gofiber/fiber/v2/middleware/cors"
@@ -18,11 +13,7 @@
 	"pkg.world.dev/world-engine/cardinal/ecs"
 	"pkg.world.dev/world-engine/cardinal/events"
 	"pkg.world.dev/world-engine/cardinal/server/handler"
-<<<<<<< HEAD
-=======
 	"pkg.world.dev/world-engine/cardinal/types/message"
-	"sync/atomic"
->>>>>>> e087fc6e
 )
 
 const (
@@ -40,24 +31,6 @@
 	isSwaggerDisabled               bool
 }
 
-<<<<<<< HEAD
-	running atomic.Bool
-
-	eventHub events.EventHub
-}
-
-// New returns an HTTP server with handlers for all QueryTypes and MessageTypes.
-func New(eng *ecs.Engine, eventHub events.EventHub, opts ...Option) (*Server, error) {
-	s := &Server{
-		eng:           eng,
-		app:           fiber.New(),
-		txPrefix:      "/tx/game/",
-		txWildCard:    "{txType}",
-		queryPrefix:   "/query/game/",
-		queryWildCard: "{queryType}",
-		port:          defaultPort,
-		eventHub:      eventHub,
-=======
 type Server struct {
 	app       *fiber.App
 	config    Config
@@ -65,7 +38,7 @@
 }
 
 // New returns an HTTP server with handlers for all QueryTypes and MessageTypes.
-func New(engine *ecs.Engine, opts ...Option) (*Server, error) {
+func New(engine *ecs.Engine, eventHub events.EventHub, opts ...Option) (*Server, error) {
 	app := fiber.New()
 	s := &Server{
 		app: app,
@@ -74,7 +47,6 @@
 			isSignatureVerificationDisabled: false,
 			isSwaggerDisabled:               false,
 		},
->>>>>>> e087fc6e
 	}
 	for _, opt := range opts {
 		opt(s)
@@ -82,7 +54,7 @@
 
 	// Enable CORS
 	app.Use(cors.New())
-	setupRoutes(app, engine, s.config)
+	setupRoutes(app, engine, eventHub, s.config)
 
 	if !s.config.isSwaggerDisabled {
 		if err := setupSwagger(app); err != nil {
@@ -145,7 +117,11 @@
 	return nil
 }
 
-func setupRoutes(app *fiber.App, engine *ecs.Engine, cfg Config) {
+func (s *Server) registerEventsHandler(path string) {
+
+}
+
+func setupRoutes(app *fiber.App, engine *ecs.Engine, eventHub events.EventHub, cfg Config) {
 	// TODO(scott): we should refactor this such that we only dependency inject these maps
 	//  instead of having to dependency inject the entire engine.
 	// /query/:group/:queryType
@@ -174,6 +150,11 @@
 		msgs[msg.Group()][msg.Name()] = msg
 	}
 
+	// Route: /events/
+	websocketUpgrader, websocketHandler := handler.WebSocketEvents(eventHub)
+	app.Use("/events", websocketUpgrader)
+	app.Get("/events", websocketHandler)
+
 	// Route: /...
 	app.Get("/health", handler.GetHealth(engine))
 	// TODO(scott): this should be moved outside of /query, but nakama is currrently depending on it
@@ -184,16 +165,8 @@
 	query := app.Group("/query")
 	query.Post("/:group/:name", handler.PostQuery(queries, engine))
 
-<<<<<<< HEAD
-	s.registerEventsHandler("/events")
-	s.registerQueryHandler(fmt.Sprintf("%s:%s", s.queryPrefix, s.queryWildCard))
-	return errors.Join(
-		s.registerTransactionHandler(fmt.Sprintf("%s:%s", s.txPrefix, s.txWildCard)),
-		s.registerListEndpointsEndpoint("/query/http/endpoints"),
-	)
-=======
 	// Route: /tx/...
 	tx := app.Group("/tx")
 	tx.Post("/:group/:name", handler.PostTransaction(msgs, engine, cfg.isSignatureVerificationDisabled))
->>>>>>> e087fc6e
+
 }