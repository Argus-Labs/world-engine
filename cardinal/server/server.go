package server

import (
	"context"
	_ "embed"
	"errors"
	"fmt"
	"net/http"
	"os"
	"strconv"

	"github.com/go-openapi/loads"
	"github.com/go-openapi/runtime"
	"github.com/go-openapi/runtime/middleware"
	"github.com/go-openapi/runtime/middleware/untyped"
	"github.com/mitchellh/mapstructure"
	"pkg.world.dev/world-engine/cardinal/ecs"
	"pkg.world.dev/world-engine/cardinal/shard"
)

// Handler is a type that contains endpoints for transactions and queries in a given ecs world.
type Handler struct {
	w                      *ecs.World
	Mux                    *http.ServeMux
	server                 *http.Server
	disableSigVerification bool
	Port                   string

	// plugins
	adapter shard.WriteAdapter
}

var (
	// ErrorInvalidSignature is returned when a signature is incorrect in some way (e.g. namespace mismatch, nonce invalid,
	// the actual Verify fails). Other failures (e.g. Redis is down) should not wrap this error.
	ErrorInvalidSignature = errors.New("invalid signature")
)

// NewHandler instantiates handler function for creating a swagger server that validates itself based on a swagger spec.
// transactions and queries registered with the given world are automatically created. The server runs on a default port
// of 4040, but can be changed via options or by setting an environment variable with key CARDINAL_PORT.
func NewHandler(w *ecs.World, builder middleware.Builder, opts ...Option) (*Handler, error) {
	h, err := newSwaggerHandlerEmbed(w, builder, opts...)
	if err != nil {
		return nil, err
	}
	return h, nil
}

//go:embed swagger.yml
var swaggerData []byte

func newSwaggerHandlerEmbed(w *ecs.World, builder middleware.Builder, opts ...Option) (*Handler, error) {
	th := &Handler{
		w:   w,
		Mux: http.NewServeMux(),
	}
	for _, opt := range opts {
		opt(th)
	}
	specDoc, err := loads.Analyzed(swaggerData, "")
	if err != nil {
		return nil, err
	}
	api := untyped.NewAPI(specDoc).WithoutJSONDefaults()
	api.RegisterConsumer("application/json", runtime.JSONConsumer())
	api.RegisterProducer("application/json", runtime.JSONProducer())
	err = th.registerTxHandlerSwagger(api)
	if err != nil {
		return nil, err
	}
	err = th.registerQueryHandlerSwagger(api)
	if err != nil {
		return nil, err
	}
	err = th.registerHealthHandlerSwagger(api)
	if err != nil {
		return nil, err
	}

	api.RegisterOperation("GET", "/events", runtime.OperationHandlerFunc(func(params interface{}) (interface{}, error) {
		return struct{}{}, nil
	}))

	if err := api.Validate(); err != nil {
		return nil, err
	}

	app := middleware.NewContext(specDoc, api, nil)
<<<<<<< HEAD

	th.Mux.Handle("/", app.APIHandler(nil))
	th.Initialize()
=======
	th.mux.Handle("/", app.APIHandler(builder))
	th.initialize()
>>>>>>> 57eca812

	return th, nil
}

// utility function to create a swagger handler from a request name, request constructor, request to response function.
func createSwaggerQueryHandler[Request any, Response any](requestName string, requestHandler func(*Request) (*Response, error)) runtime.OperationHandlerFunc {
	return func(params interface{}) (interface{}, error) {
		request, ok := getValueFromParams[Request](params, requestName)
		if !ok {
			return middleware.Error(404, fmt.Errorf("%s not found", requestName)), nil
		}
		resp, err := requestHandler(request)
		if err != nil {
			return nil, err
		}
		return resp, nil
	}
}

// utility function to extract parameters from swagger handlers
func getValueFromParams[T any](params interface{}, name string) (*T, bool) {
	data, ok := params.(map[string]interface{})
	if !ok {
		return nil, ok
	}
	mappedStructUntyped, ok := data[name]
	if !ok {
		return nil, ok
	}
	mappedStruct, ok := mappedStructUntyped.(map[string]interface{})
	if !ok {
		return nil, ok
	}
	value := new(T)
	err := mapstructure.Decode(mappedStruct, value)
	if err != nil {
		return nil, ok
	}
	return value, true
}

// EndpointsResult result struct for /query/http/endpoints
type EndpointsResult struct {
	TxEndpoints    []string `json:"txEndpoints"`
	QueryEndpoints []string `json:"queryEndpoints"`
}

func createAllEndpoints(world *ecs.World) (*EndpointsResult, error) {
	txs, err := world.ListTransactions()
	if err != nil {
		return nil, err
	}
	txEndpoints := make([]string, 0, len(txs))
	for _, tx := range txs {
		if tx.Name() != ecs.CreatePersonaTx.Name() && tx.Name() != ecs.AuthorizePersonaAddressTx.Name() {
			txEndpoints = append(txEndpoints, "/tx/game/"+tx.Name())
		} else {
			txEndpoints = append(txEndpoints, "/tx/persona/"+tx.Name())
		}
	}

	queries := world.ListQueries()
	queryEndpoints := make([]string, 0, len(queries)+3)
	for _, query := range queries {
		queryEndpoints = append(queryEndpoints, "/query/game/"+query.Name())
	}
	queryEndpoints = append(queryEndpoints, "/query/http/endpoints")
	queryEndpoints = append(queryEndpoints, "/query/persona/signer")
	queryEndpoints = append(queryEndpoints, "/query/receipt/list")
	queryEndpoints = append(queryEndpoints, "/query/game/cql")
	return &EndpointsResult{
		TxEndpoints:    txEndpoints,
		QueryEndpoints: queryEndpoints,
	}, nil
}

// Initialize initializes the server. It firsts checks for a port set on the handler via options.
// if no port is found, or a bad port was passed into the option, it falls back to an environment variable,
// CARDINAL_PORT. If not set, it falls back to a default port of 4040.
func (handler *Handler) Initialize() {
	if _, err := strconv.Atoi(handler.Port); err != nil || len(handler.Port) == 0 {
		envPort := os.Getenv("CARDINAL_PORT")
		if _, err := strconv.Atoi(envPort); err == nil {
			handler.Port = envPort
		} else {
			handler.Port = "4040"
		}
	}
	handler.server = &http.Server{
		Addr:    fmt.Sprintf(":%s", handler.Port),
		Handler: handler.Mux,
	}
}

// Serve serves the application, blocking the calling thread.
// Call this in a new go routine to prevent blocking.
func (handler *Handler) Serve() error {
	err := handler.server.ListenAndServe()
	return err
}

func (handler *Handler) Close() error {
	return handler.server.Close()
}

func (handler *Handler) Shutdown() error {
	ctx := context.Background()
	return handler.server.Shutdown(ctx)
}<|MERGE_RESOLUTION|>--- conflicted
+++ resolved
@@ -78,6 +78,7 @@
 		return nil, err
 	}
 
+	//This is here to meet the swagger spec. Actual /events will be intercepted before this route.
 	api.RegisterOperation("GET", "/events", runtime.OperationHandlerFunc(func(params interface{}) (interface{}, error) {
 		return struct{}{}, nil
 	}))
@@ -87,14 +88,9 @@
 	}
 
 	app := middleware.NewContext(specDoc, api, nil)
-<<<<<<< HEAD
-
-	th.Mux.Handle("/", app.APIHandler(nil))
+
+	th.Mux.Handle("/", app.APIHandler(builder))
 	th.Initialize()
-=======
-	th.mux.Handle("/", app.APIHandler(builder))
-	th.initialize()
->>>>>>> 57eca812
 
 	return th, nil
 }
