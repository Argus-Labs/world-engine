package server

import (
	"encoding/json"
	"errors"
	"fmt"
	"net/http"
	"os"
	"strconv"

	"pkg.world.dev/world-engine/cardinal/ecs"
	"pkg.world.dev/world-engine/cardinal/ecs/transaction"
	"pkg.world.dev/world-engine/cardinal/shard"
	"pkg.world.dev/world-engine/sign"

	"github.com/go-openapi/loads"
	"github.com/go-openapi/runtime"
	"github.com/go-openapi/runtime/middleware"
	"github.com/go-openapi/runtime/middleware/untyped"
	"github.com/mitchellh/mapstructure"
)

// Handler is a type that contains endpoints for transactions and queries in a given ecs world.
type Handler struct {
	w                      *ecs.World
	mux                    *http.ServeMux
	server                 *http.Server
	disableSigVerification bool
	port                   string

	// plugins
	adapter shard.WriteAdapter
}

var (
	// ErrorInvalidSignature is returned when a signature is incorrect in some way (e.g. namespace mismatch, nonce invalid,
	// the actual Verify fails). Other failures (e.g. Redis is down) should not wrap this error.
	ErrorInvalidSignature = errors.New("invalid signature")
)

const (
	listTxEndpoint   = "list/tx-endpoints"
	listReadEndpoint = "list/read-endpoints"

	// Don't name this tx-receipts to ensure it doesn't match the prefix for normal transactions
	txReceiptsEndpoint = "transaction-receipts"

	schemaEndpointPrefix = "schema/"

	readPrefix = "read-"
	txPrefix   = "tx-"

	getSignerForPersonaStatusUnknown   = "unknown"
	getSignerForPersonaStatusAvailable = "available"
	getSignerForPersonaStatusAssigned  = "assigned"
)

// NewSwaggerHandler instantiates handler function for creating a swagger server that validates itself based on a swagger spec.
func NewSwaggerHandler(w *ecs.World, pathToSwaggerSpec string, opts ...Option) (*Handler, error) {

	th := &Handler{
		w:   w,
		mux: http.NewServeMux(),
	}
	for _, opt := range opts {
		opt(th)
	}

	specDoc, err := loads.Spec(pathToSwaggerSpec)
	if err != nil {
		return nil, err
	}
	api := untyped.NewAPI(specDoc).WithoutJSONDefaults()
	api.RegisterConsumer("application/json", runtime.JSONConsumer())
	api.RegisterProducer("application/json", runtime.JSONProducer())
	err = registerTxHandlerSwagger(w, api, th)
	if err != nil {
		return nil, err
	}
	err = registerReadHandlerSwagger(w, api, th)
	if err != nil {
		return nil, err
	}

	if err := api.Validate(); err != nil {
		return nil, err
	}

	app := middleware.NewContext(specDoc, api, nil)

	th.mux.Handle("/", app.APIHandler(nil))
	th.initialize()

	return th, nil
}

// utility function to create a swagger handler from a request name, request constructor, request to response function.
func createSwaggerQueryHandler[Request any, Response any](requestName string, requestHandler func(*Request) (*Response, error)) runtime.OperationHandlerFunc {
	return func(params interface{}) (interface{}, error) {
		request, ok := getValueFromParams[Request](params, requestName)
		if !ok {
			return nil, errors.New(fmt.Sprintf("could not find %s in parameters", requestName))
		}
		resp, err := requestHandler(request)
		if err != nil {
			return nil, err
		}
		return resp, nil
	}
}

// utility function to extract parameters from swagger handlers
func getValueFromParams[T any](params interface{}, name string) (*T, bool) {
	data, ok := params.(map[string]interface{})
	if !ok {
		return nil, ok
	}
	mappedStructUntyped, ok := data[name]
	if !ok {
		return nil, ok
	}
	mappedStruct, ok := mappedStructUntyped.(map[string]interface{})
	if !ok {
		return nil, ok
	}
	value := new(T)
	err := mapstructure.Decode(mappedStruct, value)
	if err != nil {
		return nil, ok
	}
	return value, true
}

<<<<<<< HEAD
func processTxParams(params interface{}, pathParam string, txNameToTx map[string]transaction.ITransaction, handler *Handler) (
	payload []byte, sp *sign.SignedPayload,
	tx transaction.ITransaction, err error) {
	mappedParams, ok := params.(map[string]interface{})
	if !ok {
		err = errors.New("params not readable")
		return
	}

	if len(pathParam) > 0 {
		txType, ok := mappedParams[pathParam]
		if !ok {
			err = errors.New("params do not contain txType from the path /tx/game/{txType}")
		}
		txTypeString, ok := txType.(string)
		if !ok {
			err = errors.New("txType needs to be a string from path")
			return
		}
		tx, ok = txNameToTx[txTypeString]
		if !ok {
			err = errors.New(fmt.Sprintf("could not locate transaction type: %s", txTypeString))
		}
	}

	txBody, ok := mappedParams["txBody"]
	if !ok {
		err = errors.New("params do not contain txBody from the body of the http request")
		return
	}
	txBodyMap, ok := txBody.(map[string]interface{})
	if !ok {
		err = errors.New("txBody needs to be a json object in the body")

	}
	payload, sp, err = handler.verifySignatureOfMapRequest(txBodyMap, false)
	if err != nil {
		return
	}
	return
=======
func getTxFromParams(pathParam string, params interface{}, txNameToTx map[string]transaction.ITransaction) (transaction.ITransaction, error) {
	mappedParams, ok := params.(map[string]interface{})
	if !ok {
		return nil, errors.New("params not readable")
	}
	txType, ok := mappedParams[pathParam]
	if !ok {
		return nil, errors.New("params do not contain txType from the path /tx/game/{txType}")
	}
	txTypeString, ok := txType.(string)
	if !ok {
		return nil, errors.New("txType needs to be a string from path")
	}
	tx, ok := txNameToTx[txTypeString]
	if !ok {
		return nil, errors.New(fmt.Sprintf("could not locate transaction type: %s", txTypeString))
	}
	return tx, nil
}

func getBodyAndSigFromParams(
	params interface{},
	handler *Handler) ([]byte, *sign.SignedPayload, error) {
	mappedParams, ok := params.(map[string]interface{})
	if !ok {
		return nil, nil, errors.New("params not readable")
	}
	txBody, ok := mappedParams["txBody"]
	if !ok {
		return nil, nil, errors.New("params do not contain txBody from the body of the http request")
	}
	txBodyMap, ok := txBody.(map[string]interface{})
	if !ok {
		return nil, nil, errors.New("txBody needs to be a json object in the body")

	}
	payload, sp, err := handler.verifySignatureOfMapRequest(txBodyMap, false)
	if err != nil {
		return nil, nil, err
	}
	return payload, sp, nil
>>>>>>> d5f964cc
}

func processTxBodyMap(tx transaction.ITransaction, payload []byte, sp *sign.SignedPayload, handler *Handler) (*TransactionReply, error) {
	rawJsonResult, err := handler.processTransaction(tx, payload, sp)
	transactionReply := new(TransactionReply)
	err = json.Unmarshal(rawJsonResult, transactionReply)
	if err != nil {
		return nil, err
	}
	return transactionReply, nil
}

// register transaction handlers on swagger server
func registerTxHandlerSwagger(world *ecs.World, api *untyped.API, handler *Handler) error {
	//var txEndpoints []string

	// Register tx endpoints
	txs, err := world.ListTransactions()
	if err != nil {
		return err
	}

	txNameToTx := make(map[string]transaction.ITransaction)
	for _, tx := range txs {
		txNameToTx[tx.Name()] = tx
	}

	gameHandler := runtime.OperationHandlerFunc(func(params interface{}) (interface{}, error) {
<<<<<<< HEAD
		payload, sp, tx, err := processTxParams(params, "txType", txNameToTx, handler)
		if err != nil {
			return nil, err
		}
		if tx.Name() == ecs.AuthorizePersonaAddressTx.Name() {
			return nil, errors.New(fmt.Sprintf("This route should not process %s, use tx/persona/%s", tx.Name(), ecs.AuthorizePersonaAddressTx.Name()))
		}
		return processTxBodyMap(tx, payload, sp, handler)
=======
		//TODO implement and test game handler.
		//txBodyMap, payload, sp, tx, err := processTxParams(params, "txType", txNameToTx, handler)
		//if err != nil {
		//	return nil, err
		//}
		//if tx.Name() == ecs.AuthorizePersonaAddressTx.Name() {
		//	return nil, errors.New(fmt.Sprintf("This route should not process %s, use tx/persona/%s", tx.Name(), ecs.AuthorizePersonaAddressTx.Name()))
		//}
		//return processTxBodyMap(txBodyMap, tx, payload, sp, handler)
		return nil, errors.New("not implemented")
>>>>>>> d5f964cc
	})

	// will be moved to ecs
	createPersonaHandler := runtime.OperationHandlerFunc(func(params interface{}) (interface{}, error) {
		return ecs.CreatePersonaTransactionResult{Success: true}, errors.New("not implemented")
	})

	// will be moved to ecs
	authorizePersonaAddressHandler := runtime.OperationHandlerFunc(func(params interface{}) (interface{}, error) {
<<<<<<< HEAD
		payload, sp, _, err := processTxParams(params, "", txNameToTx, handler)
		if err != nil {
			return nil, err
		}
		return processTxBodyMap(ecs.AuthorizePersonaAddressTx, payload, sp, handler)
=======
		rawPayload, signedPayload, err := getBodyAndSigFromParams(params, handler)
		if err != nil {
			return nil, err
		}
		return processTxBodyMap(ecs.AuthorizePersonaAddressTx, rawPayload, signedPayload, handler)
>>>>>>> d5f964cc
	})
	api.RegisterOperation("POST", "/tx/game/{txType}", gameHandler)
	api.RegisterOperation("POST", "/tx/persona/create-persona", createPersonaHandler)
	api.RegisterOperation("POST", "/tx/persona/authorize-persona-address", authorizePersonaAddressHandler)

	return nil
}

// EndpointsResult result struct for /query/http/endpoints
type EndpointsResult struct {
	TxEndpoints    []string `json:"tx_endpoints"`
	QueryEndpoints []string `json:"query_endpoints"`
}

func createAllEndpoints(world *ecs.World) (*EndpointsResult, error) {
	txs, err := world.ListTransactions()
	txEndpoints := make([]string, 0, len(txs))
	if err != nil {
		return nil, err
	}
	for _, tx := range txs {
		if tx.Name() != ecs.CreatePersonaTx.Name() && tx.Name() != ecs.AuthorizePersonaAddressTx.Name() {
			txEndpoints = append(txEndpoints, "/tx/game/"+tx.Name())
		} else {
			txEndpoints = append(txEndpoints, "/tx/persona/"+tx.Name())
		}
	}

	queryEndpoints := make([]string, 0, len(world.ListReads())+3)
	for _, read := range world.ListReads() {
		queryEndpoints = append(queryEndpoints, "/query/game/"+read.Name())
	}
	queryEndpoints = append(queryEndpoints, "/query/http/endpoints")
	queryEndpoints = append(queryEndpoints, "/query/persona/signer")
	queryEndpoints = append(queryEndpoints, "/query/receipt/list")
	return &EndpointsResult{
		TxEndpoints:    txEndpoints,
		QueryEndpoints: queryEndpoints,
	}, nil
}

// register query endpoints for swagger server
func registerReadHandlerSwagger(world *ecs.World, api *untyped.API, handler *Handler) error {
	//var txEndpoints []string
	readNameToReadType := make(map[string]ecs.IRead)
	for _, read := range world.ListReads() {
		readNameToReadType[read.Name()] = read
	}

	// query/game/{readType} is a dynamic route that must dynamically handle things thus it can't use
	// the createSwaggerQueryHandler utility function below as the Request and Reply types are dynamic.
	gameHandler := runtime.OperationHandlerFunc(func(params interface{}) (interface{}, error) {
		mapStruct, ok := params.(map[string]interface{})
		if !ok {
			return nil, errors.New("invalid parameter input, map could not be created")
		}
		readTypeUntyped, ok := mapStruct["readType"]
		if !ok {
			return nil, errors.New("readType parameter not found")
		}
		readTypeString, ok := readTypeUntyped.(string)
		if !ok {
			return nil, fmt.Errorf("readType was the wrong type, it should be a string from the path")
		}
		outputType, ok := readNameToReadType[readTypeString]
		if !ok {
			return nil, fmt.Errorf(fmt.Sprintf("readType of type %s does not exist", readTypeString))
		}

		bodyData, ok := mapStruct["readBody"]
		if !ok {
			return nil, errors.New("readBody parameter not found")
		}
		bodyDataAsMap, ok := bodyData.(map[string]interface{})
		if !ok {
			return nil, errors.New("data not convertable to map")
		}

		//Huge hack.
		//the json body comes in as a map.
		//go-swagger validates all the data and shoves it into a map
		//I can't get the relevant Request Type associated with the Read here
		//So I convert that map into raw json
		//Then I have IRead.HandleReadRaw just output a rawJsonReply.
		//I convert that into a json.RawMessage which go-swagger will validate.
		rawJsonBody, err := json.Marshal(bodyDataAsMap)
		if err != nil {
			return nil, err
		}
		rawJsonReply, err := outputType.HandleReadRaw(world, rawJsonBody)
		if err != nil {
			return nil, err
		}
		return json.RawMessage(rawJsonReply), nil

	})
	endpoints, err := createAllEndpoints(world)
	if err != nil {
		return err
	}
	listHandler := runtime.OperationHandlerFunc(func(params interface{}) (interface{}, error) {
		return endpoints, nil
	})

	// Will be moved to ecs.
	personaHandler := createSwaggerQueryHandler[ReadPersonaSignerRequest, ReadPersonaSignerResponse](
		"ReadPersonaSignerRequest",
		handler.getPersonaSignerResponse)

	receiptsHandler := createSwaggerQueryHandler[ListTxReceiptsRequest, ListTxReceiptsReply](
		"ListTxReceiptsRequest",
		getListTxReceiptsReplyFromRequest(world),
	)

	api.RegisterOperation("POST", "/query/game/{readType}", gameHandler)
	api.RegisterOperation("POST", "/query/http/endpoints", listHandler)
	api.RegisterOperation("POST", "/query/persona/signer", personaHandler)
	api.RegisterOperation("POST", "/query/receipts/list", receiptsHandler)

	return nil
}

// NewHandler returns a new Handler that can handle HTTP requests. An HTTP endpoint for each
// transaction and read registered with the given world is automatically created. The server runs on a default port
// of 4040, but can be changed via options or by setting an environment variable with key CARDINAL_PORT.
func NewHandler(w *ecs.World, opts ...Option) (*Handler, error) {
	th := &Handler{
		w:   w,
		mux: http.NewServeMux(),
	}
	for _, opt := range opts {
		opt(th)
	}

	if th.disableSigVerification {
		w.Logger.Warn().Msg("disable signature verification enabled. Do not enable this in production.")
	}

	// register tx endpoints
	if err := registerTxHandlers(w, th); err != nil {
		return nil, fmt.Errorf("failed to register tx handlers: %w", err)
	}

	// register read endpoints
	if err := registerReadHandlers(w, th); err != nil {
		return nil, fmt.Errorf("failed to register read handlers: %w", err)
	}

	if err := registerReceiptEndpoints(w, th); err != nil {
		return nil, fmt.Errorf("failed to register receipt handlers: %w", err)
	}

	th.initialize()
	return th, nil
}

// initialize initializes the server. It firsts checks for a port set on the handler via options.
// if no port is found, or a bad port was passed into the option, it falls back to an environment variable,
// CARDINAL_PORT. If not set, it falls back to a default port of 4040.
func (t *Handler) initialize() {
	if _, err := strconv.Atoi(t.port); err != nil || len(t.port) == 0 {
		envPort := os.Getenv("CARDINAL_PORT")
		if _, err := strconv.Atoi(envPort); err == nil {
			t.port = envPort
		} else {
			t.port = "4040"
		}
	}
	t.server = &http.Server{
		Addr:    fmt.Sprintf(":%s", t.port),
		Handler: t.mux,
	}
}

// Serve sets up the endpoints passed in by the user, as well as a special "/list" endpoint, that informs consumers
// what endpoints the user set up in the Handler. Then, it serves the application, blocking the main thread.
// Please us `go txh.Serve()` if you do not want to block execution after calling this function.
// Will default to env var "CARDINAL_PORT". If that's not set correctly then will default to port 4040
// if no correct port was previously set.
func (t *Handler) Serve() error {
	return t.server.ListenAndServe()
}

func (t *Handler) Close() error {
	return t.server.Close()
}<|MERGE_RESOLUTION|>--- conflicted
+++ resolved
@@ -131,48 +131,6 @@
 	return value, true
 }
 
-<<<<<<< HEAD
-func processTxParams(params interface{}, pathParam string, txNameToTx map[string]transaction.ITransaction, handler *Handler) (
-	payload []byte, sp *sign.SignedPayload,
-	tx transaction.ITransaction, err error) {
-	mappedParams, ok := params.(map[string]interface{})
-	if !ok {
-		err = errors.New("params not readable")
-		return
-	}
-
-	if len(pathParam) > 0 {
-		txType, ok := mappedParams[pathParam]
-		if !ok {
-			err = errors.New("params do not contain txType from the path /tx/game/{txType}")
-		}
-		txTypeString, ok := txType.(string)
-		if !ok {
-			err = errors.New("txType needs to be a string from path")
-			return
-		}
-		tx, ok = txNameToTx[txTypeString]
-		if !ok {
-			err = errors.New(fmt.Sprintf("could not locate transaction type: %s", txTypeString))
-		}
-	}
-
-	txBody, ok := mappedParams["txBody"]
-	if !ok {
-		err = errors.New("params do not contain txBody from the body of the http request")
-		return
-	}
-	txBodyMap, ok := txBody.(map[string]interface{})
-	if !ok {
-		err = errors.New("txBody needs to be a json object in the body")
-
-	}
-	payload, sp, err = handler.verifySignatureOfMapRequest(txBodyMap, false)
-	if err != nil {
-		return
-	}
-	return
-=======
 func getTxFromParams(pathParam string, params interface{}, txNameToTx map[string]transaction.ITransaction) (transaction.ITransaction, error) {
 	mappedParams, ok := params.(map[string]interface{})
 	if !ok {
@@ -214,7 +172,6 @@
 		return nil, nil, err
 	}
 	return payload, sp, nil
->>>>>>> d5f964cc
 }
 
 func processTxBodyMap(tx transaction.ITransaction, payload []byte, sp *sign.SignedPayload, handler *Handler) (*TransactionReply, error) {
@@ -243,8 +200,11 @@
 	}
 
 	gameHandler := runtime.OperationHandlerFunc(func(params interface{}) (interface{}, error) {
-<<<<<<< HEAD
-		payload, sp, tx, err := processTxParams(params, "txType", txNameToTx, handler)
+		payload, sp, err := getBodyAndSigFromParams(params, handler)
+		if err != nil {
+			return nil, err
+		}
+		tx, err := getTxFromParams("txType", params, txNameToTx)
 		if err != nil {
 			return nil, err
 		}
@@ -252,18 +212,6 @@
 			return nil, errors.New(fmt.Sprintf("This route should not process %s, use tx/persona/%s", tx.Name(), ecs.AuthorizePersonaAddressTx.Name()))
 		}
 		return processTxBodyMap(tx, payload, sp, handler)
-=======
-		//TODO implement and test game handler.
-		//txBodyMap, payload, sp, tx, err := processTxParams(params, "txType", txNameToTx, handler)
-		//if err != nil {
-		//	return nil, err
-		//}
-		//if tx.Name() == ecs.AuthorizePersonaAddressTx.Name() {
-		//	return nil, errors.New(fmt.Sprintf("This route should not process %s, use tx/persona/%s", tx.Name(), ecs.AuthorizePersonaAddressTx.Name()))
-		//}
-		//return processTxBodyMap(txBodyMap, tx, payload, sp, handler)
-		return nil, errors.New("not implemented")
->>>>>>> d5f964cc
 	})
 
 	// will be moved to ecs
@@ -273,19 +221,11 @@
 
 	// will be moved to ecs
 	authorizePersonaAddressHandler := runtime.OperationHandlerFunc(func(params interface{}) (interface{}, error) {
-<<<<<<< HEAD
-		payload, sp, _, err := processTxParams(params, "", txNameToTx, handler)
-		if err != nil {
-			return nil, err
-		}
-		return processTxBodyMap(ecs.AuthorizePersonaAddressTx, payload, sp, handler)
-=======
 		rawPayload, signedPayload, err := getBodyAndSigFromParams(params, handler)
 		if err != nil {
 			return nil, err
 		}
 		return processTxBodyMap(ecs.AuthorizePersonaAddressTx, rawPayload, signedPayload, handler)
->>>>>>> d5f964cc
 	})
 	api.RegisterOperation("POST", "/tx/game/{txType}", gameHandler)
 	api.RegisterOperation("POST", "/tx/persona/create-persona", createPersonaHandler)
