package server

import (
	"errors"
	"fmt"
<<<<<<< HEAD
	"log"
=======
>>>>>>> 1bf9a832
	"net/http"
	"os"
	"strconv"

	"github.com/mitchellh/mapstructure"
	"pkg.world.dev/world-engine/cardinal/ecs/transaction"

	"pkg.world.dev/world-engine/cardinal/ecs"
	"pkg.world.dev/world-engine/cardinal/ecs/transaction"
	"pkg.world.dev/world-engine/cardinal/shard"

	"github.com/go-openapi/loads"
<<<<<<< HEAD
	swagger_runtime "github.com/go-openapi/runtime"
=======
	"github.com/go-openapi/runtime"
>>>>>>> 1bf9a832
	"github.com/go-openapi/runtime/middleware"
	"github.com/go-openapi/runtime/middleware/untyped"
)

// Handler is a type that contains endpoints for transactions and queries in a given ecs world.
type Handler struct {
	w                      *ecs.World
	mux                    *http.ServeMux
	server                 *http.Server
	disableSigVerification bool
	port                   string

	// plugins
	adapter shard.WriteAdapter
}

var (
	// ErrorInvalidSignature is returned when a signature is incorrect in some way (e.g. namespace mismatch, nonce invalid,
	// the actual Verify fails). Other failures (e.g. Redis is down) should not wrap this error.
	ErrorInvalidSignature = errors.New("invalid signature")
)

const (
	listTxEndpoint   = "list/tx-endpoints"
	listReadEndpoint = "list/read-endpoints"

	// Don't name this tx-receipts to ensure it doesn't match the prefix for normal transactions
	txReceiptsEndpoint = "transaction-receipts"

	schemaEndpointPrefix = "schema/"

	readPrefix = "read-"
	txPrefix   = "tx-"

	getSignerForPersonaStatusUnknown   = "unknown"
	getSignerForPersonaStatusAvailable = "available"
	getSignerForPersonaStatusAssigned  = "assigned"
)

// NewSwaggerHandler instantiates handler function for creating a swagger server that validates itself based on a swagger spec.
func NewSwaggerHandler(w *ecs.World, pathToSwaggerSpec string, opts ...Option) (*Handler, error) {

	th := &Handler{
		w:   w,
		mux: http.NewServeMux(),
	}
	for _, opt := range opts {
		opt(th)
	}

	specDoc, err := loads.Spec(pathToSwaggerSpec)
	if err != nil {
		return nil, err
	}
	api := untyped.NewAPI(specDoc).WithoutJSONDefaults()
	api.RegisterConsumer("application/json", swagger_runtime.JSONConsumer())
	api.RegisterProducer("application/json", swagger_runtime.JSONProducer())
	err = registerTxHandlerSwagger(w, api, th)
	if err != nil {
		return nil, err
	}
	err = registerReadHandlerSwagger(w, api, th)
	if err != nil {
		return nil, err
	}

	if err := api.Validate(); err != nil {
		return nil, err
	}

	app := middleware.NewContext(specDoc, api, nil)

	th.mux.Handle("/", app.APIHandler(nil))
	th.initialize()

	return th, nil
}

// utility function to create a swagger handler from a request name, request constructor, request to response function.
func createSwaggerHandler[Request any, Response any](requestName string, createRequest func() Request, requestHandler func(*Request) (*Response, error)) swagger_runtime.OperationHandlerFunc {
	return func(params interface{}) (interface{}, error) {
		request := createRequest()
		ok := getValueFromParams[Request](&params, requestName, &request)
		if !ok {
			return nil, errors.New(fmt.Sprintf("could not find %s in parameters", requestName))
		}
		resp, err := requestHandler(&request)
		if err != nil {
			return nil, err
		}
		return resp, nil
	}
}

// utility function to extract parameters from swagger handlers
<<<<<<< HEAD
func getValueFromParams[T any](params *interface{}, name string, value *T) bool {
	data, ok := (*params).(map[string]interface{})
=======
func getValueFromParams(params interface{}, name string) (interface{}, bool) {
	data, ok := (params).(map[string]interface{})
>>>>>>> 1bf9a832
	if !ok {
		return ok
	}
	mappedStructUntyped, ok := data[name]
	if !ok {
		return ok
	}
	mappedStruct, ok := mappedStructUntyped.(map[string]interface{})
	if !ok {
		return ok
	}
	err := mapstructure.Decode(mappedStruct, value)
	if err != nil {
		return ok
	}
	return true
}

// register transaction handlers on swagger server
func registerTxHandlerSwagger(world *ecs.World, api *untyped.API, handler *Handler) error {
	//var txEndpoints []string

	// Register tx endpoints
	txs, err := world.ListTransactions()
	if err != nil {
		return err
	}

	txNameToTx := make(map[string]transaction.ITransaction)
	for _, tx := range txs {
		txNameToTx[tx.Name()] = tx
	}

<<<<<<< HEAD
	coreHandler := swagger_runtime.OperationHandlerFunc(func(params interface{}) (interface{}, error) {
		//txType, ok := getValueFromParams(&params, "txType")
		//if !ok {
		//	return nil, errors.New("txType not found in params")
		//}
		//txTypeString, ok := txType.(string)
		//if !ok {
		//	return nil, errors.New("txType was not a string")
		//}
		//fmt.Print(txTypeString)
=======
	gameHandler := runtime.OperationHandlerFunc(func(params interface{}) (interface{}, error) {
>>>>>>> 1bf9a832
		return TransactionReply{
			TxHash: "",
			Tick:   0,
		}, errors.New("not implemented")
	})

	// will be moved to ecs
	createPersonaHandler := runtime.OperationHandlerFunc(func(params interface{}) (interface{}, error) {
		return ecs.CreatePersonaTransactionResult{Success: true}, errors.New("not implemented")
	})

	// will be moved to ecs
	authorizePersonaAddressHandler := runtime.OperationHandlerFunc(func(i interface{}) (interface{}, error) {
		return ecs.AuthorizePersonaAddressResult{Success: true}, errors.New("not implemented")
	})
	api.RegisterOperation("POST", "/tx/game/{txType}", gameHandler)
	api.RegisterOperation("POST", "/tx/persona/create-persona", createPersonaHandler)
	api.RegisterOperation("POST", "/tx/persona/authorize-persona-address", authorizePersonaAddressHandler)

	return nil
}

// result struct for /query/http/endpoints
type EndpointsResult struct {
	TxEndpoints    []string `json:"tx_endpoints"`
	QueryEndpoints []string `json:"query_endpoints"`
}

func createAllEndpoints(world *ecs.World) (*EndpointsResult, error) {
	txs, err := world.ListTransactions()
	txEndpoints := make([]string, 0, len(txs))
	if err != nil {
		return nil, err
	}
	for _, tx := range txs {
		if tx.Name() != ecs.CreatePersonaTx.Name() && tx.Name() != ecs.AuthorizePersonaAddressTx.Name() {
			txEndpoints = append(txEndpoints, "/tx/game/"+tx.Name())
		} else {
			txEndpoints = append(txEndpoints, "/tx/persona/"+tx.Name())
		}
	}

	queryEndpoints := make([]string, 0, len(world.ListReads())+3)
	for _, read := range world.ListReads() {
		queryEndpoints = append(queryEndpoints, "/query/game/"+read.Name())
	}
	queryEndpoints = append(queryEndpoints, "/query/http/endpoints")
	queryEndpoints = append(queryEndpoints, "/query/persona/signer")
	queryEndpoints = append(queryEndpoints, "/query/receipt/list")
	return &EndpointsResult{
		TxEndpoints:    txEndpoints,
		QueryEndpoints: queryEndpoints,
	}, nil
}

// register query endpoints for swagger server
func registerReadHandlerSwagger(world *ecs.World, api *untyped.API, handler *Handler) error {
	//var txEndpoints []string
	gameHandler := runtime.OperationHandlerFunc(func(params interface{}) (interface{}, error) {
		return struct {
			test string
		}{test: "test"}, errors.New("not implemented")
	})
	endpoints, err := createAllEndpoints(world)
	if err != nil {
		return err
	}
	listHandler := runtime.OperationHandlerFunc(func(params interface{}) (interface{}, error) {
		return endpoints, nil
	})
<<<<<<< HEAD
	personaHandler := createSwaggerHandler[ReadPersonaSignerRequest, ReadPersonaSignerResponse](
		"ReadPersonaSignerRequest",
		makeReadPersonaSignerRequest,
		handler.getPersonaSignerResponse)
	receiptsHandler := swagger_runtime.OperationHandlerFunc(func(i interface{}) (interface{}, error) {
=======

	// Will be moved to ecs.
	personaHandler := runtime.OperationHandlerFunc(func(i interface{}) (interface{}, error) {
		return ReadPersonaSignerResponse{Status: "", SignerAddress: ""}, errors.New("not implemented")
	})
	receiptsHandler := runtime.OperationHandlerFunc(func(i interface{}) (interface{}, error) {
>>>>>>> 1bf9a832
		return struct {
			start_tick uint64
			end_tick   uint64
			Receipt    []struct {
				tx_hash string
				tick    uint64
				result  interface{}
				errors  []string
			}
		}{start_tick: 0, end_tick: 0, Receipt: []struct {
			tx_hash string
			tick    uint64
			result  interface{}
			errors  []string
		}{}}, errors.New("not implemented")
	})
<<<<<<< HEAD
	api.RegisterOperation("GET", "/query/core/{readType}", coreHandler)
	api.RegisterOperation("GET", "/query/http/endpoints", listHandler)
	api.RegisterOperation("POST", "/query/persona/signer", personaHandler)
	api.RegisterOperation("GET", "/query/receipts/submit", receiptsHandler)
=======
	api.RegisterOperation("POST", "/query/game/{readType}", gameHandler)
	api.RegisterOperation("POST", "/query/http/endpoints", listHandler)
	api.RegisterOperation("POST", "/query/persona/signer", personaHandler)
	api.RegisterOperation("POST", "/query/receipts/list", receiptsHandler)
>>>>>>> 1bf9a832

	return nil
}

// NewHandler returns a new Handler that can handle HTTP requests. An HTTP endpoint for each
// transaction and read registered with the given world is automatically created. The server runs on a default port
// of 4040, but can be changed via options or by setting an environment variable with key CARDINAL_PORT.
func NewHandler(w *ecs.World, opts ...Option) (*Handler, error) {
	th := &Handler{
		w:   w,
		mux: http.NewServeMux(),
	}
	for _, opt := range opts {
		opt(th)
	}

	// register tx endpoints
	if err := registerTxHandlers(w, th); err != nil {
		return nil, fmt.Errorf("failed to register tx handlers: %w", err)
	}

	// register read endpoints
	if err := registerReadHandlers(w, th); err != nil {
		return nil, fmt.Errorf("failed to register read handlers: %w", err)
	}

	if err := registerReceiptEndpoints(w, th); err != nil {
		return nil, fmt.Errorf("failed to register receipt handlers: %w", err)
	}

	th.initialize()
	return th, nil
}

// initialize initializes the server. It firsts checks for a port set on the handler via options.
// if no port is found, or a bad port was passed into the option, it falls back to an environment variable,
// CARDINAL_PORT. If not set, it falls back to a default port of 4040.
func (t *Handler) initialize() {
	if _, err := strconv.Atoi(t.port); err != nil || len(t.port) == 0 {
		envPort := os.Getenv("CARDINAL_PORT")
		if _, err := strconv.Atoi(envPort); err == nil {
			t.port = envPort
		} else {
			t.port = "4040"
		}
	}
	t.server = &http.Server{
		Addr:    fmt.Sprintf(":%s", t.port),
		Handler: t.mux,
	}
}

// Serve sets up the endpoints passed in by the user, as well as a special "/list" endpoint, that informs consumers
// what endpoints the user set up in the Handler. Then, it serves the application, blocking the main thread.
// Please us `go txh.Serve()` if you do not want to block execution after calling this function.
// Will default to env var "CARDINAL_PORT". If that's not set correctly then will default to port 4040
// if no correct port was previously set.
func (t *Handler) Serve() error {
	return t.server.ListenAndServe()
}

func (t *Handler) Close() error {
	return t.server.Close()
}<|MERGE_RESOLUTION|>--- conflicted
+++ resolved
@@ -3,29 +3,19 @@
 import (
 	"errors"
 	"fmt"
-<<<<<<< HEAD
-	"log"
-=======
->>>>>>> 1bf9a832
 	"net/http"
 	"os"
 	"strconv"
 
-	"github.com/mitchellh/mapstructure"
-	"pkg.world.dev/world-engine/cardinal/ecs/transaction"
-
 	"pkg.world.dev/world-engine/cardinal/ecs"
 	"pkg.world.dev/world-engine/cardinal/ecs/transaction"
 	"pkg.world.dev/world-engine/cardinal/shard"
 
 	"github.com/go-openapi/loads"
-<<<<<<< HEAD
-	swagger_runtime "github.com/go-openapi/runtime"
-=======
 	"github.com/go-openapi/runtime"
->>>>>>> 1bf9a832
 	"github.com/go-openapi/runtime/middleware"
 	"github.com/go-openapi/runtime/middleware/untyped"
+	"github.com/mitchellh/mapstructure"
 )
 
 // Handler is a type that contains endpoints for transactions and queries in a given ecs world.
@@ -79,8 +69,8 @@
 		return nil, err
 	}
 	api := untyped.NewAPI(specDoc).WithoutJSONDefaults()
-	api.RegisterConsumer("application/json", swagger_runtime.JSONConsumer())
-	api.RegisterProducer("application/json", swagger_runtime.JSONProducer())
+	api.RegisterConsumer("application/json", runtime.JSONConsumer())
+	api.RegisterProducer("application/json", runtime.JSONProducer())
 	err = registerTxHandlerSwagger(w, api, th)
 	if err != nil {
 		return nil, err
@@ -103,7 +93,7 @@
 }
 
 // utility function to create a swagger handler from a request name, request constructor, request to response function.
-func createSwaggerHandler[Request any, Response any](requestName string, createRequest func() Request, requestHandler func(*Request) (*Response, error)) swagger_runtime.OperationHandlerFunc {
+func createSwaggerHandler[Request any, Response any](requestName string, createRequest func() Request, requestHandler func(*Request) (*Response, error)) runtime.OperationHandlerFunc {
 	return func(params interface{}) (interface{}, error) {
 		request := createRequest()
 		ok := getValueFromParams[Request](&params, requestName, &request)
@@ -119,13 +109,8 @@
 }
 
 // utility function to extract parameters from swagger handlers
-<<<<<<< HEAD
 func getValueFromParams[T any](params *interface{}, name string, value *T) bool {
 	data, ok := (*params).(map[string]interface{})
-=======
-func getValueFromParams(params interface{}, name string) (interface{}, bool) {
-	data, ok := (params).(map[string]interface{})
->>>>>>> 1bf9a832
 	if !ok {
 		return ok
 	}
@@ -159,20 +144,7 @@
 		txNameToTx[tx.Name()] = tx
 	}
 
-<<<<<<< HEAD
-	coreHandler := swagger_runtime.OperationHandlerFunc(func(params interface{}) (interface{}, error) {
-		//txType, ok := getValueFromParams(&params, "txType")
-		//if !ok {
-		//	return nil, errors.New("txType not found in params")
-		//}
-		//txTypeString, ok := txType.(string)
-		//if !ok {
-		//	return nil, errors.New("txType was not a string")
-		//}
-		//fmt.Print(txTypeString)
-=======
 	gameHandler := runtime.OperationHandlerFunc(func(params interface{}) (interface{}, error) {
->>>>>>> 1bf9a832
 		return TransactionReply{
 			TxHash: "",
 			Tick:   0,
@@ -243,20 +215,13 @@
 	listHandler := runtime.OperationHandlerFunc(func(params interface{}) (interface{}, error) {
 		return endpoints, nil
 	})
-<<<<<<< HEAD
+
+	// Will be moved to ecs.
 	personaHandler := createSwaggerHandler[ReadPersonaSignerRequest, ReadPersonaSignerResponse](
 		"ReadPersonaSignerRequest",
 		makeReadPersonaSignerRequest,
 		handler.getPersonaSignerResponse)
-	receiptsHandler := swagger_runtime.OperationHandlerFunc(func(i interface{}) (interface{}, error) {
-=======
-
-	// Will be moved to ecs.
-	personaHandler := runtime.OperationHandlerFunc(func(i interface{}) (interface{}, error) {
-		return ReadPersonaSignerResponse{Status: "", SignerAddress: ""}, errors.New("not implemented")
-	})
 	receiptsHandler := runtime.OperationHandlerFunc(func(i interface{}) (interface{}, error) {
->>>>>>> 1bf9a832
 		return struct {
 			start_tick uint64
 			end_tick   uint64
@@ -273,17 +238,10 @@
 			errors  []string
 		}{}}, errors.New("not implemented")
 	})
-<<<<<<< HEAD
-	api.RegisterOperation("GET", "/query/core/{readType}", coreHandler)
-	api.RegisterOperation("GET", "/query/http/endpoints", listHandler)
-	api.RegisterOperation("POST", "/query/persona/signer", personaHandler)
-	api.RegisterOperation("GET", "/query/receipts/submit", receiptsHandler)
-=======
 	api.RegisterOperation("POST", "/query/game/{readType}", gameHandler)
 	api.RegisterOperation("POST", "/query/http/endpoints", listHandler)
 	api.RegisterOperation("POST", "/query/persona/signer", personaHandler)
 	api.RegisterOperation("POST", "/query/receipts/list", receiptsHandler)
->>>>>>> 1bf9a832
 
 	return nil
 }
