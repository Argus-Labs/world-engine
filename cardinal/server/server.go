package server

import (
	_ "embed"
	"encoding/json"
	"errors"
	"fmt"
	"github.com/gofiber/contrib/swagger"
	"github.com/gofiber/fiber/v2"
	"github.com/rotisserie/eris"
	"github.com/rs/zerolog/log"
	"os"
	"pkg.world.dev/world-engine/cardinal/ecs"
<<<<<<< HEAD
	"sync"
	"sync/atomic"
=======
)

// Handler is a type that contains endpoints for messages and queries in a given ecs world.
type Handler struct {
	w                      *ecs.Engine
	Mux                    *http.ServeMux
	server                 *http.Server
	disableSigVerification bool
	Port                   string
	withCORS               bool
	running                atomic.Bool
	shutdownMutex          sync.Mutex
}

var (
	// ErrInvalidSignature is returned when a signature is incorrect in some way (e.g. namespace mismatch, nonce invalid,
	// the actual Verify fails). Other failures (e.g. Redis is down) should not wrap this error.
	ErrInvalidSignature = errors.New("invalid signature")
>>>>>>> af0ba976
)

const (
	defaultPort = "4040"
)

var (
	//go:embed swagger.yml
	swaggerData []byte
)

type Server struct {
	eng *ecs.Engine
	app *fiber.App

	port string

	txPrefix      string
	queryPrefix   string
	txWildCard    string
	queryWildCard string

	disableSignatureVerification bool
	withCORS                     bool
	disableSwagger               bool

	running       atomic.Bool
	shutdownMutex sync.Mutex
}

func New(eng *ecs.Engine, opts ...Option) (*Server, error) {
	s := &Server{
		eng:           eng,
		app:           fiber.New(),
		txPrefix:      "/tx/game/",
		txWildCard:    "{txType}",
		queryPrefix:   "/query/game/",
		queryWildCard: "{queryType}",
		port:          defaultPort,
	}
	for _, opt := range opts {
		opt(s)
	}

	if !s.disableSwagger {
		s.setupSwagger()
	}

	err := s.registerHandlers()
	// Print the router stack in JSON format
	data, _ := json.MarshalIndent(s.app.Stack(), "", "  ")
	fmt.Println(string(data))
	return s, err
}

// Serve serves the application, blocking the calling thread.
// Call this in a new go routine to prevent blocking.
func (s *Server) Serve() error {
	hostname, err := os.Hostname()
	if err != nil {
		return eris.Wrap(err, "error getting hostname")
	}
	log.Info().Msgf("serving at %s:%s", hostname, s.port)
	s.running.Store(true)
	err = s.app.Listen(":" + s.port)
	if err != nil {
		return eris.Wrap(err, "error starting Fiber app")
	}
	s.running.Store(false)
	return nil
}

func (s *Server) Shutdown() {
	err := s.app.Shutdown()
	if err != nil {
		log.Fatal().Err(err).Msg("failed to shutdown server")
	}
}

func (s *Server) setupSwagger() {
	file, err := os.CreateTemp("", "")
	if err != nil {
		panic("could not create temp file for swaggerFile")
	}
	_, err = file.Write(swaggerData)
	if err != nil {
		panic("could not write swaggerFile to temp file")
	}
	// Setup swagger docs at /docs
	cfg := swagger.Config{
		FilePath: file.Name(),
		Title:    "World Engine API Docs",
	}
	s.app.Use(swagger.New(cfg))
}

func (s *Server) registerHandlers() error {

	return errors.Join(
		s.registerTransactionHandler(fmt.Sprintf("%s:%s", s.txPrefix, s.txWildCard)),
		s.registerQueryHandler(fmt.Sprintf("%s:%s", s.queryPrefix, s.queryWildCard)),
		s.registerListEndpointsEndpoint("/query/http/endpoints"),
		s.registerHealthEndpoint("/health"),
	)
}<|MERGE_RESOLUTION|>--- conflicted
+++ resolved
@@ -2,7 +2,6 @@
 
 import (
 	_ "embed"
-	"encoding/json"
 	"errors"
 	"fmt"
 	"github.com/gofiber/contrib/swagger"
@@ -11,29 +10,7 @@
 	"github.com/rs/zerolog/log"
 	"os"
 	"pkg.world.dev/world-engine/cardinal/ecs"
-<<<<<<< HEAD
-	"sync"
 	"sync/atomic"
-=======
-)
-
-// Handler is a type that contains endpoints for messages and queries in a given ecs world.
-type Handler struct {
-	w                      *ecs.Engine
-	Mux                    *http.ServeMux
-	server                 *http.Server
-	disableSigVerification bool
-	Port                   string
-	withCORS               bool
-	running                atomic.Bool
-	shutdownMutex          sync.Mutex
-}
-
-var (
-	// ErrInvalidSignature is returned when a signature is incorrect in some way (e.g. namespace mismatch, nonce invalid,
-	// the actual Verify fails). Other failures (e.g. Redis is down) should not wrap this error.
-	ErrInvalidSignature = errors.New("invalid signature")
->>>>>>> af0ba976
 )
 
 const (
@@ -60,8 +37,7 @@
 	withCORS                     bool
 	disableSwagger               bool
 
-	running       atomic.Bool
-	shutdownMutex sync.Mutex
+	running atomic.Bool
 }
 
 func New(eng *ecs.Engine, opts ...Option) (*Server, error) {
@@ -83,10 +59,11 @@
 	}
 
 	err := s.registerHandlers()
-	// Print the router stack in JSON format
-	data, _ := json.MarshalIndent(s.app.Stack(), "", "  ")
-	fmt.Println(string(data))
 	return s, err
+}
+
+func (s *Server) Port() string {
+	return s.port
 }
 
 // Serve serves the application, blocking the calling thread.
@@ -131,11 +108,11 @@
 }
 
 func (s *Server) registerHandlers() error {
+	s.registerQueryHandler(fmt.Sprintf("%s:%s", s.queryPrefix, s.queryWildCard))
+	s.registerHealthEndpoint("/health")
 
 	return errors.Join(
 		s.registerTransactionHandler(fmt.Sprintf("%s:%s", s.txPrefix, s.txWildCard)),
-		s.registerQueryHandler(fmt.Sprintf("%s:%s", s.queryPrefix, s.queryWildCard)),
 		s.registerListEndpointsEndpoint("/query/http/endpoints"),
-		s.registerHealthEndpoint("/health"),
 	)
 }