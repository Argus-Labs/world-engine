--- conflicted
+++ resolved
@@ -95,11 +95,7 @@
 }
 
 // utility function to create a swagger handler from a request name, request constructor, request to response function.
-<<<<<<< HEAD
-func createSwaggerQueryHandler[Request any, Response any](requestName string, createRequest func() Request, requestHandler func(*Request) (*Response, error)) runtime.OperationHandlerFunc {
-=======
-func createSwaggerHandler[Request any, Response any](requestName string, requestHandler func(*Request) (*Response, error)) runtime.OperationHandlerFunc {
->>>>>>> b776d562
+func createSwaggerQueryHandler[Request any, Response any](requestName string, requestHandler func(*Request) (*Response, error)) runtime.OperationHandlerFunc {
 	return func(params interface{}) (interface{}, error) {
 		request, ok := getValueFromParams[Request](params, requestName)
 		if !ok {
