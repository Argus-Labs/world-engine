--- conflicted
+++ resolved
@@ -129,14 +129,13 @@
 	if err != nil {
 		return nil, nil, err
 	}
-<<<<<<< HEAD
+
 	if sp.PersonaTag == "" {
 		return nil, nil, errors.New("PersonaTag must not be empty")
 	}
-=======
+
 
 	// Handle the case where signature is disabled
->>>>>>> 67f2dc41
 	if t.disableSigVerification {
 		return sp.Body, sp, nil
 	}
