package cardinal_test

import (
	"context"
	"errors"
	"fmt"
	"github.com/ethereum/go-ethereum/common"
	"testing"
	"time"

	"github.com/golang/mock/gomock"
	"pkg.world.dev/world-engine/assert"
	"pkg.world.dev/world-engine/cardinal"
	"pkg.world.dev/world-engine/cardinal/message"
	"pkg.world.dev/world-engine/cardinal/router/iterator"
	"pkg.world.dev/world-engine/cardinal/router/mocks"
	"pkg.world.dev/world-engine/cardinal/testutils"
	"pkg.world.dev/world-engine/cardinal/types/engine"
	"pkg.world.dev/world-engine/cardinal/types/txpool"
	"pkg.world.dev/world-engine/sign"
)

func TestCanWaitForNextTick(t *testing.T) {
	tf := testutils.NewTestFixture(t, nil)
	world := tf.World
	startTickCh := tf.StartTickCh
	doneTickCh := tf.DoneTickCh

	// Make sure the game can tick
	tf.StartWorld()
	tf.DoTick()

	waitForNextTickDone := make(chan struct{})
	go func() {
		for i := 0; i < 10; i++ {
			success := world.WaitForNextTick()
			assert.Check(t, success)
		}
		close(waitForNextTickDone)
	}()

	for {
		select {
		case startTickCh <- time.Now():
			<-doneTickCh
		case <-waitForNextTickDone:
			// The above goroutine successfully waited multiple times
			return
		}
	}
}

func TestWaitForNextTickReturnsFalseWhenEngineIsShutDown(t *testing.T) {
	tf := testutils.NewTestFixture(t, nil)
	world := tf.World
	startTickCh := tf.StartTickCh
	doneTickCh := tf.DoneTickCh

	// Make sure the game can tick
	tf.StartWorld()
	tf.DoTick()

	waitForNextTickDone := make(chan struct{})
	go func() {
		// continually spin here waiting for next tick. One of these must fail before
		// the test times out for this test to pass
		for world.WaitForNextTick() {
		}
		close(waitForNextTickDone)
	}()

	// Shutdown the engine at some point in the near future
	time.AfterFunc(
		100*time.Millisecond, func() {
			assert.NilError(t, world.Shutdown())
		},
	)
	// testTimeout will cause the test to fail if we have to wait too long for a WaitForNextTick failure
	testTimeout := time.After(5 * time.Second)
	for {
		select {
		case startTickCh <- time.Now():
			time.Sleep(10 * time.Millisecond)
			<-doneTickCh
		case <-testTimeout:
			assert.Check(t, false, "test timeout")
			return
		case <-waitForNextTickDone:
			// WaitForNextTick failed, meaning this test was successful
			return
		}
	}
}

func TestCannotWaitForNextTickAfterEngineIsShutDown(t *testing.T) {
	ctx := context.Background()
	type FooIn struct {
		X uint32
	}
	type FooOut struct {
		Y string
	}
	tf := testutils.NewTestFixture(t, nil)
	world := tf.World
	assert.NilError(t, cardinal.RegisterMessage[FooIn, FooOut](world, "foo", message.WithMsgEVMSupport[FooIn, FooOut]()))
	fooTx, err := cardinal.GetMessageFromWorld[FooIn, FooOut](world)
	assert.NilError(t, err)
	var returnVal FooOut
	var returnErr error
	err = cardinal.RegisterSystems(
		world,
		func(wCtx engine.Context) error {
			tx, err := cardinal.GetMessage[FooIn, FooOut](wCtx)
			assert.NilError(t, err)
			tx.Each(
				wCtx, func(t message.TxData[FooIn]) (FooOut, error) {
					return returnVal, returnErr
				},
			)
			return nil
		},
	)
	assert.NilError(t, err)
	tf.StartWorld()

	// add tx to queue
	evmTxHash := "0xFooBar"
	world.AddEVMTransaction(fooTx.ID(), FooIn{X: 32}, &sign.Transaction{PersonaTag: "foo"}, evmTxHash)

	tf.StartWorld()

	// let's check against a system that returns a result and no error
	returnVal = FooOut{Y: "hi"}
	returnErr = nil
	assert.NilError(t, world.Tick(ctx, uint64(time.Now().Unix())))
	evmTxReceipt, ok := world.GetEVMMsgReceipt(evmTxHash)
	assert.Equal(t, ok, true)
	assert.Check(t, len(evmTxReceipt.ABIResult) > 0)
	assert.Equal(t, evmTxReceipt.EVMTxHash, evmTxHash)
	assert.Equal(t, len(evmTxReceipt.Errs), 0)
	// shouldn't be able to consume it again.
	_, ok = world.GetEVMMsgReceipt(evmTxHash)
	assert.Equal(t, ok, false)

	// lets check against a system that returns an error
	returnVal = FooOut{}
	returnErr = errors.New("omg error")
	world.AddEVMTransaction(fooTx.ID(), FooIn{X: 32}, &sign.Transaction{PersonaTag: "foo"}, evmTxHash)
	assert.NilError(t, world.Tick(ctx, uint64(time.Now().Unix())))
	evmTxReceipt, ok = world.GetEVMMsgReceipt(evmTxHash)

	assert.Equal(t, ok, true)
	assert.Equal(t, len(evmTxReceipt.ABIResult), 0)
	assert.Equal(t, evmTxReceipt.EVMTxHash, evmTxHash)
	assert.Equal(t, len(evmTxReceipt.Errs), 1)
	// shouldn't be able to consume it again.
	_, ok = world.GetEVMMsgReceipt(evmTxHash)
	assert.Equal(t, ok, false)
}

func TestEVMTxConsume(t *testing.T) {
	ctx := context.Background()
	type FooIn struct {
		X uint32
	}
	type FooOut struct {
		Y string
	}
	tf := testutils.NewTestFixture(t, nil)
	world := tf.World
	fooTx := message.NewMessageType[FooIn, FooOut]("foo", message.WithMsgEVMSupport[FooIn, FooOut]())
	assert.NilError(t, cardinal.RegisterMessages(world, fooTx))
	var returnVal FooOut
	var returnErr error
	err := cardinal.RegisterSystems(world,
		func(eCtx cardinal.WorldContext) error {
			fooTx.Each(
				eCtx, func(t message.TxData[FooIn]) (FooOut, error) {
					return returnVal, returnErr
				},
			)
			return nil
		},
	)
	assert.NilError(t, err)

	tf.StartWorld()

	// add tx to queue
	evmTxHash := "0xFooBar"
	world.AddEVMTransaction(fooTx.ID(), FooIn{X: 32}, &sign.Transaction{PersonaTag: "foo"}, evmTxHash)

	// let's check against a system that returns a result and no error
	returnVal = FooOut{Y: "hi"}
	returnErr = nil
	assert.NilError(t, world.Tick(ctx, uint64(time.Now().Unix())))
	evmTxReceipt, ok := world.GetEVMMsgReceipt(evmTxHash)
	assert.Equal(t, ok, true)
	assert.Check(t, len(evmTxReceipt.ABIResult) > 0)
	assert.Equal(t, evmTxReceipt.EVMTxHash, evmTxHash)
	assert.Equal(t, len(evmTxReceipt.Errs), 0)
	// shouldn't be able to consume it again.
	_, ok = world.GetEVMMsgReceipt(evmTxHash)
	assert.Equal(t, ok, false)

	// lets check against a system that returns an error
	returnVal = FooOut{}
	returnErr = errors.New("omg error")
	world.AddEVMTransaction(fooTx.ID(), FooIn{X: 32}, &sign.Transaction{PersonaTag: "foo"}, evmTxHash)
	assert.NilError(t, world.Tick(ctx, uint64(time.Now().Unix())))
	evmTxReceipt, ok = world.GetEVMMsgReceipt(evmTxHash)

	assert.Equal(t, ok, true)
	assert.Equal(t, len(evmTxReceipt.ABIResult), 0)
	assert.Equal(t, evmTxReceipt.EVMTxHash, evmTxHash)
	assert.Equal(t, len(evmTxReceipt.Errs), 1)
	// shouldn't be able to consume it again.
	_, ok = world.GetEVMMsgReceipt(evmTxHash)
	assert.Equal(t, ok, false)
}

func TestAddSystems(t *testing.T) {
	count := 0
	sys1 := func(engine.Context) error {
		count++
		return nil
	}
	sys2 := func(engine.Context) error {
		count++
		return nil
	}
	sys3 := func(engine.Context) error {
		count++
		return nil
	}

	tf := testutils.NewTestFixture(t, nil)
	world := tf.World
	err := cardinal.RegisterSystems(world, sys1, sys2, sys3)
	assert.NilError(t, err)

	tf.StartWorld()
	assert.NilError(t, err)

	err = world.Tick(context.Background(), uint64(time.Now().Unix()))
	assert.NilError(t, err)

	assert.Equal(t, count, 3)
}

func TestSystemExecutionOrder(t *testing.T) {
	tf := testutils.NewTestFixture(t, nil)
	world := tf.World
	order := make([]int, 0, 3)
	err := cardinal.RegisterSystems(
		world,
		func(engine.Context) error {
			order = append(order, 1)
			return nil
		}, func(engine.Context) error {
			order = append(order, 2)
			return nil
		}, func(engine.Context) error {
			order = append(order, 3)
			return nil
		},
	)
	assert.NilError(t, err)
	tf.StartWorld()
	assert.NilError(t, err)
	assert.NilError(t, world.Tick(context.Background(), uint64(time.Now().Unix())))
	expectedOrder := []int{1, 2, 3}
	for i, elem := range order {
		assert.Equal(t, elem, expectedOrder[i])
	}
}

func TestSetNamespace(t *testing.T) {
	namespace := "test"
	t.Setenv("CARDINAL_NAMESPACE", namespace)
	tf := testutils.NewTestFixture(t, nil)
	world := tf.World
	assert.Equal(t, world.Namespace().String(), namespace)
}

func TestWithoutRegistration(t *testing.T) {
	tf := testutils.NewTestFixture(t, nil)
	world := tf.World
	wCtx := cardinal.NewWorldContext(world)

	assert.Panics(t, func() { _, _ = cardinal.Create(wCtx, EnergyComponent{}, OwnableComponent{}) })
	assert.Panics(t, func() {
		_ = cardinal.UpdateComponent[EnergyComponent](
			wCtx, 0, func(component *EnergyComponent) *EnergyComponent {
				component.Amt += 50
				return component
			},
		)
	})
	assert.Panics(t, func() {
		_ = cardinal.SetComponent[EnergyComponent](
			wCtx, 0, &EnergyComponent{
				Amt: 0,
				Cap: 0,
			},
		)
	})

	assert.NilError(t, cardinal.RegisterComponent[EnergyComponent](world))
	assert.NilError(t, cardinal.RegisterComponent[OwnableComponent](world))
	tf.StartWorld()

	id, err := cardinal.Create(wCtx, EnergyComponent{}, OwnableComponent{})
	assert.NilError(t, err)
	err = cardinal.UpdateComponent[EnergyComponent](
		wCtx, id, func(component *EnergyComponent) *EnergyComponent {
			component.Amt += 50
			return component
		},
	)
	assert.NilError(t, err)
	err = cardinal.SetComponent[EnergyComponent](
		wCtx, id, &EnergyComponent{
			Amt: 0,
			Cap: 0,
		},
	)
	assert.NilError(t, err)
}

func TestTransactionsSentToRouterAfterTick(t *testing.T) {
	ctrl := gomock.NewController(t)
	rtr := mocks.NewMockRouter(ctrl)
	tf := testutils.NewTestFixture(t, nil)
	world := tf.World
	world.SetRouter(rtr)
	type fooMsg struct {
		Bar string
	}

	type fooMsgRes struct{}
	fooMessage := message.NewMessageType[fooMsg, fooMsgRes]("foo", message.WithMsgEVMSupport[fooMsg, fooMsgRes]())
	err := cardinal.RegisterMessages(world, fooMessage)
	assert.NilError(t, err)

	evmTxHash := "0x12345"
	msg := fooMsg{Bar: "hello"}
	tx := &sign.Transaction{PersonaTag: "ty"}
	_, txHash := world.AddEVMTransaction(fooMessage.ID(), msg, tx, evmTxHash)

	rtr.
		EXPECT().
		SubmitTxBlob(
			gomock.Any(),
			txpool.TxMap{
				fooMessage.ID(): {
					{
						MsgID:           fooMessage.ID(),
						Msg:             msg,
						TxHash:          txHash,
						Tx:              tx,
						EVMSourceTxHash: evmTxHash,
					},
				},
			},
			world.CurrentTick(),
			gomock.Any(),
		).
		Return(nil).
		Times(1)
	rtr.EXPECT().Start().AnyTimes()
	tf.StartWorld()
	err = world.Tick(context.Background(), uint64(time.Now().Unix()))
	assert.NilError(t, err)
}

var _ iterator.Iterator = (*FakeIterator)(nil)

// FakeIterator mimics the behavior of a real transaction iterator for testing purposes.
type FakeIterator struct {
	objects []Iterable
}

type Iterable struct {
	Batches   []*iterator.TxBatch
	Tick      uint64
	Timestamp uint64
}

func NewFakeIterator(collection []Iterable) *FakeIterator {
	return &FakeIterator{
		objects: collection,
	}
}

// Each simulates iterating over transactions based on the provided ranges.
// It directly invokes the provided function with mock data for testing.
<<<<<<< HEAD
func (f *FakeIterator) Each(fn func(batch []*iterator.TxBatch, tick, timestamp uint64) error, ranges ...uint64) error {
	startTick := uint64(0)
	stopTick := uint64(0)
	if len(ranges) > 0 {
		startTick = ranges[0]
		if len(ranges) > 1 {
			stopTick = ranges[1]
			if startTick > stopTick {
				return fmt.Errorf("start tick %d is greater than stop tick %d", startTick, stopTick)
			}
		}
	}

=======
func (f *FakeIterator) Each(fn func(batch []*iterator.TxBatch, tick, timestamp uint64) error, _ ...uint64) error {
>>>>>>> 8ac4dcdc
	for _, val := range f.objects {
		// Invoke the callback function with the current batch, tick, and timestamp.
		if err := fn(val.Batches, val.Tick, val.Timestamp); err != nil {
			return err
		}
	}

	return nil
}

// setEnvToCardinalProdMode sets a bunch of environment variables that are required
// for Cardinal to be able to run in Production Mode.
func setEnvToCardinalProdMode(t *testing.T) {
	t.Setenv("CARDINAL_MODE", string(cardinal.RunModeProd))

	t.Setenv("REDIS_ADDRESS", "foo")
	t.Setenv("REDIS_PASSWORD", "bar")
	t.Setenv("CARDINAL_NAMESPACE", "baz")
	t.Setenv("BASE_SHARD_SEQUENCER_ADDRESS", "moo")
	t.Setenv("BASE_SHARD_QUERY_ADDRESS", "oom")
}

func TestRecoverFromChain(t *testing.T) {
	ctrl := gomock.NewController(t)
	rtr := mocks.NewMockRouter(ctrl)
<<<<<<< HEAD
=======
	// Set CARDINAL_MODE to production so that RecoverFromChain() is called
	setEnvToCardinalProdMode(t)
>>>>>>> 8ac4dcdc

	rtr.EXPECT().Start().Times(1)

	tf := testutils.NewTestFixture(t, nil)
	world := tf.World
	world.SetRouter(rtr)

<<<<<<< HEAD
	// Set CARDINAL_MODE to production so that RecoverFromChain() is called
	setEnvToCardinalProdMode(t)

=======
>>>>>>> 8ac4dcdc
	type fooMsg struct{ I int }
	type fooMsgRes struct{}
	fooMsgName := "foo"
	fooMessage := message.NewMessageType[fooMsg, fooMsgRes](fooMsgName)
	err := cardinal.RegisterMessages(world, fooMessage)
	assert.NilError(t, err)

	fooMessages := 0
	err = cardinal.RegisterSystems(world, func(engineContext cardinal.WorldContext) error {
		fooMessage.Each(engineContext, func(t message.TxData[fooMsg]) (fooMsgRes, error) {
			fooMessages++
			return fooMsgRes{}, nil
		})
		return nil
	})
	assert.NilError(t, err)

<<<<<<< HEAD
	// Creating fake transactions that would contain fooMessage.
	// Assume fooMsg serialization is as simple as converting the integer to a byte slice.
	// Adjust this logic based on how fooMsg is actually serialized in your system.
=======
>>>>>>> 8ac4dcdc
	fakeBatches := []Iterable{
		{
			Batches: []*iterator.TxBatch{
				{
					MsgID:    fooMessage.ID(),
					MsgValue: fooMsg{I: 1},
<<<<<<< HEAD
					Tx: &sign.Transaction{
						PersonaTag: "NiTe",
						Namespace:  world.Namespace().String(),
						Nonce:      0,
						Signature:  "signature",
						Hash:       common.Hash{},
						Body:       nil,
					},
=======
					Tx:       &sign.Transaction{},
>>>>>>> 8ac4dcdc
				},
				{
					MsgID:    fooMessage.ID(),
					MsgValue: fooMsg{I: 2},
<<<<<<< HEAD
					Tx: &sign.Transaction{
						PersonaTag: "NiTe",
						Namespace:  world.Namespace().String(),
						Nonce:      1,
						Signature:  "signature",
						Hash:       common.Hash{},
						Body:       nil,
					},
=======
					Tx:       &sign.Transaction{},
>>>>>>> 8ac4dcdc
				},
			},
			Tick:      1,
			Timestamp: uint64(time.Now().Unix()),
		},
		{
			Batches: []*iterator.TxBatch{
				{
					MsgID:    fooMessage.ID(),
					MsgValue: fooMsg{I: 3},
<<<<<<< HEAD
					Tx: &sign.Transaction{
						PersonaTag: "NiTe",
						Namespace:  world.Namespace().String(),
						Nonce:      2,
						Signature:  "signature",
						Hash:       common.Hash{},
						Body:       nil,
					},
=======
					Tx:       &sign.Transaction{},
>>>>>>> 8ac4dcdc
				},
				{
					MsgID:    fooMessage.ID(),
					MsgValue: fooMsg{I: 4},
<<<<<<< HEAD
					Tx: &sign.Transaction{
						PersonaTag: "NiTe",
						Namespace:  world.Namespace().String(),
						Nonce:      3,
						Signature:  "signature",
						Hash:       common.Hash{},
						Body:       nil,
					},
=======
					Tx:       &sign.Transaction{},
>>>>>>> 8ac4dcdc
				},
			},
			Tick:      15,
			Timestamp: uint64(time.Now().Unix()),
		},
	}

	fakeIterator := NewFakeIterator(fakeBatches)

	rtr.EXPECT().TransactionIterator().Return(fakeIterator).Times(1)
	tf.StartWorld()

	// fooMessages should have been incremented 4 times for each of the 4 txs
	assert.Equal(t, fooMessages, 4)
	// World should be ready for tick 16
	assert.Equal(t, world.CurrentTick(), uint64(16))
}<|MERGE_RESOLUTION|>--- conflicted
+++ resolved
@@ -3,8 +3,6 @@
 import (
 	"context"
 	"errors"
-	"fmt"
-	"github.com/ethereum/go-ethereum/common"
 	"testing"
 	"time"
 
@@ -395,23 +393,7 @@
 
 // Each simulates iterating over transactions based on the provided ranges.
 // It directly invokes the provided function with mock data for testing.
-<<<<<<< HEAD
-func (f *FakeIterator) Each(fn func(batch []*iterator.TxBatch, tick, timestamp uint64) error, ranges ...uint64) error {
-	startTick := uint64(0)
-	stopTick := uint64(0)
-	if len(ranges) > 0 {
-		startTick = ranges[0]
-		if len(ranges) > 1 {
-			stopTick = ranges[1]
-			if startTick > stopTick {
-				return fmt.Errorf("start tick %d is greater than stop tick %d", startTick, stopTick)
-			}
-		}
-	}
-
-=======
 func (f *FakeIterator) Each(fn func(batch []*iterator.TxBatch, tick, timestamp uint64) error, _ ...uint64) error {
->>>>>>> 8ac4dcdc
 	for _, val := range f.objects {
 		// Invoke the callback function with the current batch, tick, and timestamp.
 		if err := fn(val.Batches, val.Tick, val.Timestamp); err != nil {
@@ -437,11 +419,8 @@
 func TestRecoverFromChain(t *testing.T) {
 	ctrl := gomock.NewController(t)
 	rtr := mocks.NewMockRouter(ctrl)
-<<<<<<< HEAD
-=======
 	// Set CARDINAL_MODE to production so that RecoverFromChain() is called
 	setEnvToCardinalProdMode(t)
->>>>>>> 8ac4dcdc
 
 	rtr.EXPECT().Start().Times(1)
 
@@ -449,12 +428,6 @@
 	world := tf.World
 	world.SetRouter(rtr)
 
-<<<<<<< HEAD
-	// Set CARDINAL_MODE to production so that RecoverFromChain() is called
-	setEnvToCardinalProdMode(t)
-
-=======
->>>>>>> 8ac4dcdc
 	type fooMsg struct{ I int }
 	type fooMsgRes struct{}
 	fooMsgName := "foo"
@@ -472,46 +445,18 @@
 	})
 	assert.NilError(t, err)
 
-<<<<<<< HEAD
-	// Creating fake transactions that would contain fooMessage.
-	// Assume fooMsg serialization is as simple as converting the integer to a byte slice.
-	// Adjust this logic based on how fooMsg is actually serialized in your system.
-=======
->>>>>>> 8ac4dcdc
 	fakeBatches := []Iterable{
 		{
 			Batches: []*iterator.TxBatch{
 				{
 					MsgID:    fooMessage.ID(),
 					MsgValue: fooMsg{I: 1},
-<<<<<<< HEAD
-					Tx: &sign.Transaction{
-						PersonaTag: "NiTe",
-						Namespace:  world.Namespace().String(),
-						Nonce:      0,
-						Signature:  "signature",
-						Hash:       common.Hash{},
-						Body:       nil,
-					},
-=======
 					Tx:       &sign.Transaction{},
->>>>>>> 8ac4dcdc
 				},
 				{
 					MsgID:    fooMessage.ID(),
 					MsgValue: fooMsg{I: 2},
-<<<<<<< HEAD
-					Tx: &sign.Transaction{
-						PersonaTag: "NiTe",
-						Namespace:  world.Namespace().String(),
-						Nonce:      1,
-						Signature:  "signature",
-						Hash:       common.Hash{},
-						Body:       nil,
-					},
-=======
 					Tx:       &sign.Transaction{},
->>>>>>> 8ac4dcdc
 				},
 			},
 			Tick:      1,
@@ -522,34 +467,12 @@
 				{
 					MsgID:    fooMessage.ID(),
 					MsgValue: fooMsg{I: 3},
-<<<<<<< HEAD
-					Tx: &sign.Transaction{
-						PersonaTag: "NiTe",
-						Namespace:  world.Namespace().String(),
-						Nonce:      2,
-						Signature:  "signature",
-						Hash:       common.Hash{},
-						Body:       nil,
-					},
-=======
 					Tx:       &sign.Transaction{},
->>>>>>> 8ac4dcdc
 				},
 				{
 					MsgID:    fooMessage.ID(),
 					MsgValue: fooMsg{I: 4},
-<<<<<<< HEAD
-					Tx: &sign.Transaction{
-						PersonaTag: "NiTe",
-						Namespace:  world.Namespace().String(),
-						Nonce:      3,
-						Signature:  "signature",
-						Hash:       common.Hash{},
-						Body:       nil,
-					},
-=======
 					Tx:       &sign.Transaction{},
->>>>>>> 8ac4dcdc
 				},
 			},
 			Tick:      15,
