package cardinal_test

import (
	"context"
	"errors"
<<<<<<< HEAD
	"fmt"
	"github.com/ethereum/go-ethereum/common"
=======
	"testing"
	"time"

>>>>>>> dfd84bbd
	"github.com/golang/mock/gomock"
	"pkg.world.dev/world-engine/cardinal"
	"pkg.world.dev/world-engine/cardinal/message"
	"pkg.world.dev/world-engine/cardinal/router/iterator"
	"pkg.world.dev/world-engine/cardinal/router/mocks"
	"pkg.world.dev/world-engine/cardinal/types/engine"
	"pkg.world.dev/world-engine/cardinal/types/txpool"

	"pkg.world.dev/world-engine/cardinal/testutils"

	"pkg.world.dev/world-engine/sign"

	"pkg.world.dev/world-engine/assert"
)

func TestCanWaitForNextTick(t *testing.T) {
	tf := testutils.NewTestFixture(t, nil)
	world := tf.World
	startTickCh := tf.StartTickCh
	doneTickCh := tf.DoneTickCh

	// Make sure the game can tick
	tf.StartWorld()
	tf.DoTick()

	waitForNextTickDone := make(chan struct{})
	go func() {
		for i := 0; i < 10; i++ {
			success := world.WaitForNextTick()
			assert.Check(t, success)
		}
		close(waitForNextTickDone)
	}()

	for {
		select {
		case startTickCh <- time.Now():
			<-doneTickCh
		case <-waitForNextTickDone:
			// The above goroutine successfully waited multiple times
			return
		}
	}
}

func TestWaitForNextTickReturnsFalseWhenEngineIsShutDown(t *testing.T) {
	tf := testutils.NewTestFixture(t, nil)
	world := tf.World
	startTickCh := tf.StartTickCh
	doneTickCh := tf.DoneTickCh

	// Make sure the game can tick
	tf.StartWorld()
	tf.DoTick()

	waitForNextTickDone := make(chan struct{})
	go func() {
		// continually spin here waiting for next tick. One of these must fail before
		// the test times out for this test to pass
		for world.WaitForNextTick() {
		}
		close(waitForNextTickDone)
	}()

	// Shutdown the engine at some point in the near future
	time.AfterFunc(
		100*time.Millisecond, func() {
			assert.NilError(t, world.Shutdown())
		},
	)
	// testTimeout will cause the test to fail if we have to wait too long for a WaitForNextTick failure
	testTimeout := time.After(5 * time.Second)
	for {
		select {
		case startTickCh <- time.Now():
			time.Sleep(10 * time.Millisecond)
			<-doneTickCh
		case <-testTimeout:
			assert.Check(t, false, "test timeout")
			return
		case <-waitForNextTickDone:
			// WaitForNextTick failed, meaning this test was successful
			return
		}
	}
}

func TestCannotWaitForNextTickAfterEngineIsShutDown(t *testing.T) {
	ctx := context.Background()
	type FooIn struct {
		X uint32
	}
	type FooOut struct {
		Y string
	}
	tf := testutils.NewTestFixture(t, nil)
	world := tf.World
	assert.NilError(t, cardinal.RegisterMessage[FooIn, FooOut](world, "foo", message.WithMsgEVMSupport[FooIn, FooOut]()))
	fooTx, err := cardinal.GetMessageFromWorld[FooIn, FooOut](world)
	assert.NilError(t, err)
	var returnVal FooOut
	var returnErr error
	err = cardinal.RegisterSystems(
		world,
		func(wCtx engine.Context) error {
			tx, err := cardinal.GetMessage[FooIn, FooOut](wCtx)
			assert.NilError(t, err)
			tx.Each(
				wCtx, func(t message.TxData[FooIn]) (FooOut, error) {
					return returnVal, returnErr
				},
			)
			return nil
		},
	)
	assert.NilError(t, err)
	tf.StartWorld()

	// add tx to queue
	evmTxHash := "0xFooBar"
	world.AddEVMTransaction(fooTx.ID(), FooIn{X: 32}, &sign.Transaction{PersonaTag: "foo"}, evmTxHash)

	tf.StartWorld()

	// let's check against a system that returns a result and no error
	returnVal = FooOut{Y: "hi"}
	returnErr = nil
	assert.NilError(t, world.Tick(ctx, uint64(time.Now().Unix())))
	evmTxReceipt, ok := world.GetEVMMsgReceipt(evmTxHash)
	assert.Equal(t, ok, true)
	assert.Check(t, len(evmTxReceipt.ABIResult) > 0)
	assert.Equal(t, evmTxReceipt.EVMTxHash, evmTxHash)
	assert.Equal(t, len(evmTxReceipt.Errs), 0)
	// shouldn't be able to consume it again.
	_, ok = world.GetEVMMsgReceipt(evmTxHash)
	assert.Equal(t, ok, false)

	// lets check against a system that returns an error
	returnVal = FooOut{}
	returnErr = errors.New("omg error")
	world.AddEVMTransaction(fooTx.ID(), FooIn{X: 32}, &sign.Transaction{PersonaTag: "foo"}, evmTxHash)
	assert.NilError(t, world.Tick(ctx, uint64(time.Now().Unix())))
	evmTxReceipt, ok = world.GetEVMMsgReceipt(evmTxHash)

	assert.Equal(t, ok, true)
	assert.Equal(t, len(evmTxReceipt.ABIResult), 0)
	assert.Equal(t, evmTxReceipt.EVMTxHash, evmTxHash)
	assert.Equal(t, len(evmTxReceipt.Errs), 1)
	// shouldn't be able to consume it again.
	_, ok = world.GetEVMMsgReceipt(evmTxHash)
	assert.Equal(t, ok, false)
}

func TestEVMTxConsume(t *testing.T) {
	ctx := context.Background()
	type FooIn struct {
		X uint32
	}
	type FooOut struct {
		Y string
	}
	tf := testutils.NewTestFixture(t, nil)
	world := tf.World
	fooTx := message.NewMessageType[FooIn, FooOut]("foo", message.WithMsgEVMSupport[FooIn, FooOut]())
	assert.NilError(t, cardinal.RegisterMessages(world, fooTx))
	var returnVal FooOut
	var returnErr error
	err := cardinal.RegisterSystems(world,
		func(eCtx cardinal.WorldContext) error {
			fooTx.Each(
				eCtx, func(t message.TxData[FooIn]) (FooOut, error) {
					return returnVal, returnErr
				},
			)
			return nil
		},
	)
	assert.NilError(t, err)

	tf.StartWorld()

	// add tx to queue
	evmTxHash := "0xFooBar"
	world.AddEVMTransaction(fooTx.ID(), FooIn{X: 32}, &sign.Transaction{PersonaTag: "foo"}, evmTxHash)

	// let's check against a system that returns a result and no error
	returnVal = FooOut{Y: "hi"}
	returnErr = nil
	assert.NilError(t, world.Tick(ctx, uint64(time.Now().Unix())))
	evmTxReceipt, ok := world.GetEVMMsgReceipt(evmTxHash)
	assert.Equal(t, ok, true)
	assert.Check(t, len(evmTxReceipt.ABIResult) > 0)
	assert.Equal(t, evmTxReceipt.EVMTxHash, evmTxHash)
	assert.Equal(t, len(evmTxReceipt.Errs), 0)
	// shouldn't be able to consume it again.
	_, ok = world.GetEVMMsgReceipt(evmTxHash)
	assert.Equal(t, ok, false)

	// lets check against a system that returns an error
	returnVal = FooOut{}
	returnErr = errors.New("omg error")
	world.AddEVMTransaction(fooTx.ID(), FooIn{X: 32}, &sign.Transaction{PersonaTag: "foo"}, evmTxHash)
	assert.NilError(t, world.Tick(ctx, uint64(time.Now().Unix())))
	evmTxReceipt, ok = world.GetEVMMsgReceipt(evmTxHash)

	assert.Equal(t, ok, true)
	assert.Equal(t, len(evmTxReceipt.ABIResult), 0)
	assert.Equal(t, evmTxReceipt.EVMTxHash, evmTxHash)
	assert.Equal(t, len(evmTxReceipt.Errs), 1)
	// shouldn't be able to consume it again.
	_, ok = world.GetEVMMsgReceipt(evmTxHash)
	assert.Equal(t, ok, false)
}

func TestAddSystems(t *testing.T) {
	count := 0
	sys1 := func(engine.Context) error {
		count++
		return nil
	}
	sys2 := func(engine.Context) error {
		count++
		return nil
	}
	sys3 := func(engine.Context) error {
		count++
		return nil
	}

	tf := testutils.NewTestFixture(t, nil)
	world := tf.World
	err := cardinal.RegisterSystems(world, sys1, sys2, sys3)
	assert.NilError(t, err)

	tf.StartWorld()
	assert.NilError(t, err)

	err = world.Tick(context.Background(), uint64(time.Now().Unix()))
	assert.NilError(t, err)

	assert.Equal(t, count, 3)
}

func TestSystemExecutionOrder(t *testing.T) {
	tf := testutils.NewTestFixture(t, nil)
	world := tf.World
	order := make([]int, 0, 3)
	err := cardinal.RegisterSystems(
		world,
		func(engine.Context) error {
			order = append(order, 1)
			return nil
		}, func(engine.Context) error {
			order = append(order, 2)
			return nil
		}, func(engine.Context) error {
			order = append(order, 3)
			return nil
		},
	)
	assert.NilError(t, err)
	tf.StartWorld()
	assert.NilError(t, err)
	assert.NilError(t, world.Tick(context.Background(), uint64(time.Now().Unix())))
	expectedOrder := []int{1, 2, 3}
	for i, elem := range order {
		assert.Equal(t, elem, expectedOrder[i])
	}
}

func TestSetNamespace(t *testing.T) {
	namespace := "test"
	t.Setenv("CARDINAL_NAMESPACE", namespace)
	tf := testutils.NewTestFixture(t, nil)
	world := tf.World
	assert.Equal(t, world.Namespace().String(), namespace)
}

func TestWithoutRegistration(t *testing.T) {
	tf := testutils.NewTestFixture(t, nil)
	world := tf.World
	wCtx := cardinal.NewWorldContext(world)

	assert.Panics(t, func() { _, _ = cardinal.Create(wCtx, EnergyComponent{}, OwnableComponent{}) })
	assert.Panics(t, func() {
		_ = cardinal.UpdateComponent[EnergyComponent](
			wCtx, 0, func(component *EnergyComponent) *EnergyComponent {
				component.Amt += 50
				return component
			},
		)
	})
	assert.Panics(t, func() {
		_ = cardinal.SetComponent[EnergyComponent](
			wCtx, 0, &EnergyComponent{
				Amt: 0,
				Cap: 0,
			},
		)
	})

	assert.NilError(t, cardinal.RegisterComponent[EnergyComponent](world))
	assert.NilError(t, cardinal.RegisterComponent[OwnableComponent](world))
	tf.StartWorld()

	id, err := cardinal.Create(wCtx, EnergyComponent{}, OwnableComponent{})
	assert.NilError(t, err)
	err = cardinal.UpdateComponent[EnergyComponent](
		wCtx, id, func(component *EnergyComponent) *EnergyComponent {
			component.Amt += 50
			return component
		},
	)
	assert.NilError(t, err)
	err = cardinal.SetComponent[EnergyComponent](
		wCtx, id, &EnergyComponent{
			Amt: 0,
			Cap: 0,
		},
	)
	assert.NilError(t, err)
}

func TestTransactionsSentToRouterAfterTick(t *testing.T) {
	ctrl := gomock.NewController(t)
	rtr := mocks.NewMockRouter(ctrl)
	tf := testutils.NewTestFixture(t, nil)
	world := tf.World
	world.SetRouter(rtr)
	type fooMsg struct {
		Bar string
	}

	type fooMsgRes struct{}
	fooMessage := message.NewMessageType[fooMsg, fooMsgRes]("foo", message.WithMsgEVMSupport[fooMsg, fooMsgRes]())
	err := cardinal.RegisterMessages(world, fooMessage)
	assert.NilError(t, err)

	evmTxHash := "0x12345"
	msg := fooMsg{Bar: "hello"}
	tx := &sign.Transaction{PersonaTag: "ty"}
	_, txHash := world.AddEVMTransaction(fooMessage.ID(), msg, tx, evmTxHash)

	rtr.
		EXPECT().
		SubmitTxBlob(
			gomock.Any(),
			txpool.TxMap{
				fooMessage.ID(): {
					{
						MsgID:           fooMessage.ID(),
						Msg:             msg,
						TxHash:          txHash,
						Tx:              tx,
						EVMSourceTxHash: evmTxHash,
					},
				},
			},
			world.CurrentTick(),
			gomock.Any(),
		).
		Return(nil).
		Times(1)
	rtr.EXPECT().Start().AnyTimes()
	tf.StartWorld()
	err = world.Tick(context.Background(), uint64(time.Now().Unix()))
	assert.NilError(t, err)
}

<<<<<<< HEAD
var _ iterator.Iterator = (*FakeIterator)(nil)

// FakeIterator mimics the behavior of a real transaction iterator for testing purposes.
type FakeIterator struct {
	objects []Iterable
}

type Iterable struct {
	Batches   []*iterator.TxBatch
	Tick      uint64
	Timestamp uint64
}

func NewFakeIterator(collection []Iterable) *FakeIterator {
	return &FakeIterator{
		objects: collection,
	}
}

// Each simulates iterating over transactions based on the provided ranges.
// It directly invokes the provided function with mock data for testing.
func (f *FakeIterator) Each(fn func(batch []*iterator.TxBatch, tick, timestamp uint64) error, ranges ...uint64) error {
	startTick := uint64(0)
	stopTick := uint64(0)
	if len(ranges) > 0 {
		startTick = ranges[0]
		if len(ranges) > 1 {
			stopTick = ranges[1]
			if startTick > stopTick {
				return fmt.Errorf("start tick %d is greater than stop tick %d", startTick, stopTick)
			}
		}
	}

	for _, val := range f.objects {
		// Invoke the callback function with the current batch, tick, and timestamp.
		if err := fn(val.Batches, val.Tick, val.Timestamp); err != nil {
			return err
		}
	}

	return nil
}

// setEnvToCardinalProdMode sets a bunch of environment variables that are required
// for Cardinal to be able to run in Production Mode.
func setEnvToCardinalProdMode(t *testing.T) {
	t.Setenv("CARDINAL_MODE", string(cardinal.RunModeProd))

	t.Setenv("REDIS_ADDRESS", "foo")
	t.Setenv("REDIS_PASSWORD", "bar")
	t.Setenv("CARDINAL_NAMESPACE", "baz")
	t.Setenv("BASE_SHARD_SEQUENCER_ADDRESS", "moo")
	t.Setenv("BASE_SHARD_QUERY_ADDRESS", "oom")
}

func TestRecoverFromChain(t *testing.T) {
	ctrl := gomock.NewController(t)
	rtr := mocks.NewMockRouter(ctrl)

	rtr.EXPECT().Start().Times(1)

	tf := testutils.NewTestFixture(t, nil)
	world := tf.World
	world.SetRouter(rtr)

	// Set CARDINAL_MODE to production so that RecoverFromChain() is called
	setEnvToCardinalProdMode(t)

	type fooMsg struct{ I int }
	type fooMsgRes struct{}
	fooMsgName := "foo"
	fooMessage := message.NewMessageType[fooMsg, fooMsgRes](fooMsgName)
	err := cardinal.RegisterMessages(world, fooMessage)
	assert.NilError(t, err)

	fooMessages := 0
	err = cardinal.RegisterSystems(world, func(engineContext cardinal.WorldContext) error {
		fooMessage.Each(engineContext, func(t message.TxData[fooMsg]) (fooMsgRes, error) {
			fooMessages++
			return fooMsgRes{}, nil
		})
		return nil
	})
	assert.NilError(t, err)

	// Creating fake transactions that would contain fooMessage.
	// Assume fooMsg serialization is as simple as converting the integer to a byte slice.
	// Adjust this logic based on how fooMsg is actually serialized in your system.
	fakeBatches := []Iterable{
		{
			Batches: []*iterator.TxBatch{
				{
					MsgID:    fooMessage.ID(),
					MsgValue: fooMsg{I: 1},
					Tx: &sign.Transaction{
						PersonaTag: "NiTe",
						Namespace:  world.Namespace().String(),
						Nonce:      0,
						Signature:  "signature",
						Hash:       common.Hash{},
						Body:       nil,
					},
				},
				{
					MsgID:    fooMessage.ID(),
					MsgValue: fooMsg{I: 2},
					Tx: &sign.Transaction{
						PersonaTag: "NiTe",
						Namespace:  world.Namespace().String(),
						Nonce:      1,
						Signature:  "signature",
						Hash:       common.Hash{},
						Body:       nil,
					},
				},
			},
			Tick:      1,
			Timestamp: uint64(time.Now().Unix()),
		},
		{
			Batches: []*iterator.TxBatch{
				{
					MsgID:    fooMessage.ID(),
					MsgValue: fooMsg{I: 3},
					Tx: &sign.Transaction{
						PersonaTag: "NiTe",
						Namespace:  world.Namespace().String(),
						Nonce:      2,
						Signature:  "signature",
						Hash:       common.Hash{},
						Body:       nil,
					},
				},
				{
					MsgID:    fooMessage.ID(),
					MsgValue: fooMsg{I: 4},
					Tx: &sign.Transaction{
						PersonaTag: "NiTe",
						Namespace:  world.Namespace().String(),
						Nonce:      3,
						Signature:  "signature",
						Hash:       common.Hash{},
						Body:       nil,
					},
				},
			},
			Tick:      15,
			Timestamp: uint64(time.Now().Unix()),
		},
	}

	fakeIterator := NewFakeIterator(fakeBatches)

	rtr.EXPECT().TransactionIterator().Return(fakeIterator).Times(1)
	tf.StartWorld()

	// fooMessages should have been incremented 4 times for each of the 4 txs
	assert.Equal(t, fooMessages, 4)
	// World should be ready for tick 16
	assert.Equal(t, world.CurrentTick(), uint64(16))
}
=======
// TODO(scott): I commented out this test becase the RecoverFromChain user story doesn't make sense right now.
// RecoverFromChain needs to automatically executed on `StartGame` if:
// 1) router is set
// 2) the current tick (after recovering from redis/memstore) is less than the current tick in the chain

// func TestRecoverFromChain(t *testing.T) {
//	ctrl := gomock.NewController(t)
//	rtr := mocks.NewMockRouter(ctrl)
//	tf := testutils.NewTestFixture(t, nil)
//	world := tf.World
//	world.SetRouter(rtr)
//
//	type fooMsg struct{ I int }
//	type fooMsgRes struct{}
//	fooMsgName := "foo"
//	fooMessage := message.NewMessageType[fooMsg, fooMsgRes](fooMsgName)
//	err := cardinal.registerMessagesByName(world, fooMessage)
//	assert.NilError(t, err)
//
//	fooMessages := 0
//	err = cardinal.RegisterSystems(world, func(engineContext cardinal.WorldContext) error {
//		fooMessage.Each(engineContext, func(t message.TxData[fooMsg]) (fooMsgRes, error) {
//			fooMessages++
//			return fooMsgRes{}, nil
//		})
//		return nil
//	})
//	assert.NilError(t, err)
//
//	tf.StartWorld()
//
//	req := &types.QueryTransactionsRequest{
//		Namespace: world.Namespace().String(),
//		Page:      new(types.PageRequest),
//	}
//	msgBody, err := json.Marshal(fooMsg{I: 420})
//	assert.NilError(t, err)
//	tx := &shard.Transaction{
//		PersonaTag: "tyler",
//		Namespace:  world.Namespace().String(),
//		Nonce:      0,
//		Signature:  "sigNature",
//		Body:       msgBody,
//	}
//	bz, err := proto.Marshal(tx)
//	assert.NilError(t, err)
//	pageResponse := &types.PageResponse{Key: []byte("whatever")}
//	res := &types.QueryTransactionsResponse{
//		Epochs: []*types.Epoch{
//			{
//				Epoch:         0,
//				UnixTimestamp: 10,
//				Txs: []*types.Transaction{
//					{
//						TxId:                 uint64(fooMessage.ID()),
//						GameShardTransaction: bz,
//					},
//				},
//			},
//		},
//		Page: pageResponse,
//	}
//	res2 := &types.QueryTransactionsResponse{
//		Epochs: []*types.Epoch{
//			{
//				Epoch:         1,
//				UnixTimestamp: 11,
//				Txs: []*types.Transaction{
//					{
//						TxId:                 uint64(fooMessage.ID()),
//						GameShardTransaction: bz,
//					},
//				},
//			},
//		},
//		Page: nil,
//	}
//	req2 := &types.QueryTransactionsRequest{
//		Namespace: world.Namespace().String(),
//		Page:      &types.PageRequest{Key: pageResponse.Key},
//	}
//	rtr.EXPECT().QueryTransactions(gomock.Any(), req).Return(res, nil).Times(1)
//	rtr.EXPECT().QueryTransactions(gomock.Any(), req2).Return(res2, nil).Times(1)
//
//	err = world.RecoverFromChain(context.Background())
//	assert.NilError(t, err)
//
//	assert.Equal(t, fooMessages, 2)
//	assert.Equal(t, world.CurrentTick(), uint64(2))
// }
>>>>>>> dfd84bbd
<|MERGE_RESOLUTION|>--- conflicted
+++ resolved
@@ -3,27 +3,21 @@
 import (
 	"context"
 	"errors"
-<<<<<<< HEAD
 	"fmt"
 	"github.com/ethereum/go-ethereum/common"
-=======
 	"testing"
 	"time"
 
->>>>>>> dfd84bbd
 	"github.com/golang/mock/gomock"
+	"pkg.world.dev/world-engine/assert"
 	"pkg.world.dev/world-engine/cardinal"
 	"pkg.world.dev/world-engine/cardinal/message"
 	"pkg.world.dev/world-engine/cardinal/router/iterator"
 	"pkg.world.dev/world-engine/cardinal/router/mocks"
+	"pkg.world.dev/world-engine/cardinal/testutils"
 	"pkg.world.dev/world-engine/cardinal/types/engine"
 	"pkg.world.dev/world-engine/cardinal/types/txpool"
-
-	"pkg.world.dev/world-engine/cardinal/testutils"
-
 	"pkg.world.dev/world-engine/sign"
-
-	"pkg.world.dev/world-engine/assert"
 )
 
 func TestCanWaitForNextTick(t *testing.T) {
@@ -380,7 +374,6 @@
 	assert.NilError(t, err)
 }
 
-<<<<<<< HEAD
 var _ iterator.Iterator = (*FakeIterator)(nil)
 
 // FakeIterator mimics the behavior of a real transaction iterator for testing purposes.
@@ -542,96 +535,4 @@
 	assert.Equal(t, fooMessages, 4)
 	// World should be ready for tick 16
 	assert.Equal(t, world.CurrentTick(), uint64(16))
-}
-=======
-// TODO(scott): I commented out this test becase the RecoverFromChain user story doesn't make sense right now.
-// RecoverFromChain needs to automatically executed on `StartGame` if:
-// 1) router is set
-// 2) the current tick (after recovering from redis/memstore) is less than the current tick in the chain
-
-// func TestRecoverFromChain(t *testing.T) {
-//	ctrl := gomock.NewController(t)
-//	rtr := mocks.NewMockRouter(ctrl)
-//	tf := testutils.NewTestFixture(t, nil)
-//	world := tf.World
-//	world.SetRouter(rtr)
-//
-//	type fooMsg struct{ I int }
-//	type fooMsgRes struct{}
-//	fooMsgName := "foo"
-//	fooMessage := message.NewMessageType[fooMsg, fooMsgRes](fooMsgName)
-//	err := cardinal.registerMessagesByName(world, fooMessage)
-//	assert.NilError(t, err)
-//
-//	fooMessages := 0
-//	err = cardinal.RegisterSystems(world, func(engineContext cardinal.WorldContext) error {
-//		fooMessage.Each(engineContext, func(t message.TxData[fooMsg]) (fooMsgRes, error) {
-//			fooMessages++
-//			return fooMsgRes{}, nil
-//		})
-//		return nil
-//	})
-//	assert.NilError(t, err)
-//
-//	tf.StartWorld()
-//
-//	req := &types.QueryTransactionsRequest{
-//		Namespace: world.Namespace().String(),
-//		Page:      new(types.PageRequest),
-//	}
-//	msgBody, err := json.Marshal(fooMsg{I: 420})
-//	assert.NilError(t, err)
-//	tx := &shard.Transaction{
-//		PersonaTag: "tyler",
-//		Namespace:  world.Namespace().String(),
-//		Nonce:      0,
-//		Signature:  "sigNature",
-//		Body:       msgBody,
-//	}
-//	bz, err := proto.Marshal(tx)
-//	assert.NilError(t, err)
-//	pageResponse := &types.PageResponse{Key: []byte("whatever")}
-//	res := &types.QueryTransactionsResponse{
-//		Epochs: []*types.Epoch{
-//			{
-//				Epoch:         0,
-//				UnixTimestamp: 10,
-//				Txs: []*types.Transaction{
-//					{
-//						TxId:                 uint64(fooMessage.ID()),
-//						GameShardTransaction: bz,
-//					},
-//				},
-//			},
-//		},
-//		Page: pageResponse,
-//	}
-//	res2 := &types.QueryTransactionsResponse{
-//		Epochs: []*types.Epoch{
-//			{
-//				Epoch:         1,
-//				UnixTimestamp: 11,
-//				Txs: []*types.Transaction{
-//					{
-//						TxId:                 uint64(fooMessage.ID()),
-//						GameShardTransaction: bz,
-//					},
-//				},
-//			},
-//		},
-//		Page: nil,
-//	}
-//	req2 := &types.QueryTransactionsRequest{
-//		Namespace: world.Namespace().String(),
-//		Page:      &types.PageRequest{Key: pageResponse.Key},
-//	}
-//	rtr.EXPECT().QueryTransactions(gomock.Any(), req).Return(res, nil).Times(1)
-//	rtr.EXPECT().QueryTransactions(gomock.Any(), req2).Return(res2, nil).Times(1)
-//
-//	err = world.RecoverFromChain(context.Background())
-//	assert.NilError(t, err)
-//
-//	assert.Equal(t, fooMessages, 2)
-//	assert.Equal(t, world.CurrentTick(), uint64(2))
-// }
->>>>>>> dfd84bbd
+}