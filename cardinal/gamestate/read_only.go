--- conflicted
+++ resolved
@@ -20,11 +20,7 @@
 )
 
 type readOnlyManager struct {
-<<<<<<< HEAD
-	storage         Storage[string]
-=======
-	storage         PrimitiveStorage
->>>>>>> a1b13445
+	storage         PrimitiveStorage[string]
 	typeToComponent map[types.ComponentID]types.ComponentMetadata
 	archIDToComps   map[types.ArchetypeID][]types.ComponentMetadata
 }
