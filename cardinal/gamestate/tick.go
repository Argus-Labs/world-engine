--- conflicted
+++ resolved
@@ -130,11 +130,7 @@
 }
 
 func addPendingTransactionToPipe(
-<<<<<<< HEAD
-	ctx context.Context, pipe Storage[string], txs []types.Message,
-=======
-	ctx context.Context, pipe PrimitiveStorage, txs []types.Message,
->>>>>>> a1b13445
+	ctx context.Context, pipe PrimitiveStorage[string], txs []types.Message,
 	queue *txpool.TxQueue,
 ) error {
 	var pending []pendingTransaction
