package gamestate

import (
	"context"

	"pkg.world.dev/world-engine/cardinal/codec"
	"pkg.world.dev/world-engine/cardinal/iterators"
	"pkg.world.dev/world-engine/cardinal/types"

	"gopkg.in/DataDog/dd-trace-go.v1/ddtrace/tracer"

	"github.com/redis/go-redis/v9"
	"github.com/rotisserie/eris"
)

type RedisStorage struct {
	currentClient redis.Cmdable
}

<<<<<<< HEAD
func (r *RedisStorage) Keys(ctx context.Context) ([]string, error) {
	return r.currentClient.Keys(ctx, "*").Result()
}

// Redis cannot return any so to fulfill the interface we cast a string into an any.
func (r *RedisStorage) Get(ctx context.Context, key string) (any, error) {
	resString, err := r.currentClient.Get(ctx, key).Result()
	if err != nil {
		return nil, eris.Wrap(err, "")
	}
	var res any = resString
	return res, nil
}
=======
var _ PrimitiveStorage = &RedisStorage{}
>>>>>>> a1b13445

func (r *RedisStorage) GetFloat64(ctx context.Context, key string) (float64, error) {
	res, err := r.currentClient.Get(ctx, key).Float64()
	if err != nil {
		return 0, eris.Wrap(err, "")
	}
	return res, nil
}
func (r *RedisStorage) GetFloat32(ctx context.Context, key string) (float32, error) {
	res, err := r.currentClient.Get(ctx, key).Float32()
	if err != nil {
		return 0, eris.Wrap(err, "")
	}
	return res, nil
}
func (r *RedisStorage) GetUInt64(ctx context.Context, key string) (uint64, error) {
	res, err := r.currentClient.Get(ctx, key).Uint64()
	if err != nil {
		return 0, eris.Wrap(err, "")
	}
	return res, nil
}

func (r *RedisStorage) GetInt64(ctx context.Context, key string) (int64, error) {
	res, err := r.currentClient.Get(ctx, key).Int64()
	if err != nil {
		return 0, eris.Wrap(err, "")
	}
	return res, nil
}

func (r *RedisStorage) GetInt(ctx context.Context, key string) (int, error) {
	res, err := r.currentClient.Get(ctx, key).Int()
	if err != nil {
		return 0, eris.Wrap(err, "")
	}
	return res, nil
}

func (r *RedisStorage) GetBool(ctx context.Context, key string) (bool, error) {
	res, err := r.currentClient.Get(ctx, key).Bool()
	if err != nil {
		return false, eris.Wrap(err, "")
	}
	return res, nil
}

func (r *RedisStorage) GetBytes(ctx context.Context, key string) ([]byte, error) {
	bz, err := r.currentClient.Get(ctx, key).Bytes()
	if err != nil {
		return nil, eris.Wrap(err, "")
	}
	return bz, nil
}

func (r *RedisStorage) Set(ctx context.Context, key string, value any) error {
	return eris.Wrap(r.currentClient.Set(ctx, key, value, 0).Err(), "")
}

func (r *RedisStorage) Incr(ctx context.Context, key string) error {
	return eris.Wrap(r.currentClient.Incr(ctx, key).Err(), "")
}

func (r *RedisStorage) Decr(ctx context.Context, key string) error {
	return eris.Wrap(r.currentClient.Decr(ctx, key).Err(), "")
}

func (r *RedisStorage) Delete(ctx context.Context, key string) error {
	return eris.Wrap(r.currentClient.Del(ctx, key).Err(), "")
}

func (r *RedisStorage) Close(ctx context.Context) error {
	return eris.Wrap(r.currentClient.Shutdown(ctx).Err(), "")
}

<<<<<<< HEAD
func (r *RedisStorage) Clear(ctx context.Context) error {
	return eris.Wrap(r.currentClient.FlushDB(ctx).Err(), "")
}

func (r *RedisStorage) StartTransaction(_ context.Context) (Storage[string], error) {
=======
func (r *RedisStorage) StartTransaction(_ context.Context) (PrimitiveStorage, error) {
>>>>>>> a1b13445
	pipeline := r.currentClient.TxPipeline()
	redisTransaction := NewRedisPrimitiveStorage(pipeline)
	return &redisTransaction, nil
}

<<<<<<< HEAD
func (r *RedisStorage) EndTransaction(ctx context.Context) (Storage[string], error) {
	pipeline, ok := r.currentClient.(redis.Pipeliner)
	if !ok {
		return nil, eris.New("current redis dbStorage is not a pipeline/transaction")
=======
func (r *RedisStorage) EndTransaction(ctx context.Context) error {
	pipeline, ok := r.currentClient.(redis.Pipeliner)
	if !ok {
		return eris.New("current redis storage is not a pipeline/transaction")
>>>>>>> a1b13445
	}
	_, err := pipeline.Exec(ctx)
	return eris.Wrap(err, "")
}

<<<<<<< HEAD
func NewRedisStorage(client redis.Cmdable) RedisStorage {
	// when in transaction "mode" cachedClient will hold the original dbStorage
	// and currentClient will hold the "transaction dbStorage" for now it will just hold two copies of dbStorage.
=======
func NewRedisPrimitiveStorage(client redis.Cmdable) RedisStorage {
	// when in transaction "mode" cachedClient will hold the original storage
	// and currentClient will hold the "transaction storage" for now it will just hold two copies of storage.
>>>>>>> a1b13445
	return RedisStorage{
		currentClient: client,
	}
}

// pipeFlushToRedis return a pipeliner with all pending state changes to redis ready to be committed in an atomic
// transaction. If an error is returned, no redis changes will have been made.
<<<<<<< HEAD
func (m *EntityCommandBuffer) makePipeOfRedisCommands(ctx context.Context) (Storage[string], error) {
	pipe, err := m.dbStorage.StartTransaction(ctx)
=======
func (m *EntityCommandBuffer) makePipeOfRedisCommands(ctx context.Context) (PrimitiveStorage, error) {
	pipe, err := m.storage.StartTransaction(ctx)
>>>>>>> a1b13445
	if err != nil {
		return nil, err
	}

	if m.typeToComponent == nil {
		// component.ComponentID -> ComponentMetadata mappings are required to serialized data for the DB
		return nil, eris.New("must call RegisterComponents before flushing to DB")
	}

	operations := []struct {
		name   string
<<<<<<< HEAD
		method func(ctx context.Context, pipe Storage[string]) error
=======
		method func(ctx context.Context, pipe PrimitiveStorage) error
>>>>>>> a1b13445
	}{
		{"component_changes", m.addComponentChangesToPipe},
		{"next_entity_id", m.addNextEntityIDToPipe},
		{"pending_arch_ids", m.addPendingArchIDsToPipe},
		{"entity_id_to_arch_id", m.addEntityIDToArchIDToPipe},
		{"active_entity_ids", m.addActiveEntityIDsToPipe},
	}

	for _, operation := range operations {
		var pipeSpan tracer.Span
		pipeSpan, ctx = tracer.StartSpanFromContext(ctx, "tick.span."+operation.name)
		if err := operation.method(ctx, pipe); err != nil {
			pipeSpan.Finish(tracer.WithError(err))
			return nil, eris.Wrapf(err, "failed to run step %q", operation.name)
		}
		pipeSpan.Finish()
	}
	return pipe, nil
}

// addEntityIDToArchIDToPipe adds the information related to mapping an EntityID to its assigned archetype ArchetypeID.
<<<<<<< HEAD
func (m *EntityCommandBuffer) addEntityIDToArchIDToPipe(ctx context.Context, pipe Storage[string]) error {
=======
func (m *EntityCommandBuffer) addEntityIDToArchIDToPipe(ctx context.Context, pipe PrimitiveStorage) error {
>>>>>>> a1b13445
	for id, originArchID := range m.entityIDToOriginArchID {
		key := storageArchetypeIDForEntityID(id)
		archID, ok := m.entityIDToArchID[id]
		if !ok {
			// this entity has been removed
			if err := pipe.Delete(ctx, key); err != nil {
				return eris.Wrap(err, "")
			}
			continue
		}
		// This entity somehow ended up back at its original archetype. There's nothing to do.
		if archID == originArchID {
			continue
		}

		// Otherwise, the archetype actually needs to be updated
		archIDAsNum := int(archID)
		if err := pipe.Set(ctx, key, archIDAsNum); err != nil {
			return eris.Wrap(err, "")
		}
	}

	return nil
}

// addNextEntityIDToPipe adds any changes to the next available entity ArchetypeID to the given redis pipe.
<<<<<<< HEAD
func (m *EntityCommandBuffer) addNextEntityIDToPipe(ctx context.Context, pipe Storage[string]) error {
=======
func (m *EntityCommandBuffer) addNextEntityIDToPipe(ctx context.Context, pipe PrimitiveStorage) error {
>>>>>>> a1b13445
	// There are no pending entity id creations, so there's nothing to commit
	if m.pendingEntityIDs == 0 {
		return nil
	}
	key := storageNextEntityIDKey()
	nextID := m.nextEntityIDSaved + m.pendingEntityIDs
	return eris.Wrap(pipe.Set(ctx, key, nextID), "")
}

// addComponentChangesToPipe adds updated component values for entities to the redis pipe.
<<<<<<< HEAD
func (m *EntityCommandBuffer) addComponentChangesToPipe(ctx context.Context, pipe Storage[string]) error {
=======
func (m *EntityCommandBuffer) addComponentChangesToPipe(ctx context.Context, pipe PrimitiveStorage) error {
>>>>>>> a1b13445
	for key, isMarkedForDeletion := range m.compValuesToDelete {
		if !isMarkedForDeletion {
			continue
		}
		redisKey := storageComponentKey(key.typeID, key.entityID)
		if err := pipe.Delete(ctx, redisKey); err != nil {
			return eris.Wrap(err, "")
		}
	}

	for key, value := range m.compValues {
		cType := m.typeToComponent[key.typeID]
		bz, err := cType.Encode(value)
		if err != nil {
			return err
		}

		redisKey := storageComponentKey(key.typeID, key.entityID)
		if err = pipe.Set(ctx, redisKey, bz); err != nil {
			return eris.Wrap(err, "")
		}
	}
	return nil
}

// preloadArchIDs loads the mapping of archetypes IDs to sets of IComponentTypes from dbStorage.
func (m *EntityCommandBuffer) loadArchIDs() error {
	archIDToComps, ok, err := getArchIDToCompTypesFromRedis(m.dbStorage, m.typeToComponent)
	if err != nil {
		return err
	}
	if !ok {
		// Nothing is saved in the DB. Leave the m.archIDToComps field unchanged
		return nil
	}
	if len(m.archIDToComps) > 0 {
		return eris.New("assigned archetype ArchetypeID is about to be overwritten by something from dbStorage")
	}
	m.archIDToComps = archIDToComps
	return nil
}

// addPendingArchIDsToPipe adds any newly created archetype IDs (as well as the associated sets of components) to the
// redis pipe.
<<<<<<< HEAD
func (m *EntityCommandBuffer) addPendingArchIDsToPipe(ctx context.Context, pipe Storage[string]) error {
=======
func (m *EntityCommandBuffer) addPendingArchIDsToPipe(ctx context.Context, pipe PrimitiveStorage) error {
>>>>>>> a1b13445
	if len(m.pendingArchIDs) == 0 {
		return nil
	}

	bz, err := m.encodeArchIDToCompTypes()
	if err != nil {
		return err
	}

	return eris.Wrap(pipe.Set(ctx, storageArchIDsToCompTypesKey(), bz), "")
}

// addActiveEntityIDsToPipe adds information about which entities are assigned to which archetype IDs to the reids pipe.
<<<<<<< HEAD
func (m *EntityCommandBuffer) addActiveEntityIDsToPipe(ctx context.Context, pipe Storage[string]) error {
=======
func (m *EntityCommandBuffer) addActiveEntityIDsToPipe(ctx context.Context, pipe PrimitiveStorage) error {
>>>>>>> a1b13445
	for archID, active := range m.activeEntities {
		if !active.modified {
			continue
		}
		bz, err := codec.Encode(active.ids)
		if err != nil {
			return err
		}
		key := storageActiveEntityIDKey(archID)
		err = pipe.Set(ctx, key, bz)
		if err != nil {
			return eris.Wrap(err, "")
		}
	}
	return nil
}

func (m *EntityCommandBuffer) encodeArchIDToCompTypes() ([]byte, error) {
	forStorage := map[types.ArchetypeID][]types.ComponentID{}
	for archID, comps := range m.archIDToComps {
		typeIDs := []types.ComponentID{}
		for _, comp := range comps {
			typeIDs = append(typeIDs, comp.ID())
		}
		forStorage[archID] = typeIDs
	}
	return codec.Encode(forStorage)
}

func getArchIDToCompTypesFromRedis(
<<<<<<< HEAD
	storage Storage[string],
=======
	storage PrimitiveStorage,
>>>>>>> a1b13445
	typeToComp map[types.ComponentID]types.ComponentMetadata,
) (m map[types.ArchetypeID][]types.ComponentMetadata, ok bool, err error) {
	ctx := context.Background()
	key := storageArchIDsToCompTypesKey()
	bz, err := storage.GetBytes(ctx, key)
	err = eris.Wrap(err, "")
	if eris.Is(eris.Cause(err), redis.Nil) {
		return nil, false, nil
	} else if err != nil {
		return nil, false, err
	}

	fromStorage, err := codec.Decode[map[types.ArchetypeID][]types.ComponentID](bz)
	if err != nil {
		return nil, false, err
	}

	// result is the mapping of Arch ArchetypeID -> IComponent sets
	result := map[types.ArchetypeID][]types.ComponentMetadata{}
	for archID, compTypeIDs := range fromStorage {
		var currComps []types.ComponentMetadata
		for _, compTypeID := range compTypeIDs {
			currComp, found := typeToComp[compTypeID]
			if !found {
				return nil, false, eris.Wrap(iterators.ErrComponentMismatchWithSavedState, "")
			}
			currComps = append(currComps, currComp)
		}

		result[archID] = currComps
	}
	return result, true, nil
}<|MERGE_RESOLUTION|>--- conflicted
+++ resolved
@@ -17,137 +17,102 @@
 	currentClient redis.Cmdable
 }
 
-<<<<<<< HEAD
+var _ PrimitiveStorage[string] = &RedisStorage{}
+
+func (r *RedisStorage) GetFloat64(ctx context.Context, key string) (float64, error) {
+	res, err := r.currentClient.Get(ctx, key).Float64()
+	if err != nil {
+		return 0, eris.Wrap(err, "")
+	}
+	return res, nil
+}
+func (r *RedisStorage) GetFloat32(ctx context.Context, key string) (float32, error) {
+	res, err := r.currentClient.Get(ctx, key).Float32()
+	if err != nil {
+		return 0, eris.Wrap(err, "")
+	}
+	return res, nil
+}
+func (r *RedisStorage) GetUInt64(ctx context.Context, key string) (uint64, error) {
+	res, err := r.currentClient.Get(ctx, key).Uint64()
+	if err != nil {
+		return 0, eris.Wrap(err, "")
+	}
+	return res, nil
+}
+
+func (r *RedisStorage) GetInt64(ctx context.Context, key string) (int64, error) {
+	res, err := r.currentClient.Get(ctx, key).Int64()
+	if err != nil {
+		return 0, eris.Wrap(err, "")
+	}
+	return res, nil
+}
+
+func (r *RedisStorage) GetInt(ctx context.Context, key string) (int, error) {
+	res, err := r.currentClient.Get(ctx, key).Int()
+	if err != nil {
+		return 0, eris.Wrap(err, "")
+	}
+	return res, nil
+}
+
+func (r *RedisStorage) GetBool(ctx context.Context, key string) (bool, error) {
+	res, err := r.currentClient.Get(ctx, key).Bool()
+	if err != nil {
+		return false, eris.Wrap(err, "")
+	}
+	return res, nil
+}
+
+func (r *RedisStorage) GetBytes(ctx context.Context, key string) ([]byte, error) {
+	bz, err := r.currentClient.Get(ctx, key).Bytes()
+	if err != nil {
+		return nil, eris.Wrap(err, "")
+	}
+	return bz, nil
+}
+
+func (r *RedisStorage) Set(ctx context.Context, key string, value any) error {
+	return eris.Wrap(r.currentClient.Set(ctx, key, value, 0).Err(), "")
+}
+
+func (r *RedisStorage) Incr(ctx context.Context, key string) error {
+	return eris.Wrap(r.currentClient.Incr(ctx, key).Err(), "")
+}
+
+func (r *RedisStorage) Decr(ctx context.Context, key string) error {
+	return eris.Wrap(r.currentClient.Decr(ctx, key).Err(), "")
+}
+
+func (r *RedisStorage) Delete(ctx context.Context, key string) error {
+	return eris.Wrap(r.currentClient.Del(ctx, key).Err(), "")
+}
+
+func (r *RedisStorage) Close(ctx context.Context) error {
+	return eris.Wrap(r.currentClient.Shutdown(ctx).Err(), "")
+}
+
 func (r *RedisStorage) Keys(ctx context.Context) ([]string, error) {
 	return r.currentClient.Keys(ctx, "*").Result()
 }
 
-// Redis cannot return any so to fulfill the interface we cast a string into an any.
-func (r *RedisStorage) Get(ctx context.Context, key string) (any, error) {
-	resString, err := r.currentClient.Get(ctx, key).Result()
-	if err != nil {
-		return nil, eris.Wrap(err, "")
-	}
-	var res any = resString
-	return res, nil
-}
-=======
-var _ PrimitiveStorage = &RedisStorage{}
->>>>>>> a1b13445
-
-func (r *RedisStorage) GetFloat64(ctx context.Context, key string) (float64, error) {
-	res, err := r.currentClient.Get(ctx, key).Float64()
-	if err != nil {
-		return 0, eris.Wrap(err, "")
-	}
-	return res, nil
-}
-func (r *RedisStorage) GetFloat32(ctx context.Context, key string) (float32, error) {
-	res, err := r.currentClient.Get(ctx, key).Float32()
-	if err != nil {
-		return 0, eris.Wrap(err, "")
-	}
-	return res, nil
-}
-func (r *RedisStorage) GetUInt64(ctx context.Context, key string) (uint64, error) {
-	res, err := r.currentClient.Get(ctx, key).Uint64()
-	if err != nil {
-		return 0, eris.Wrap(err, "")
-	}
-	return res, nil
-}
-
-func (r *RedisStorage) GetInt64(ctx context.Context, key string) (int64, error) {
-	res, err := r.currentClient.Get(ctx, key).Int64()
-	if err != nil {
-		return 0, eris.Wrap(err, "")
-	}
-	return res, nil
-}
-
-func (r *RedisStorage) GetInt(ctx context.Context, key string) (int, error) {
-	res, err := r.currentClient.Get(ctx, key).Int()
-	if err != nil {
-		return 0, eris.Wrap(err, "")
-	}
-	return res, nil
-}
-
-func (r *RedisStorage) GetBool(ctx context.Context, key string) (bool, error) {
-	res, err := r.currentClient.Get(ctx, key).Bool()
-	if err != nil {
-		return false, eris.Wrap(err, "")
-	}
-	return res, nil
-}
-
-func (r *RedisStorage) GetBytes(ctx context.Context, key string) ([]byte, error) {
-	bz, err := r.currentClient.Get(ctx, key).Bytes()
-	if err != nil {
-		return nil, eris.Wrap(err, "")
-	}
-	return bz, nil
-}
-
-func (r *RedisStorage) Set(ctx context.Context, key string, value any) error {
-	return eris.Wrap(r.currentClient.Set(ctx, key, value, 0).Err(), "")
-}
-
-func (r *RedisStorage) Incr(ctx context.Context, key string) error {
-	return eris.Wrap(r.currentClient.Incr(ctx, key).Err(), "")
-}
-
-func (r *RedisStorage) Decr(ctx context.Context, key string) error {
-	return eris.Wrap(r.currentClient.Decr(ctx, key).Err(), "")
-}
-
-func (r *RedisStorage) Delete(ctx context.Context, key string) error {
-	return eris.Wrap(r.currentClient.Del(ctx, key).Err(), "")
-}
-
-func (r *RedisStorage) Close(ctx context.Context) error {
-	return eris.Wrap(r.currentClient.Shutdown(ctx).Err(), "")
-}
-
-<<<<<<< HEAD
-func (r *RedisStorage) Clear(ctx context.Context) error {
-	return eris.Wrap(r.currentClient.FlushDB(ctx).Err(), "")
-}
-
-func (r *RedisStorage) StartTransaction(_ context.Context) (Storage[string], error) {
-=======
-func (r *RedisStorage) StartTransaction(_ context.Context) (PrimitiveStorage, error) {
->>>>>>> a1b13445
+func (r *RedisStorage) StartTransaction(_ context.Context) (Transaction[string], error) {
 	pipeline := r.currentClient.TxPipeline()
 	redisTransaction := NewRedisPrimitiveStorage(pipeline)
 	return &redisTransaction, nil
 }
 
-<<<<<<< HEAD
-func (r *RedisStorage) EndTransaction(ctx context.Context) (Storage[string], error) {
-	pipeline, ok := r.currentClient.(redis.Pipeliner)
-	if !ok {
-		return nil, eris.New("current redis dbStorage is not a pipeline/transaction")
-=======
 func (r *RedisStorage) EndTransaction(ctx context.Context) error {
 	pipeline, ok := r.currentClient.(redis.Pipeliner)
 	if !ok {
-		return eris.New("current redis storage is not a pipeline/transaction")
->>>>>>> a1b13445
+		return eris.New("current redis dbStorage is not a pipeline/transaction")
 	}
 	_, err := pipeline.Exec(ctx)
 	return eris.Wrap(err, "")
 }
 
-<<<<<<< HEAD
-func NewRedisStorage(client redis.Cmdable) RedisStorage {
-	// when in transaction "mode" cachedClient will hold the original dbStorage
-	// and currentClient will hold the "transaction dbStorage" for now it will just hold two copies of dbStorage.
-=======
 func NewRedisPrimitiveStorage(client redis.Cmdable) RedisStorage {
-	// when in transaction "mode" cachedClient will hold the original storage
-	// and currentClient will hold the "transaction storage" for now it will just hold two copies of storage.
->>>>>>> a1b13445
 	return RedisStorage{
 		currentClient: client,
 	}
@@ -155,13 +120,8 @@
 
 // pipeFlushToRedis return a pipeliner with all pending state changes to redis ready to be committed in an atomic
 // transaction. If an error is returned, no redis changes will have been made.
-<<<<<<< HEAD
-func (m *EntityCommandBuffer) makePipeOfRedisCommands(ctx context.Context) (Storage[string], error) {
+func (m *EntityCommandBuffer) makePipeOfRedisCommands(ctx context.Context) (PrimitiveStorage[string], error) {
 	pipe, err := m.dbStorage.StartTransaction(ctx)
-=======
-func (m *EntityCommandBuffer) makePipeOfRedisCommands(ctx context.Context) (PrimitiveStorage, error) {
-	pipe, err := m.storage.StartTransaction(ctx)
->>>>>>> a1b13445
 	if err != nil {
 		return nil, err
 	}
@@ -173,11 +133,7 @@
 
 	operations := []struct {
 		name   string
-<<<<<<< HEAD
-		method func(ctx context.Context, pipe Storage[string]) error
-=======
-		method func(ctx context.Context, pipe PrimitiveStorage) error
->>>>>>> a1b13445
+		method func(ctx context.Context, pipe PrimitiveStorage[string]) error
 	}{
 		{"component_changes", m.addComponentChangesToPipe},
 		{"next_entity_id", m.addNextEntityIDToPipe},
@@ -199,11 +155,7 @@
 }
 
 // addEntityIDToArchIDToPipe adds the information related to mapping an EntityID to its assigned archetype ArchetypeID.
-<<<<<<< HEAD
-func (m *EntityCommandBuffer) addEntityIDToArchIDToPipe(ctx context.Context, pipe Storage[string]) error {
-=======
-func (m *EntityCommandBuffer) addEntityIDToArchIDToPipe(ctx context.Context, pipe PrimitiveStorage) error {
->>>>>>> a1b13445
+func (m *EntityCommandBuffer) addEntityIDToArchIDToPipe(ctx context.Context, pipe PrimitiveStorage[string]) error {
 	for id, originArchID := range m.entityIDToOriginArchID {
 		key := storageArchetypeIDForEntityID(id)
 		archID, ok := m.entityIDToArchID[id]
@@ -230,11 +182,7 @@
 }
 
 // addNextEntityIDToPipe adds any changes to the next available entity ArchetypeID to the given redis pipe.
-<<<<<<< HEAD
-func (m *EntityCommandBuffer) addNextEntityIDToPipe(ctx context.Context, pipe Storage[string]) error {
-=======
-func (m *EntityCommandBuffer) addNextEntityIDToPipe(ctx context.Context, pipe PrimitiveStorage) error {
->>>>>>> a1b13445
+func (m *EntityCommandBuffer) addNextEntityIDToPipe(ctx context.Context, pipe PrimitiveStorage[string]) error {
 	// There are no pending entity id creations, so there's nothing to commit
 	if m.pendingEntityIDs == 0 {
 		return nil
@@ -245,11 +193,7 @@
 }
 
 // addComponentChangesToPipe adds updated component values for entities to the redis pipe.
-<<<<<<< HEAD
-func (m *EntityCommandBuffer) addComponentChangesToPipe(ctx context.Context, pipe Storage[string]) error {
-=======
-func (m *EntityCommandBuffer) addComponentChangesToPipe(ctx context.Context, pipe PrimitiveStorage) error {
->>>>>>> a1b13445
+func (m *EntityCommandBuffer) addComponentChangesToPipe(ctx context.Context, pipe PrimitiveStorage[string]) error {
 	for key, isMarkedForDeletion := range m.compValuesToDelete {
 		if !isMarkedForDeletion {
 			continue
@@ -294,11 +238,7 @@
 
 // addPendingArchIDsToPipe adds any newly created archetype IDs (as well as the associated sets of components) to the
 // redis pipe.
-<<<<<<< HEAD
-func (m *EntityCommandBuffer) addPendingArchIDsToPipe(ctx context.Context, pipe Storage[string]) error {
-=======
-func (m *EntityCommandBuffer) addPendingArchIDsToPipe(ctx context.Context, pipe PrimitiveStorage) error {
->>>>>>> a1b13445
+func (m *EntityCommandBuffer) addPendingArchIDsToPipe(ctx context.Context, pipe PrimitiveStorage[string]) error {
 	if len(m.pendingArchIDs) == 0 {
 		return nil
 	}
@@ -312,11 +252,7 @@
 }
 
 // addActiveEntityIDsToPipe adds information about which entities are assigned to which archetype IDs to the reids pipe.
-<<<<<<< HEAD
-func (m *EntityCommandBuffer) addActiveEntityIDsToPipe(ctx context.Context, pipe Storage[string]) error {
-=======
-func (m *EntityCommandBuffer) addActiveEntityIDsToPipe(ctx context.Context, pipe PrimitiveStorage) error {
->>>>>>> a1b13445
+func (m *EntityCommandBuffer) addActiveEntityIDsToPipe(ctx context.Context, pipe PrimitiveStorage[string]) error {
 	for archID, active := range m.activeEntities {
 		if !active.modified {
 			continue
@@ -347,11 +283,7 @@
 }
 
 func getArchIDToCompTypesFromRedis(
-<<<<<<< HEAD
-	storage Storage[string],
-=======
-	storage PrimitiveStorage,
->>>>>>> a1b13445
+	storage PrimitiveStorage[string],
 	typeToComp map[types.ComponentID]types.ComponentMetadata,
 ) (m map[types.ArchetypeID][]types.ComponentMetadata, ok bool, err error) {
 	ctx := context.Background()
