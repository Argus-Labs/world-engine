package gamestate

import (
	"context"
)

// PrimitiveStorage is the interface for all available stores related to the game loop
// there is another store like interface for other logistical values located in `ecs.metastorage`
<<<<<<< HEAD
type Storage[K comparable] interface {
	Get(ctx context.Context, key K) (any, error)
	GetFloat64(ctx context.Context, key K) (float64, error)
	GetFloat32(ctx context.Context, key K) (float32, error)
	GetUInt64(ctx context.Context, key K) (uint64, error)
	GetInt64(ctx context.Context, key K) (int64, error)
	GetInt(ctx context.Context, key K) (int, error)
	GetBool(ctx context.Context, key K) (bool, error)
	GetBytes(ctx context.Context, key K) ([]byte, error)
	Set(ctx context.Context, key K, value any) error
	Incr(ctx context.Context, key K) error
	Decr(ctx context.Context, key K) error
	Delete(ctx context.Context, key K) error
	StartTransaction(ctx context.Context) (Storage[K], error)
	EndTransaction(ctx context.Context) (Storage[K], error)
	Clear(ctx context.Context) error
	Close(ctx context.Context) error
	Keys(ctx context.Context) ([]K, error)
}
=======
type PrimitiveStorage interface {
	GetFloat64(ctx context.Context, key string) (float64, error)
	GetFloat32(ctx context.Context, key string) (float32, error)
	GetUInt64(ctx context.Context, key string) (uint64, error)
	GetInt64(ctx context.Context, key string) (int64, error)
	GetInt(ctx context.Context, key string) (int, error)
	GetBool(ctx context.Context, key string) (bool, error)
	GetBytes(ctx context.Context, key string) ([]byte, error)
	Set(ctx context.Context, key string, value any) error
	Incr(ctx context.Context, key string) error
	Decr(ctx context.Context, key string) error
	Delete(ctx context.Context, key string) error
	StartTransaction(ctx context.Context) (Transaction, error)
	EndTransaction(ctx context.Context) error
	Close(ctx context.Context) error
}

type Transaction = PrimitiveStorage
>>>>>>> a1b13445
<|MERGE_RESOLUTION|>--- conflicted
+++ resolved
@@ -6,9 +6,7 @@
 
 // PrimitiveStorage is the interface for all available stores related to the game loop
 // there is another store like interface for other logistical values located in `ecs.metastorage`
-<<<<<<< HEAD
-type Storage[K comparable] interface {
-	Get(ctx context.Context, key K) (any, error)
+type PrimitiveStorage[K comparable] interface {
 	GetFloat64(ctx context.Context, key K) (float64, error)
 	GetFloat32(ctx context.Context, key K) (float32, error)
 	GetUInt64(ctx context.Context, key K) (uint64, error)
@@ -20,29 +18,12 @@
 	Incr(ctx context.Context, key K) error
 	Decr(ctx context.Context, key K) error
 	Delete(ctx context.Context, key K) error
-	StartTransaction(ctx context.Context) (Storage[K], error)
-	EndTransaction(ctx context.Context) (Storage[K], error)
-	Clear(ctx context.Context) error
+	StartTransaction(ctx context.Context) (Transaction[K], error)
+	EndTransaction(ctx context.Context) error
 	Close(ctx context.Context) error
 	Keys(ctx context.Context) ([]K, error)
 }
-=======
-type PrimitiveStorage interface {
-	GetFloat64(ctx context.Context, key string) (float64, error)
-	GetFloat32(ctx context.Context, key string) (float32, error)
-	GetUInt64(ctx context.Context, key string) (uint64, error)
-	GetInt64(ctx context.Context, key string) (int64, error)
-	GetInt(ctx context.Context, key string) (int, error)
-	GetBool(ctx context.Context, key string) (bool, error)
-	GetBytes(ctx context.Context, key string) ([]byte, error)
-	Set(ctx context.Context, key string, value any) error
-	Incr(ctx context.Context, key string) error
-	Decr(ctx context.Context, key string) error
-	Delete(ctx context.Context, key string) error
-	StartTransaction(ctx context.Context) (Transaction, error)
-	EndTransaction(ctx context.Context) error
-	Close(ctx context.Context) error
-}
 
-type Transaction = PrimitiveStorage
->>>>>>> a1b13445
+type Transaction[K comparable] interface {
+	PrimitiveStorage[K]
+}