--- conflicted
+++ resolved
@@ -15,11 +15,7 @@
 
 	"google.golang.org/grpc"
 
-<<<<<<< HEAD
-	shardv2 "pkg.world.dev/world-engine/rift/shard/v2"
-=======
 	shard "pkg.world.dev/world-engine/rift/shard/v2"
->>>>>>> 23659596
 
 	shardtypes "pkg.world.dev/world-engine/evm/x/shard/types"
 )
@@ -60,11 +56,7 @@
 
 type adapterImpl struct {
 	cfg            AdapterConfig
-<<<<<<< HEAD
-	ShardSequencer shardv2.TransactionHandlerClient
-=======
 	ShardSequencer shard.TransactionHandlerClient
->>>>>>> 23659596
 	ShardQuerier   shardtypes.QueryClient
 
 	// opts
@@ -103,11 +95,7 @@
 		fmt.Println("error dialing shard sequencer addr", cfg.ShardSequencerAddr)
 		return nil, eris.Wrap(err, "")
 	}
-<<<<<<< HEAD
-	a.ShardSequencer = shardv2.NewTransactionHandlerClient(conn)
-=======
 	a.ShardSequencer = shard.NewTransactionHandlerClient(conn)
->>>>>>> 23659596
 
 	// we don't need secure comms for this connection, cause we're just querying cosmos public RPC endpoints.
 	conn2, err := grpc.Dial(cfg.EVMBaseShardAddr, grpc.WithTransportCredentials(insecure.NewCredentials()))
@@ -119,7 +107,6 @@
 	return a, nil
 }
 
-<<<<<<< HEAD
 func (a adapterImpl) Submit(
 	ctx context.Context,
 	processedTxs txpool.TxMap,
@@ -127,15 +114,15 @@
 	epoch,
 	unixTimestamp uint64,
 ) error {
-	messageIDtoTxs := make(map[uint64]*shardv2.Transactions, len(processedTxs))
+	messageIDtoTxs := make(map[uint64]*shard.Transactions, len(processedTxs))
 	for msgID, txs := range processedTxs {
-		protoTxs := make([]*shardv2.Transaction, len(txs))
+		protoTxs := make([]*shard.Transaction, len(txs))
 		for _, txData := range txs {
 			protoTxs = append(protoTxs, transactionToProto(txData.Tx))
 		}
-		messageIDtoTxs[uint64(msgID)] = &shardv2.Transactions{Txs: protoTxs}
+		messageIDtoTxs[uint64(msgID)] = &shard.Transactions{Txs: protoTxs}
 	}
-	req := shardv2.SubmitTransactionsRequest{
+	req := shard.SubmitTransactionsRequest{
 		Epoch:         epoch,
 		UnixTimestamp: unixTimestamp,
 		Namespace:     namespace,
@@ -143,10 +130,6 @@
 	}
 	_, err := a.ShardSequencer.Submit(ctx, &req)
 	return eris.Wrap(err, "")
-=======
-func (a adapterImpl) Submit(_ context.Context, _ *sign.Transaction, _ uint64, _ uint64) error {
-	return nil
->>>>>>> 23659596
 }
 
 func (a adapterImpl) QueryTransactions(ctx context.Context, req *shardtypes.QueryTransactionsRequest) (
@@ -158,13 +141,8 @@
 }
 
 //nolint:unused // will be used soon.. just refactoring things..
-<<<<<<< HEAD
-func transactionToProto(sp *sign.Transaction) *shardv2.Transaction {
-	return &shardv2.Transaction{
-=======
 func transactionToProto(sp *sign.Transaction) *shard.Transaction {
 	return &shard.Transaction{
->>>>>>> 23659596
 		PersonaTag: sp.PersonaTag,
 		Namespace:  sp.Namespace,
 		Nonce:      sp.Nonce,
