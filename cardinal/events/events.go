package events

import (
	"encoding/json"
	"net/http"
	"sync"
	"sync/atomic"
	"time"

	"github.com/go-openapi/runtime/middleware"
	"github.com/gorilla/websocket"
	"github.com/rotisserie/eris"
	"github.com/rs/zerolog"
	"github.com/rs/zerolog/log"
)

const shutdownPollInterval = 200

type EventHub interface {
	EmitEvent(event *Event)
	FlushEvents()
	ShutdownEventHub()
	Run()
	UnregisterConnection(ws *websocket.Conn)
	RegisterConnection(ws *websocket.Conn)
}

const (
	writeDeadline = 5 * time.Second
	bufferSize    = 1024
)

type loggingEventHub struct {
	logger     *zerolog.Logger
	eventQueue []*Event
	running    atomic.Bool
	broadcast  chan *Event
	shutdown   chan bool
	flush      chan bool
}

func (eh *loggingEventHub) EmitEvent(event *Event) {
	eh.broadcast <- event
}

func (eh *loggingEventHub) FlushEvents() {
	eh.flush <- true
}

func (eh *loggingEventHub) UnregisterConnection(_ *websocket.Conn) {}

func (eh *loggingEventHub) RegisterConnection(_ *websocket.Conn) {}

func (eh *loggingEventHub) Run() {
	if eh.running.Load() {
		return
	}
	eh.running.Store(true)
	for eh.running.Load() {
		select {
		case event := <-eh.broadcast:
			eh.eventQueue = append(eh.eventQueue, event)
		case <-eh.flush:
			wg := sync.WaitGroup{}
			wg.Add(1)
			go func() {
				defer wg.Done()
				for _, event := range eh.eventQueue {
					eh.logger.Info().Msg("EVENT: " + event.Message)
				}
			}() // a goroutine is not technically necessary here but this imitates the websocket eventhub as much as possible.
			wg.Wait()
			eh.eventQueue = eh.eventQueue[:0]
		case <-eh.shutdown:
			eh.running.Store(false)
		}
	}
}

func (eh *loggingEventHub) ShutdownEventHub() {
	eh.shutdown <- true
}

<<<<<<< HEAD
func CreateLoggingEventHub(logger *zerolog.Logger) EventHub {
=======
func NewLoggingEventHub(logger *ecslog.Logger) EventHub {
>>>>>>> 965ef560
	res := loggingEventHub{
		eventQueue: make([]*Event, 0),
		running:    atomic.Bool{},
		broadcast:  make(chan *Event),
		shutdown:   make(chan bool),
		flush:      make(chan bool),
		logger:     logger,
	}
	res.running.Store(false)
	go func() {
		res.Run()
	}()
	return &res
}

func NewWebSocketEventHub() EventHub {
	res := webSocketEventHub{
		websocketConnections: map[*websocket.Conn]bool{},
		broadcast:            make(chan *Event),
		flush:                make(chan bool),
		register:             make(chan *websocket.Conn),
		unregister:           make(chan *websocket.Conn),
		shutdown:             make(chan bool),
		running:              atomic.Bool{},
	}
	res.running.Store(false)
	go func() {
		res.Run()
	}()
	return &res
}

type Event struct {
	Message string
}

type webSocketEventHub struct {
	websocketConnections map[*websocket.Conn]bool
	broadcast            chan *Event
	flush                chan bool
	unregister           chan *websocket.Conn
	register             chan *websocket.Conn
	shutdown             chan bool
	eventQueue           []*Event
	running              atomic.Bool
}

func (eh *webSocketEventHub) EmitEvent(event *Event) {
	eh.broadcast <- event
}

func (eh *webSocketEventHub) FlushEvents() {
	eh.flush <- true
}

func (eh *webSocketEventHub) RegisterConnection(ws *websocket.Conn) {
	eh.register <- ws
}

func (eh *webSocketEventHub) UnregisterConnection(ws *websocket.Conn) {
	eh.unregister <- ws
}

func (eh *webSocketEventHub) ShutdownEventHub() {
	eh.shutdown <- true
	// block until the loop fully exits.
	for {
		if !eh.running.Load() {
			break
		}
		time.Sleep(shutdownPollInterval * time.Millisecond)
	}
}

//nolint:gocognit
func (eh *webSocketEventHub) Run() {
	if eh.running.Load() {
		return
	}
	eh.running.Store(true)
	unregisterConnection := func(conn *websocket.Conn) {
		if _, ok := eh.websocketConnections[conn]; ok {
			delete(eh.websocketConnections, conn)
			err := eris.Wrap(conn.Close(), "")
			if err != nil {
				log.Logger.Error().Err(err).Msg(eris.ToString(err, true))
			}
		}
	}
Loop:
	for eh.running.Load() {
		select {
		case conn := <-eh.register:
			eh.websocketConnections[conn] = true
		case conn := <-eh.unregister:
			unregisterConnection(conn)
		case event := <-eh.broadcast:
			eh.eventQueue = append(eh.eventQueue, event)
		case <-eh.flush:
			var waitGroup sync.WaitGroup
			for conn := range eh.websocketConnections {
				waitGroup.Add(1)
				conn := conn
				go func() {
					defer waitGroup.Done()
					for _, event := range eh.eventQueue {
						err := eris.Wrap(conn.SetWriteDeadline(time.Now().Add(writeDeadline)), "")
						if err != nil {
							go func() {
								eh.UnregisterConnection(conn)
							}()
							log.Logger.Error().Err(err).Msg(eris.ToString(err, true))
							break
						}
						err = eris.Wrap(conn.WriteMessage(websocket.TextMessage, []byte(event.Message)), "")
						if err != nil {
							go func() {
								eh.UnregisterConnection(conn)
							}()
							log.Logger.Error().Err(err).Msg(eris.ToString(err, true))
							break
						}
					}
				}()
			}
			waitGroup.Wait()
			eh.eventQueue = eh.eventQueue[:0]
		case <-eh.shutdown:
			go func() {
				for range eh.shutdown { //nolint:revive // This pattern drains the channel until closed
				}
			}()
			for conn := range eh.websocketConnections {
				unregisterConnection(conn)
			}
			break Loop
		}
	}
	eh.running.Store(false)
}

type webSocketHandler struct {
	internalServe func(*websocket.Conn) error
	path          string
	parentHandler http.Handler
	upgrader      websocket.Upgrader
}

var upgrader = websocket.Upgrader{}

func (w *webSocketHandler) ServeHTTP(responseWriter http.ResponseWriter, request *http.Request) {
	//nolint:nestif // its ok
	if request.URL.Path == w.path {
		ws, err := w.upgrader.Upgrade(responseWriter, request, nil)
		err = eris.Wrap(err, "")
		if err != nil {
			err = sendError(responseWriter, err)
			if err != nil {
				panic(err)
			}
		} else {
			err = eris.Wrap(w.internalServe(ws), "")
			if err != nil {
				err = sendError(responseWriter, err)
				if err != nil {
					panic(err)
				}
			}
		}
	} else {
		w.parentHandler.ServeHTTP(responseWriter, request)
	}
}

func CreateNewWebSocketBuilder(path string, websocketConnectionHandler func(conn *websocket.Conn) error,
) middleware.Builder {
	return func(handler http.Handler) http.Handler {
		up := websocket.Upgrader{
			ReadBufferSize:  bufferSize,
			WriteBufferSize: bufferSize,
		}
		res := webSocketHandler{
			internalServe: websocketConnectionHandler,
			path:          path,
			parentHandler: handler,
			upgrader:      up,
		}
		return &res
	}
}

func CreateWebSocketEventHandler(hub EventHub) func(conn *websocket.Conn) error {
	return func(conn *websocket.Conn) error {
		hub.RegisterConnection(conn)
		return nil
	}
}

func WebSocketEchoHandler(ws *websocket.Conn) error {
	if ws == nil {
		return eris.New("websocket connection cannot be nil")
	}
	for {
		mt, message, err := ws.ReadMessage()
		if err != nil {
			return eris.Wrap(err, "")
		}
		log.Printf("recv: %s", message)
		err = ws.WriteMessage(mt, message)
		if err != nil {
			return eris.Wrap(err, "")
		}
	}
}

func sendError(w http.ResponseWriter, erisError error) error {
	w.Header().Set("Content-Type", "application/json")
	w.WriteHeader(http.StatusInternalServerError)
	err := json.NewEncoder(w).Encode(eris.ToJSON(erisError, true))
	if err != nil {
		return eris.Wrap(err, "")
	}
	return nil
}

func Echo(w http.ResponseWriter, r *http.Request) {
	c, err := upgrader.Upgrade(w, r, nil)
	err = eris.Wrap(err, "")
	if err != nil {
		log.Print("upgrade:", eris.ToString(err, true))
		err = sendError(w, err)
		if err != nil {
			panic(err)
		}
		return
	}
	err = WebSocketEchoHandler(c)
	if err != nil {
		errClose, ok :=
			eris.Cause(err).(*websocket.CloseError) //nolint: errorlint // errorAs doesn't work. eris.Cause fixes it.

		if ok && errClose.Code == websocket.CloseNormalClosure {
			// the library creates an error here but it's actually a normal closure. It is Expected.
			return
		}
		panic(eris.ToString(err, true))
	}
	err = eris.Wrap(c.Close(), "")
	if err != nil {
		panic(eris.ToString(err, true))
	}
}<|MERGE_RESOLUTION|>--- conflicted
+++ resolved
@@ -81,11 +81,7 @@
 	eh.shutdown <- true
 }
 
-<<<<<<< HEAD
-func CreateLoggingEventHub(logger *zerolog.Logger) EventHub {
-=======
-func NewLoggingEventHub(logger *ecslog.Logger) EventHub {
->>>>>>> 965ef560
+func NewLoggingEventHub(logger *zerolog.Logger) EventHub {
 	res := loggingEventHub{
 		eventQueue: make([]*Event, 0),
 		running:    atomic.Bool{},
