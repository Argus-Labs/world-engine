// SPDX-License-Identifier: BUSL-1.1
//
// Copyright (C) 2023, Berachain Foundation. All rights reserved.
// Use of this software is govered by the Business Source License included
// in the LICENSE file of this repository and at www.mariadb.com/bsl11.
//
// ANY USE OF THE LICENSED WORK IN VIOLATION OF THIS LICENSE WILL AUTOMATICALLY
// TERMINATE YOUR RIGHTS UNDER THIS LICENSE FOR THE CURRENT AND ALL OTHER
// VERSIONS OF THE LICENSED WORK.
//
// THIS LICENSE DOES NOT GRANT YOU ANY RIGHT IN ANY TRADEMARK OR LOGO OF
// LICENSOR OR ITS AFFILIATES (PROVIDED THAT YOU MAY USE A TRADEMARK OR LOGO OF
// LICENSOR AS EXPRESSLY REQUIRED BY THIS LICENSE).
//
// TO THE EXTENT PERMITTED BY APPLICABLE LAW, THE LICENSED WORK IS PROVIDED ON
// AN “AS IS” BASIS. LICENSOR HEREBY DISCLAIMS ALL WARRANTIES AND CONDITIONS,
// EXPRESS OR IMPLIED, INCLUDING (WITHOUT LIMITATION) WARRANTIES OF
// MERCHANTABILITY, FITNESS FOR A PARTICULAR PURPOSE, NON-INFRINGEMENT, AND
// TITLE.

package app

import (
	"github.com/cometbft/cometbft/abci/types"
	"github.com/rotisserie/eris"
	zerolog "github.com/rs/zerolog/log"
	signinglib "pkg.berachain.dev/polaris/cosmos/lib/signing"
	"pkg.berachain.dev/polaris/cosmos/runtime/miner"
	"pkg.world.dev/world-engine/evm/sequencer"

	"io"
	"os"
	"path/filepath"

	sdk "github.com/cosmos/cosmos-sdk/types"
	evmv1alpha1 "pkg.berachain.dev/polaris/cosmos/api/polaris/evm/v1alpha1"
	evmconfig "pkg.berachain.dev/polaris/cosmos/config"

	"cosmossdk.io/depinject"
	"cosmossdk.io/log"
	storetypes "cosmossdk.io/store/types"
	evidencekeeper "cosmossdk.io/x/evidence/keeper"
	upgradekeeper "cosmossdk.io/x/upgrade/keeper"
	dbm "github.com/cosmos/cosmos-db"
	polarruntime "pkg.berachain.dev/polaris/cosmos/runtime"

	"github.com/cosmos/cosmos-sdk/baseapp"
	"github.com/cosmos/cosmos-sdk/client"
	"github.com/cosmos/cosmos-sdk/codec"
	codectypes "github.com/cosmos/cosmos-sdk/codec/types"
	"github.com/cosmos/cosmos-sdk/runtime"
	"github.com/cosmos/cosmos-sdk/server"
	"github.com/cosmos/cosmos-sdk/server/api"
	"github.com/cosmos/cosmos-sdk/server/config"
	servertypes "github.com/cosmos/cosmos-sdk/server/types"
	"github.com/cosmos/cosmos-sdk/types/module"
	authkeeper "github.com/cosmos/cosmos-sdk/x/auth/keeper"
	bankkeeper "github.com/cosmos/cosmos-sdk/x/bank/keeper"
	consensuskeeper "github.com/cosmos/cosmos-sdk/x/consensus/keeper"
	crisiskeeper "github.com/cosmos/cosmos-sdk/x/crisis/keeper"
	distrkeeper "github.com/cosmos/cosmos-sdk/x/distribution/keeper"
	govkeeper "github.com/cosmos/cosmos-sdk/x/gov/keeper"
	mintkeeper "github.com/cosmos/cosmos-sdk/x/mint/keeper"
	slashingkeeper "github.com/cosmos/cosmos-sdk/x/slashing/keeper"
	stakingkeeper "github.com/cosmos/cosmos-sdk/x/staking/keeper"

	ethcryptocodec "pkg.berachain.dev/polaris/cosmos/crypto/codec"
	evmkeeper "pkg.berachain.dev/polaris/cosmos/x/evm/keeper"

	"pkg.world.dev/world-engine/evm/router"
	namespacekeeper "pkg.world.dev/world-engine/evm/x/namespace/keeper"
	shardkeeper "pkg.world.dev/world-engine/evm/x/shard/keeper"
)

// DefaultNodeHome default home directories for the application daemon.
var DefaultNodeHome string

var (
	_ runtime.AppI            = (*App)(nil)
	_ servertypes.Application = (*App)(nil)
)

// App extends an ABCI application, but with most of its parameters exported.
// They are exported for convenience in creating helper functions, as object
// capabilities aren't needed for testing.
type App struct {
	*polarruntime.Polaris
	*runtime.App
	legacyAmino       *codec.LegacyAmino
	appCodec          codec.Codec
	txConfig          client.TxConfig
	interfaceRegistry codectypes.InterfaceRegistry

	// keepers
	AccountKeeper         authkeeper.AccountKeeper
	BankKeeper            bankkeeper.Keeper
	StakingKeeper         *stakingkeeper.Keeper
	SlashingKeeper        slashingkeeper.Keeper
	MintKeeper            mintkeeper.Keeper
	DistrKeeper           distrkeeper.Keeper
	GovKeeper             *govkeeper.Keeper
	CrisisKeeper          *crisiskeeper.Keeper
	UpgradeKeeper         *upgradekeeper.Keeper
	EvidenceKeeper        evidencekeeper.Keeper
	ConsensusParamsKeeper consensuskeeper.Keeper

	// polaris keepers
	EVMKeeper *evmkeeper.Keeper

	// world engine keepers
	NamespaceKeeper *namespacekeeper.Keeper
	ShardKeeper     *shardkeeper.Keeper

	// plugins
	Router         router.Router
	ShardSequencer *sequencer.Sequencer
}

//nolint:gochecknoinits // from sdk.
func init() {
	userHomeDir, err := os.UserHomeDir()
	if err != nil {
		panic(err)
	}

	DefaultNodeHome = filepath.Join(userHomeDir, ".world-evm")
}

// NewApp returns a reference to an initialized App.
func NewApp(
	logger log.Logger,
	db dbm.DB,
	traceStore io.Writer,
	loadLatest bool,
	bech32Prefix string,
	appOpts servertypes.AppOptions,
	baseAppOptions ...func(*baseapp.BaseApp),
) *App {
	app := &App{}
	var (
		appBuilder *runtime.AppBuilder
		// merge the Config and other configuration in one config
		appConfig = depinject.Configs(
			MakeAppConfig(bech32Prefix),
			depinject.Provide(
				signinglib.ProvideNoopGetSigners[*evmv1alpha1.WrappedEthereumTransaction],
				signinglib.ProvideNoopGetSigners[*evmv1alpha1.WrappedPayloadEnvelope],
			),
			depinject.Supply(
				appOpts,
				logger,
				PolarisConfigFn(evmconfig.MustReadConfigFromAppOpts(appOpts)),
				PrecompilesToInject(app),
				QueryContextFn(app),
			),
		)
	)

	if err := depinject.Inject(appConfig,
		&appBuilder,
		&app.appCodec,
		&app.legacyAmino,
		&app.txConfig,
		&app.interfaceRegistry,
		&app.AccountKeeper,
		&app.BankKeeper,
		&app.StakingKeeper,
		&app.SlashingKeeper,
		&app.MintKeeper,
		&app.DistrKeeper,
		&app.GovKeeper,
		&app.CrisisKeeper,
		&app.UpgradeKeeper,
		&app.EvidenceKeeper,
		&app.ConsensusParamsKeeper,
		&app.EVMKeeper,
		&app.NamespaceKeeper,
		&app.ShardKeeper,
	); err != nil {
		panic(err)
	}

	// Build the app using the app builder.
	app.App = appBuilder.Build(db, traceStore, baseAppOptions...)
	app.Polaris = polarruntime.New(
		evmconfig.MustReadConfigFromAppOpts(appOpts), app.Logger(), app.EVMKeeper.Host, nil,
	)

	app.setPlugins(logger)

	// Setup Polaris Runtime.
	if err := app.Polaris.Build(app, app.EVMKeeper, miner.DefaultAllowedMsgs, app.Router.PostBlockHook); err != nil {
		panic(err)
	}
	// register streaming services
	if err := app.RegisterStreamingServices(appOpts, app.kvStoreKeys()); err != nil {
		panic(err)
	}

	/****  Module Options ****/
	app.ModuleManager.RegisterInvariants(app.CrisisKeeper)

	ethcryptocodec.RegisterInterfaces(app.interfaceRegistry)

	app.SetPreBlocker(app.preBlocker)
	if err := app.Load(loadLatest); err != nil {
		panic(err)
	}

	// Load the last state of the polaris evm.
	if err := app.Polaris.LoadLastState(
		app.CommitMultiStore(), uint64(app.LastBlockHeight()),
	); err != nil {
		panic(err)
	}

	return app
}

func (app *App) preBlocker(ctx sdk.Context, _ *types.RequestFinalizeBlock) (*sdk.ResponsePreBlock, error) {
	txs, inits := app.ShardSequencer.FlushMessages()

	// first register all the game shard requests
	for _, initMsg := range inits {
		zerolog.Debug().Msgf("registering %q to %q", initMsg.Namespace.ShardName, initMsg.Namespace.ShardAddress)
		handler := app.MsgServiceRouter().Handler(initMsg)
		_, err := handler(ctx, initMsg)
		if err != nil {
<<<<<<< HEAD
			return nil, eris.Wrap(err, "failed to register game shard")
=======
			return nil, eris.Wrapf(err, "failed to register namespace %q", initMsg.Namespace.ShardName)
>>>>>>> 788423a0
		}
	}

	// then sequence the game shard txs
	numTxs := len(txs)
	resPreBlock := &sdk.ResponsePreBlock{}
	if numTxs > 0 {
		zerolog.Debug().Msg("sequencing messages")
		handler := app.MsgServiceRouter().Handler(txs[0])
		for _, tx := range txs {
			_, err := handler(ctx, tx)
			if err != nil {
				zerolog.Error().Err(err).Msgf("error sequencing game shard tx")
				return resPreBlock, err
			}
		}
		app.Logger().Debug("successfully sequenced %d game shard txs", numTxs)
	}
	return resPreBlock, nil
}

// Name returns the name of the App.
func (app *App) Name() string { return app.BaseApp.Name() }

// LegacyAmino returns App's amino codec.
//
// NOTE: This is solely to be used for testing purposes as it may be desirable
// for modules to register their own custom testing types.
func (app *App) LegacyAmino() *codec.LegacyAmino {
	return app.legacyAmino
}

// AppCodec returns App's app codec.
//
// NOTE: This is solely to be used for testing purposes as it may be desirable
// for modules to register their own custom testing types.
func (app *App) AppCodec() codec.Codec {
	return app.appCodec
}

// InterfaceRegistry returns App's InterfaceRegistry.
func (app *App) InterfaceRegistry() codectypes.InterfaceRegistry {
	return app.interfaceRegistry
}

// TxConfig returns App's TxConfig.
func (app *App) TxConfig() client.TxConfig {
	return app.txConfig
}

// GetKey returns the KVStoreKey for the provided store key.
//
// NOTE: This is solely to be used for testing purposes.
func (app *App) GetKey(storeKey string) *storetypes.KVStoreKey {
	sk := app.UnsafeFindStoreKey(storeKey)
	kvStoreKey, ok := sk.(*storetypes.KVStoreKey)
	if !ok {
		return nil
	}
	return kvStoreKey
}

func (app *App) kvStoreKeys() map[string]*storetypes.KVStoreKey {
	keys := make(map[string]*storetypes.KVStoreKey)
	for _, k := range app.GetStoreKeys() {
		if kv, ok := k.(*storetypes.KVStoreKey); ok {
			keys[kv.Name()] = kv
		}
	}

	return keys
}

// SimulationManager implements the SimulationApp interface. We don't use simulations.
func (app *App) SimulationManager() *module.SimulationManager {
	return nil
}

// RegisterAPIRoutes registers all application module routes with the provided
// API server.
func (app *App) RegisterAPIRoutes(apiSvr *api.Server, apiConfig config.APIConfig) {
	app.App.RegisterAPIRoutes(apiSvr, apiConfig)
	// register swagger API in app.go so that other applications can override easily
	if err := server.RegisterSwaggerAPI(
		apiSvr.ClientCtx, apiSvr.Router, apiConfig.Swagger,
	); err != nil {
		panic(err)
	}

	if err := app.Polaris.SetupServices(apiSvr.ClientCtx); err != nil {
		panic(err)
	}
}

// PolarisConfigFn returns a function that provides the initialization of the standard
// set of precompiles.
func PolarisConfigFn(cfg *evmconfig.Config) func() *evmconfig.Config {
	return func() *evmconfig.Config {
		return cfg
	}
}

// QueryContextFn returns a context for query requests.
func QueryContextFn(app *App) func() func(height int64, prove bool) (sdk.Context, error) {
	return func() func(height int64, prove bool) (sdk.Context, error) {
		return app.BaseApp.CreateQueryContext
	}
}

// Close shuts down the application.
func (app *App) Close() error {
	if pl := app.Polaris; pl != nil {
		return pl.Close()
	}
	return app.BaseApp.Close()
}<|MERGE_RESOLUTION|>--- conflicted
+++ resolved
@@ -226,11 +226,7 @@
 		handler := app.MsgServiceRouter().Handler(initMsg)
 		_, err := handler(ctx, initMsg)
 		if err != nil {
-<<<<<<< HEAD
-			return nil, eris.Wrap(err, "failed to register game shard")
-=======
 			return nil, eris.Wrapf(err, "failed to register namespace %q", initMsg.Namespace.ShardName)
->>>>>>> 788423a0
 		}
 	}
 
