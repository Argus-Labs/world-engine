--- conflicted
+++ resolved
@@ -115,25 +115,16 @@
       - CARDINAL_NAMESPACE=${CARDINAL_NAMESPACE:-testgame}
       - CARDINAL_ROLLUP_ENABLED=${CARDINAL_ROLLUP_ENABLED:-false}
       - CARDINAL_LOG_LEVEL=${CARDINAL_LOG_LEVEL:-info}
-<<<<<<< HEAD
-      - CARDINAL_MODE=${CARDINAL_MODE:-development}
-      - BASE_SHARD_SEQUENCER_ADDRESS=chain:9601
-      - BASE_SHARD_ROUTER_KEY=abcdefghijklmnopqrstuvwxyz0123456789ABCDEFGHIJKLMNOPQRSTUVWXYZ01
+      - CARDINAL_LOG_PRETTY=${CARDINAL_LOG_PRETTY:-true}
+      - REDIS_ADDRESS=${REDIS_ADDRESS:-redis:6379}
+      - REDIS_PASSWORD=${REDIS_PASSWORD}
+      - BASE_SHARD_SEQUENCER_ADDRESS=${BASE_SHARD_SEQUENCER_ADDRESS:-chain:9601}
+      - BASE_SHARD_ROUTER_KEY=${BASE_SHARD_ROUTER_KEY:-abcdefghijklmnopqrstuvwxyz0123456789ABCDEFGHIJKLMNOPQRSTUVWXYZ01}
       - TELEMETRY_TRACE_ENABLED=${TELEMETRY_TRACE_ENABLED:-false}
       - TELEMETRY_PROFILER_ENABLED=${TELEMETRY_PROFILER_ENABLED:-false}
       - DD_AGENT_HOST=datadog
       - DD_ENV=local
       - DD_SERVICE=world-engine-cardinal-local
-=======
-      - CARDINAL_LOG_PRETTY=${CARDINAL_LOG_PRETTY:-true}
-      - REDIS_ADDRESS=${REDIS_ADDRESS:-redis:6379}
-      - REDIS_PASSWORD=${REDIS_PASSWORD}
-      - BASE_SHARD_SEQUENCER_ADDRESS=${BASE_SHARD_SEQUENCER_ADDRESS:-chain:9601}
-      - BASE_SHARD_ROUTER_KEY=${BASE_SHARD_ROUTER_KEY:-abcdefghijklmnopqrstuvwxyz0123456789ABCDEFGHIJKLMNOPQRSTUVWXYZ01}
-      - TELEMETRY_ENABLED=${TELEMETRY_ENABLED:-false}
-      - TELEMETRY_STATSD_ADDRESS=${TELEMETRY_STATSD_ADDRESS}
-      - TELEMETRY_TRACE_ADDRESS=${TELEMETRY_TRACE_ADDRESS}
->>>>>>> 5d11880b
     build:
       context: ./
       dockerfile: e2e/testgames/game/Dockerfile
