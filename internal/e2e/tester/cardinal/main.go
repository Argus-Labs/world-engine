package main

import (
	"errors"
	"log"
	"os"

	"github.com/argus-labs/world-engine/example/tester/comp"
	"github.com/argus-labs/world-engine/example/tester/query"
	"github.com/argus-labs/world-engine/example/tester/sys"
	"github.com/argus-labs/world-engine/example/tester/tx"
	"pkg.world.dev/world-engine/cardinal"
	"pkg.world.dev/world-engine/cardinal/shard"
)

func main() {
	redisAddr := os.Getenv("REDIS_ADDR")
	namespace := os.Getenv("NAMESPACE")
	options := []cardinal.WorldOption{
		cardinal.WithNamespace(namespace),
<<<<<<< HEAD
		cardinal.WithReceiptHistorySize(10), //nolint:gomnd // fine for testing.
		cardinal.WithAdapter(adapter),
	)
=======
		cardinal.WithReceiptHistorySize(10),
	}
	if os.Getenv("ENABLE_ADAPTER") == "false" {
		log.Println("Skipping adapter")
	} else {
		options = append(options, cardinal.WithAdapter(setupAdapter()))
	}

	world, err := cardinal.NewWorld(redisAddr, "", options...)
>>>>>>> 5ad77e40
	if err != nil {
		log.Fatal(err)
	}
	err = errors.Join(
		cardinal.RegisterComponent[comp.Location](world),
		cardinal.RegisterComponent[comp.Player](world),
	)
	if err != nil {
		log.Fatal(err)
	}
	err = cardinal.RegisterTransactions(world, tx.JoinTx, tx.MoveTx)
	if err != nil {
		log.Fatal(err)
	}
	err = cardinal.RegisterQueries(world, query.Location)
	if err != nil {
		log.Fatal(err)
	}
	cardinal.RegisterSystems(world, sys.Join, sys.Move)

	err = world.StartGame()
	if err != nil {
<<<<<<< HEAD
		log.Fatal(err)
=======
		panic(err)
>>>>>>> 5ad77e40
	}
}

func setupAdapter() shard.Adapter {
	baseShardAddr := os.Getenv("BASE_SHARD_ADDR")
	shardReceiverAddr := os.Getenv("SHARD_SEQUENCER_ADDR")
	cfg := shard.AdapterConfig{
		ShardSequencerAddr: shardReceiverAddr,
		EVMBaseShardAddr:   baseShardAddr,
	}
	adapter, err := shard.NewAdapter(cfg)
	if err != nil {
		panic(err)
	}
	return adapter
}<|MERGE_RESOLUTION|>--- conflicted
+++ resolved
@@ -18,12 +18,7 @@
 	namespace := os.Getenv("NAMESPACE")
 	options := []cardinal.WorldOption{
 		cardinal.WithNamespace(namespace),
-<<<<<<< HEAD
 		cardinal.WithReceiptHistorySize(10), //nolint:gomnd // fine for testing.
-		cardinal.WithAdapter(adapter),
-	)
-=======
-		cardinal.WithReceiptHistorySize(10),
 	}
 	if os.Getenv("ENABLE_ADAPTER") == "false" {
 		log.Println("Skipping adapter")
@@ -32,7 +27,6 @@
 	}
 
 	world, err := cardinal.NewWorld(redisAddr, "", options...)
->>>>>>> 5ad77e40
 	if err != nil {
 		log.Fatal(err)
 	}
@@ -55,11 +49,7 @@
 
 	err = world.StartGame()
 	if err != nil {
-<<<<<<< HEAD
 		log.Fatal(err)
-=======
-		panic(err)
->>>>>>> 5ad77e40
 	}
 }
 
