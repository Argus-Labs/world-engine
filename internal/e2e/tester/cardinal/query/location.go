--- conflicted
+++ resolved
@@ -27,26 +27,12 @@
 			}
 			return LocationReply{}, fmt.Errorf("player does not exist")
 		}
-<<<<<<< HEAD
 		loc, err := cardinal.GetComponent[comp.Location](ctx, playerEntityID)
 		if err != nil {
 			return LocationReply{}, err
 		}
 		return LocationReply{
-			X: loc.Y,
-			Y: loc.X,
+			X: loc.X,
+			Y: loc.Y,
 		}, nil
-	})
-=======
-		return LocationReply{}, fmt.Errorf("player does not exist")
-	}
-	loc, err := cardinal.GetComponent[comp.Location](ctx, playerEntityID)
-	if err != nil {
-		return LocationReply{}, err
-	}
-	return LocationReply{
-		X: loc.X,
-		Y: loc.Y,
-	}, nil
-})
->>>>>>> 5ad77e40
+	})