import { Callout } from 'nextra/components'

# EVM Support

<<<<<<< HEAD
Transactions and Queries can be sent from smart contracts in the EVM. This is by an opt-in basis, so you'll need to pass in the corresponding option when instantiating your transactions and queries to enable EVM support.
=======
Messages and Reads can be sent from smart contracts in the EVM. This is by an opt-in basis, so you'll need to use the EVM message/query constructors when instantiating your messages and queries to enable EVM support.
>>>>>>> f681fd0c

## Supported Types

Below are the Go types available to use in struct fields when utilizing using EVM supported messages and queries.

- []byte (resolves to `bytes` in ABI encoding)
- string
- bool
- int8 - int64
- uint8 - uint64
- github.com/ethereum/go-ethereum/common.Address (resolves to `address` in ABI encoding)
- *math/big.Int (resolves to a specified int or uint above 64 bits i.e. uint128)

Additionally, slices of all the above types work as well.

<Callout type={"warning"}>
    When using `*big.Int`, you MUST use a special "evm" struct tag to indicate which underlying evm integer type you want to resolve to. This is due to go-ethereum using `*big.Int` for any uint or int greater than 64 bits.
</Callout>

Example:
```go
type Foo struct {
    Num *big.Int `evm:"uint256"`
}
```<|MERGE_RESOLUTION|>--- conflicted
+++ resolved
@@ -2,11 +2,7 @@
 
 # EVM Support
 
-<<<<<<< HEAD
-Transactions and Queries can be sent from smart contracts in the EVM. This is by an opt-in basis, so you'll need to pass in the corresponding option when instantiating your transactions and queries to enable EVM support.
-=======
 Messages and Reads can be sent from smart contracts in the EVM. This is by an opt-in basis, so you'll need to use the EVM message/query constructors when instantiating your messages and queries to enable EVM support.
->>>>>>> f681fd0c
 
 ## Supported Types
 
