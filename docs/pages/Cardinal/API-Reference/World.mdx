--- conflicted
+++ resolved
@@ -294,68 +294,43 @@
 </Callout>
 
 ```go
-<<<<<<< HEAD
-func RegisterTransactions(w *World, txs ...AnyTransaction) error
-=======
-func (w *World) RegisterMessages(msgs ...AnyMessage) error
->>>>>>> f681fd0c
-```
-
-#### Example
-```go
-package main
-
-import (
-    "log"
-
-<<<<<<< HEAD
-    "github.com/my-username/my-world-engine-project/tx"
-    "pkg.world.dev/world-engine/cardinal"
-=======
+func RegisterMessages(w *World, msgs ...AnyMessage) error
+```
+
+#### Example
+```go
+package main
+
+import (
+    "log"
+
     "github.com/my-username/my-world-engine-project/msg"
->>>>>>> f681fd0c
-)
-
-func main() {
-    // ... world setup ...
-
-<<<<<<< HEAD
-    err := cardinal.RegisterTransactions(world,
-		tx.MoveTx,
-		tx.AttackTx,
-=======
-    err := world.RegisterMessages(
+    "pkg.world.dev/world-engine/cardinal"
+)
+
+func main() {
+    // ... world setup ...
+
+    err := cardinal.RegisterMessages(world,
 		msg.Move,
 		msg.Attack,
->>>>>>> f681fd0c
-	)
-	if err != nil {
-		log.Fatal(err)
-	}
-}
-```
-
-#### Parameters
-<<<<<<< HEAD
-| Parameter        | Type                | Description                                                     |
-|------------------|---------------------|-----------------------------------------------------------------|
-| world            | *World              | A pointer to a World instance.                                  |
-| txs              | ...AnyTransaction   | Variadic parameter for ITransaction instances to be registered. |
-
-#### Return Value
-| Type   | Description                                                                       |
-|--------|-----------------------------------------------------------------------------------|
-| error  | An error indicating any issues that occurred during the transaction registration. |
-=======
+	)
+	if err != nil {
+		log.Fatal(err)
+	}
+}
+```
+
+#### Parameters
 | Parameter        | Type                | Description                                                    |
 |------------------|---------------------|----------------------------------------------------------------|
+| world            | *World              | A pointer to a World instance.                                  |
 | msgs              | ...AnyMessage                 | Variadic parameter for Message instances to be registered. |
 
 #### Return Value
 | Type   | Description                                                               |
 |--------|---------------------------------------------------------------------------|
 | error  | An error indicating any issues that occurred during the message registration. |
->>>>>>> f681fd0c
 
 
 ### CreateMany
