go 1.21.0

use (
<<<<<<< HEAD
cardinal
=======
	cardinal
	chain
	chain/contracts
	magefiles
	relay/nakama
	rift
	sign
>>>>>>> 85e75223
)<|MERGE_RESOLUTION|>--- conflicted
+++ resolved
@@ -1,9 +1,6 @@
 go 1.21.0
 
 use (
-<<<<<<< HEAD
-cardinal
-=======
 	cardinal
 	chain
 	chain/contracts
@@ -11,5 +8,4 @@
 	relay/nakama
 	rift
 	sign
->>>>>>> 85e75223
 )