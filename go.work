go 1.22.0

use (
	assert
	cardinal
<<<<<<< HEAD
=======
	evm
	e2e/testgames
	e2e/tests
>>>>>>> 90d0de91
	e2e/chain
	e2e/testclients
	e2e/testgames
	evm
	relay/nakama
	rift
	sign
)<|MERGE_RESOLUTION|>--- conflicted
+++ resolved
@@ -3,16 +3,10 @@
 use (
 	assert
 	cardinal
-<<<<<<< HEAD
-=======
 	evm
 	e2e/testgames
 	e2e/tests
->>>>>>> 90d0de91
 	e2e/chain
-	e2e/testclients
-	e2e/testgames
-	evm
 	relay/nakama
 	rift
 	sign
