--- conflicted
+++ resolved
@@ -65,15 +65,9 @@
 ```markdown
 91     Visit `localhost:7351` in a web browser to access Nakama. For local development, use `admin:password` as your login
 92     credentials.
-<<<<<<< HEAD
-93
-94     The Account tab on the left will give you access to a valid account ID.
-95
-=======
 93     
 94     The Account tab on the left will give you access to a valid account ID.
 95     
->>>>>>> 590ffb50
 96     The API Explorer tab on the left will allow you to make requests to the gameplay server.
 ```
 
