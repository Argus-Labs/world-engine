ARG IMG_TAG=latest

<<<<<<< HEAD
# Compile the gaiad binary
FROM golang:1.19-alpine AS go-builder
=======
# Compile the argus binary
FROM golang:1.18-alpine AS argusd-builder
>>>>>>> 5c4469c5
WORKDIR /src/app/
COPY go.mod go.sum* ./
RUN go mod download
COPY . .
ENV PACKAGES curl make git libc-dev bash gcc linux-headers eudev-dev python3
RUN apk add --no-cache $PACKAGES
RUN CGO_ENABLED=0 make install


<<<<<<< HEAD
FROM alpine:3.12
COPY --from=go-builder /go/bin/gaiad /usr/local/bin/
=======
# Add to a distroless container
FROM ubuntu:18.04
COPY --from=argusd-builder /go/bin/argusd /usr/local/bin/
>>>>>>> 5c4469c5
EXPOSE 26656 26657 1317 9090
USER 0

COPY contrib/single-node.sh single-node.sh
RUN chmod +x single-node.sh

HEALTHCHECK --interval=5s --timeout=80s CMD curl --fail http://localhost:26657 || exit 1

ENTRYPOINT ["./single-node.sh"]<|MERGE_RESOLUTION|>--- conflicted
+++ resolved
@@ -1,12 +1,7 @@
 ARG IMG_TAG=latest
 
-<<<<<<< HEAD
-# Compile the gaiad binary
-FROM golang:1.19-alpine AS go-builder
-=======
 # Compile the argus binary
 FROM golang:1.18-alpine AS argusd-builder
->>>>>>> 5c4469c5
 WORKDIR /src/app/
 COPY go.mod go.sum* ./
 RUN go mod download
@@ -16,14 +11,9 @@
 RUN CGO_ENABLED=0 make install
 
 
-<<<<<<< HEAD
-FROM alpine:3.12
-COPY --from=go-builder /go/bin/gaiad /usr/local/bin/
-=======
 # Add to a distroless container
 FROM ubuntu:18.04
 COPY --from=argusd-builder /go/bin/argusd /usr/local/bin/
->>>>>>> 5c4469c5
 EXPOSE 26656 26657 1317 9090
 USER 0
 
