--- conflicted
+++ resolved
@@ -90,15 +90,11 @@
 			return nil, fmt.Errorf("invalid field: %s in body", key)
 		}
 	}
-<<<<<<< HEAD
 	// json.Marshal will encode an empty body to "null", so verify the body exists before attempting to Marshal it.
-	if _, ok := payload["body"]; !ok {
-		return nil, errors.New("SignerPayload must contain Body field")
-	}
-	serializedBody, err := json.Marshal(payload["body"])
-=======
+	if _, ok := tx["body"]; !ok {
+		return nil, ErrNoBodyField
+	}
 	serializedBody, err := json.Marshal(tx["body"])
->>>>>>> e1881997
 	if err != nil {
 		return nil, err
 	}
@@ -208,13 +204,8 @@
 }
 
 // HashHex return a hex encoded hash of the signature.
-<<<<<<< HEAD
-func (s *SignedPayload) HashHex() string {
+func (s *Transaction) HashHex() string {
 	if isZeroHash(s.Hash) {
-=======
-func (s *Transaction) HashHex() string {
-	if len(s.Hash) == 0 {
->>>>>>> e1881997
 		s.populateHash()
 	}
 	return s.Hash.Hex()
