--- conflicted
+++ resolved
@@ -11,20 +11,12 @@
       - buf.build/googleapis/googleapis
 plugins:
   - plugin: buf.build/grpc/go:v1.2.0
-<<<<<<< HEAD
-    revision: 3
-=======
     revision: 1
->>>>>>> 185efc1b
     out: ../
     opt:
       - paths=source_relative
   - plugin: buf.build/protocolbuffers/go:v1.28.1
-<<<<<<< HEAD
-    revision: 3
-=======
     revision: 1
->>>>>>> 185efc1b
     out: ../
     opt:
       - paths=source_relative